use super::testing::{new_canister_queues_for_test, CanisterQueuesTesting};
use super::InputQueueType::*;
use super::*;
use crate::{CanisterState, SchedulerState, SystemState};
use assert_matches::assert_matches;
use ic_base_types::NumSeconds;
use ic_test_utilities_state::arb_num_receivers;
use ic_test_utilities_types::arbitrary;
use ic_test_utilities_types::ids::{canister_test_id, message_test_id, user_test_id};
use ic_test_utilities_types::messages::{IngressBuilder, RequestBuilder, ResponseBuilder};
use ic_types::messages::{
    CallbackId, CanisterMessage, MAX_INTER_CANISTER_PAYLOAD_IN_BYTES_U64, NO_DEADLINE,
};
use ic_types::time::{expiry_time_from_now, CoarseTime, UNIX_EPOCH};
use ic_types::Cycles;
use maplit::{btreemap, btreeset};
use message_pool::REQUEST_LIFETIME;
use proptest::prelude::*;
use queue::{InputQueue, OutputQueue};
use std::cell::RefCell;
use std::collections::BTreeSet;
use std::convert::TryInto;
use std::time::Duration;

/// Wrapper for `CanisterQueues` for tests using only one pair of
/// `(InputQueue, OutputQueue)` and arbitrary requests/responses.
struct CanisterQueuesFixture {
    pub queues: CanisterQueues,
    pub this: CanisterId,
    pub other: CanisterId,
}

impl CanisterQueuesFixture {
    fn new() -> CanisterQueuesFixture {
        CanisterQueuesFixture {
            queues: CanisterQueues::default(),
            this: canister_test_id(13),
            other: canister_test_id(11),
        }
    }

    fn new_with_ids(this: CanisterId, other: CanisterId) -> CanisterQueuesFixture {
        CanisterQueuesFixture {
            queues: CanisterQueues::default(),
            this,
            other,
        }
    }

    fn push_input_request(&mut self) -> Result<(), (StateError, RequestOrResponse)> {
        self.queues.push_input(
            RequestBuilder::default()
                .sender(self.other)
                .receiver(self.this)
                .build()
                .into(),
            LocalSubnet,
        )
    }

    fn push_input_response(&mut self) -> Result<(), (StateError, RequestOrResponse)> {
        self.queues.push_input(
            ResponseBuilder::default()
                .originator(self.this)
                .respondent(self.other)
                .build()
                .into(),
            LocalSubnet,
        )
    }

    fn pop_input(&mut self) -> Option<CanisterMessage> {
        self.queues.pop_input()
    }

    fn push_output_request(&mut self) -> Result<(), (StateError, Arc<Request>)> {
        self.queues.push_output_request(
            Arc::new(
                RequestBuilder::default()
                    .sender(self.this)
                    .receiver(self.other)
                    .build(),
            ),
            UNIX_EPOCH,
        )
    }

    fn push_output_response(&mut self) {
        self.queues.push_output_response(Arc::new(
            ResponseBuilder::default()
                .originator(self.other)
                .respondent(self.this)
                .build(),
        ));
    }

    fn pop_output(&mut self) -> Option<RequestOrResponse> {
        let mut iter = self.queues.output_into_iter();
        iter.pop()
    }

    /// Times out all requests in the output queue.
    // FIXME: This will now time out all messages, not just outbound requests.
    fn time_out_all_output_requests(&mut self) -> usize {
        let local_canisters = maplit::btreemap! {
            self.this => {
                let scheduler_state = SchedulerState::default();
                let system_state = SystemState::new_running_for_testing(
                    CanisterId::from_u64(42),
                    user_test_id(24).get(),
                    Cycles::new(1 << 36),
                    NumSeconds::from(100_000),
                );
                CanisterState::new(system_state, None, scheduler_state)
            }
        };
        self.queues.time_out_messages(
            Time::from_nanos_since_unix_epoch(u64::MAX),
            &self.this,
            &local_canisters,
        )
    }

    fn available_output_request_slots(&self) -> usize {
        *self
            .queues
            .available_output_request_slots()
            .get(&self.other)
            .unwrap()
    }
}

fn push_requests(queues: &mut CanisterQueues, input_type: InputQueueType, requests: &Vec<Request>) {
    for req in requests {
        queues.push_input(req.clone().into(), input_type).unwrap()
    }
}

fn request(deadline: CoarseTime) -> Request {
    request_with_payload(13, deadline)
}

fn request_with_payload(payload_size: usize, deadline: CoarseTime) -> Request {
    RequestBuilder::new()
        .sender(canister_test_id(13))
        .receiver(canister_test_id(13))
        .method_payload(vec![13; payload_size])
        .deadline(deadline)
        .build()
}

fn response(deadline: CoarseTime) -> Response {
    response_with_payload(13, deadline)
}

fn response_with_payload(payload_size: usize, deadline: CoarseTime) -> Response {
    ResponseBuilder::new()
        .respondent(canister_test_id(13))
        .originator(canister_test_id(13))
        .response_payload(Payload::Data(vec![13; payload_size]))
        .deadline(deadline)
        .build()
}

fn coarse_time(seconds_since_unix_epoch: u32) -> CoarseTime {
    CoarseTime::from_secs_since_unix_epoch(seconds_since_unix_epoch)
}

/// Can push one request to the output queues.
#[test]
fn can_push_output_request() {
    let mut queues = CanisterQueuesFixture::new();
    queues.push_output_request().unwrap();
}

/// Cannot push response to output queues without pushing an input request
/// first.
#[test]
#[should_panic(expected = "assertion failed: self.guaranteed_response_memory_reservations > 0")]
fn cannot_push_output_response_without_input_request() {
    let mut queues = CanisterQueuesFixture::new();
    queues.push_output_response();
}

#[test]
fn enqueuing_unexpected_response_does_not_panic() {
    let mut queues = CanisterQueuesFixture::new();
    // Enqueue a request to create a queue for `other`.
    queues.push_input_request().unwrap();
    // Now `other` sends an unexpected `Response`.  We should return an error not
    // panic.
    queues.push_input_response().unwrap_err();
}

/// Can push response to output queues after pushing input request.
#[test]
fn can_push_output_response_after_input_request() {
    let mut queues = CanisterQueuesFixture::new();
    queues.push_input_request().unwrap();
    queues.pop_input().unwrap();
    queues.push_output_response();
}

/// Can push one request to the induction pool.
#[test]
fn can_push_input_request() {
    let mut queues = CanisterQueuesFixture::new();
    queues.push_input_request().unwrap();
}

/// Cannot push response to the induction pool without pushing output
/// request first.
#[test]
fn cannot_push_input_response_without_output_request() {
    let mut queues = CanisterQueuesFixture::new();
    queues.push_input_response().unwrap_err();
}

/// Can push response to input queues after pushing request to output
/// queues.
#[test]
fn can_push_input_response_after_output_request() {
    let mut queues = CanisterQueuesFixture::new();
    queues.push_output_request().unwrap();
    queues.pop_output().unwrap();
    queues.push_input_response().unwrap();
}

/// Checks that `available_output_request_slots` doesn't count input requests and
/// output reserved slots and responses.
#[test]
fn test_available_output_request_slots_dont_counts() {
    let mut queues = CanisterQueuesFixture::new();
    queues.push_input_request().unwrap();
    assert_eq!(
        DEFAULT_QUEUE_CAPACITY,
        queues.available_output_request_slots()
    );
    queues.pop_input().unwrap();

    queues.push_output_response();
    assert_eq!(
        DEFAULT_QUEUE_CAPACITY,
        queues.available_output_request_slots()
    );
}

/// Checks that `available_output_request_slots` counts output requests and input
/// reserved slots and responses.
#[test]
fn test_available_output_request_slots_counts() {
    let mut queues = CanisterQueuesFixture::new();

    // Check that output request counts.
    queues.push_output_request().unwrap();
    assert_eq!(
        DEFAULT_QUEUE_CAPACITY - 1,
        queues.available_output_request_slots()
    );

    // Check that input reserved slot counts.
    queues.pop_output().unwrap();
    assert_eq!(
        DEFAULT_QUEUE_CAPACITY - 1,
        queues.available_output_request_slots()
    );

    // Check that input response counts.
    queues.push_input_response().unwrap();
    assert_eq!(
        DEFAULT_QUEUE_CAPACITY - 1,
        queues.available_output_request_slots()
    );
}

/// Checks that `available_output_request_slots` counts timed out output
/// requests.
#[test]
fn test_available_output_request_slots_counts_timed_out_output_requests() {
    let mut queues = CanisterQueuesFixture::new();

    // Need output response to pin timed out request behind.
    queues.push_input_request().unwrap();
    queues.pop_input().unwrap();
    queues.push_output_response();

    // All output request slots are still available.
    assert_eq!(
        DEFAULT_QUEUE_CAPACITY,
        queues.available_output_request_slots()
    );

    // Push output request, then time it out.
    queues.push_output_request().unwrap();
    queues.time_out_all_output_requests();

    // Pop the reject response, to isolate the timed out request.
    queues.pop_input().unwrap();

    // Check timed out request counts.
    assert_eq!(
        DEFAULT_QUEUE_CAPACITY - 1,
        queues.available_output_request_slots()
    );
}

#[test]
fn test_backpressure_with_timed_out_requests() {
    let mut queues = CanisterQueuesFixture::new();

    // Need output response to pin timed out requests behind.
    queues.push_input_request().unwrap();
    queues.pop_input();
    queues.push_output_response();

    // Push `DEFAULT_QUEUE_CAPACITY` output requests and time them all out.
    for _ in 0..DEFAULT_QUEUE_CAPACITY {
        queues.push_output_request().unwrap();
    }
    queues.time_out_all_output_requests();

    // Check that no new request can be pushed.
    assert!(queues.push_output_request().is_err());
}

#[test]
fn test_shed_largest_message() {
    let this = canister_test_id(13);
    let other = canister_test_id(11);

    let mut queues = CanisterQueues::default();

    // Push an input and an output request.
    queues
        .push_input(
            RequestBuilder::default()
                .sender(other)
                .receiver(this)
                .deadline(CoarseTime::from_secs_since_unix_epoch(17))
                .build()
                .into(),
            RemoteSubnet,
        )
        .unwrap();
    queues
        .push_output_request(
            Arc::new(
                RequestBuilder::default()
                    .sender(this)
                    .receiver(other)
                    .deadline(CoarseTime::from_secs_since_unix_epoch(19))
                    .build(),
            ),
            UNIX_EPOCH,
        )
        .unwrap();

    // Shed the two requests.
    let local_canisters = Default::default();
    assert!(queues.shed_largest_message(&this, &local_canisters));
    assert!(queues.shed_largest_message(&this, &local_canisters));

    // There should be a reject response in an input queue.
    assert_matches!(queues.pop_input(), Some(CanisterMessage::Response(_)));
    assert!(!queues.has_input());
    // But no output.
    assert!(!queues.has_output());
    assert!(queues.output_into_iter().next().is_none());

    // And nothing else to shed.
    assert!(!queues.shed_largest_message(&this, &local_canisters));
}

/// Enqueues 3 requests for the same canister and consumes them.
#[test]
fn test_message_picking_round_robin_on_one_queue() {
    let mut queues = CanisterQueuesFixture::new();
    assert!(queues.pop_input().is_none());
    for _ in 0..3 {
        queues.push_input_request().expect("could not push");
    }

    for _ in 0..3 {
        match queues.pop_input().expect("could not pop a message") {
            CanisterMessage::Request(msg) => assert_eq!(msg.sender, queues.other),
            msg => panic!("unexpected message popped: {:?}", msg),
        }
    }

    assert!(!queues.queues.has_input());
    assert!(queues.pop_input().is_none());
}

/// Enqueues 10 ingress messages and pops them.
#[test]
fn test_message_picking_ingress_only() {
    let this = canister_test_id(13);

    let mut queues = CanisterQueues::default();
    assert!(queues.pop_input().is_none());

    for i in 0..10 {
        queues.push_ingress(Ingress {
            source: user_test_id(77),
            receiver: this,
            effective_canister_id: None,
            method_name: String::from("test"),
            method_payload: vec![i as u8],
            message_id: message_test_id(555),
            expiry_time: expiry_time_from_now(),
        });
    }

    let mut expected_byte = 0;
    while queues.has_input() {
        match queues.pop_input().expect("could not pop a message") {
            CanisterMessage::Ingress(msg) => {
                assert_eq!(msg.method_payload, vec![expected_byte])
            }
            msg => panic!("unexpected message popped: {:?}", msg),
        }
        expected_byte += 1;
    }
    assert_eq!(10, expected_byte);

    assert!(queues.pop_input().is_none());
}

/// Wrapper for `CanisterQueues` for tests using requests/responses to/from
/// arbitrary remote canisters.
struct CanisterQueuesMultiFixture {
    pub queues: CanisterQueues,
    pub this: CanisterId,
}

impl CanisterQueuesMultiFixture {
    fn new() -> CanisterQueuesMultiFixture {
        CanisterQueuesMultiFixture {
            queues: CanisterQueues::default(),
            this: canister_test_id(13),
        }
    }

    fn push_input_request(
        &mut self,
        other: CanisterId,
        input_queue_type: InputQueueType,
    ) -> Result<(), (StateError, RequestOrResponse)> {
        self.queues.push_input(
            RequestBuilder::default()
                .sender(other)
                .receiver(self.this)
                .build()
                .into(),
            input_queue_type,
        )
    }

    fn push_input_response(
        &mut self,
        other: CanisterId,
        input_queue_type: InputQueueType,
    ) -> Result<(), (StateError, RequestOrResponse)> {
        self.queues.push_input(
            ResponseBuilder::default()
                .originator(self.this)
                .respondent(other)
                .build()
                .into(),
            input_queue_type,
        )
    }

    fn push_ingress(&mut self, msg: Ingress) {
        self.queues.push_ingress(msg)
    }

    fn pop_input(&mut self) -> Option<CanisterMessage> {
        self.queues.pop_input()
    }

    fn has_input(&mut self) -> bool {
        self.queues.has_input()
    }

    fn push_output_request(&mut self, other: CanisterId) -> Result<(), (StateError, Arc<Request>)> {
        self.queues.push_output_request(
            Arc::new(
                RequestBuilder::default()
                    .sender(self.this)
                    .receiver(other)
                    .build(),
            ),
            UNIX_EPOCH,
        )
    }

    fn pop_output(&mut self) -> Option<RequestOrResponse> {
        let mut iter = self.queues.output_into_iter();
        iter.pop()
    }

    fn local_schedule(&self) -> Vec<CanisterId> {
        self.queues.local_subnet_input_schedule.clone().into()
    }

    fn remote_schedule(&self) -> Vec<CanisterId> {
        self.queues.remote_subnet_input_schedule.clone().into()
    }

    fn pool_is_empty(&self) -> bool {
        self.queues.pool.len() == 0
    }
}

/// Enqueues 3 requests and 1 response, then pops them and verifies the
/// expected order.
#[test]
fn test_message_picking_round_robin() {
    let this = canister_test_id(13);
    let other_1 = canister_test_id(1);
    let other_2 = canister_test_id(2);
    let other_3 = canister_test_id(3);

    let mut queues = CanisterQueuesMultiFixture::new();
    assert!(!queues.has_input());

    // 3 remote requests from 2 canisters.
    for id in &[other_1, other_1, other_3] {
        queues
            .push_input_request(*id, RemoteSubnet)
            .expect("could not push");
    }

    // Local response from `other_2`.
    // First push then pop a request to `other_2`, in order to get a reserved slot.
    queues.push_output_request(other_2).unwrap();
    queues.pop_output().unwrap();
    queues.push_input_response(other_2, LocalSubnet).unwrap();

    // Local request from `other_2`.
    queues
        .push_input_request(other_2, LocalSubnet)
        .expect("could not push");

    queues.push_ingress(Ingress {
        source: user_test_id(77),
        receiver: this,
        effective_canister_id: None,
        method_name: String::from("test"),
        method_payload: Vec::new(),
        message_id: message_test_id(555),
        expiry_time: expiry_time_from_now(),
    });

    // POPPING
    // Due to the round-robin across Local, Ingress, and Remote subnet messages;
    // and round-robin across input queues within Local and Remote input schedules;
    // the popping order should be:

    // 1. Local Subnet response (other_2)
    assert_matches!(
        queues.pop_input(),
        Some(CanisterMessage::Response(msg)) if msg.respondent == other_2
    );

    // 2. Ingress message
    assert_matches!(
        queues.pop_input(),
        Some(CanisterMessage::Ingress(msg)) if msg.source == user_test_id(77)
    );

    // 3. Remote Subnet request (other_1)
    assert_matches!(
        queues.pop_input(),
        Some(CanisterMessage::Request(msg)) if msg.sender == other_1
    );

    // 4. Local Subnet request (other_2)
    assert_matches!(
        queues.pop_input(),
        Some(CanisterMessage::Request(msg)) if msg.sender == other_2
    );

    // 5. Remote Subnet request (other_3)
    assert_matches!(
        queues.pop_input(),
        Some(CanisterMessage::Request(msg)) if msg.sender == other_3
    );

    // 6. Remote Subnet request (other_1)
    assert_matches!(
        queues.pop_input(),
        Some(CanisterMessage::Request(msg)) if msg.sender == other_1
    );

    assert!(!queues.has_input());
    assert!(queues.pop_input().is_none());
    assert!(queues.pool_is_empty());
}

/// Enqueues 4 input requests across 3 canisters and consumes them, ensuring
/// correct round-robin scheduling.
#[test]
fn test_input_scheduling() {
    let other_1 = canister_test_id(1);
    let other_2 = canister_test_id(2);
    let other_3 = canister_test_id(3);

    let mut queues = CanisterQueuesMultiFixture::new();
    assert!(!queues.has_input());

    let push_input_from = |queues: &mut CanisterQueuesMultiFixture, sender: CanisterId| {
        queues
            .push_input_request(sender, RemoteSubnet)
            .expect("could not push");
    };

    let assert_sender = |sender: CanisterId, message: CanisterMessage| match message {
        CanisterMessage::Request(req) => assert_eq!(sender, req.sender),
        _ => unreachable!(),
    };

    push_input_from(&mut queues, other_1);
    assert_eq!(vec![other_1], queues.remote_schedule());

    push_input_from(&mut queues, other_2);
    assert_eq!(vec![other_1, other_2], queues.remote_schedule());

    push_input_from(&mut queues, other_1);
    assert_eq!(vec![other_1, other_2], queues.remote_schedule());

    push_input_from(&mut queues, other_3);
    assert_eq!(vec![other_1, other_2, other_3], queues.remote_schedule());

    assert_sender(other_1, queues.pop_input().unwrap());
    assert_eq!(vec![other_2, other_3, other_1], queues.remote_schedule());

    assert_sender(other_2, queues.pop_input().unwrap());
    assert_eq!(vec![other_3, other_1], queues.remote_schedule());

    assert_sender(other_3, queues.pop_input().unwrap());
    assert_eq!(vec![other_1], queues.remote_schedule());

    assert_sender(other_1, queues.pop_input().unwrap());
    assert!(queues.remote_schedule().is_empty());

    assert!(!queues.has_input());
}

#[test]
fn test_split_input_schedules() {
    let other_1 = canister_test_id(1);
    let other_2 = canister_test_id(2);
    let other_3 = canister_test_id(3);
    let other_4 = canister_test_id(4);
    let other_5 = canister_test_id(5);

    let mut queues = CanisterQueuesMultiFixture::new();
    let this = queues.this;

    // 4 local input queues (`other_1`, `other_2`, `this`, `other_3`) and 2 remote
    // ones (`other_4`, `other_5`).
    queues.push_input_request(other_1, LocalSubnet).unwrap();
    queues.push_input_request(other_2, LocalSubnet).unwrap();
    queues.push_input_request(this, LocalSubnet).unwrap();
    queues.push_input_request(other_3, LocalSubnet).unwrap();
    queues.push_input_request(other_4, RemoteSubnet).unwrap();
    queues.push_input_request(other_5, RemoteSubnet).unwrap();

    // Schedules before.
    assert_eq!(
        vec![other_1, other_2, this, other_3],
        queues.local_schedule()
    );
    assert_eq!(vec![other_4, other_5], queues.remote_schedule());

    // After the split we only have `other_1` (and `this`) on the subnet.
    let system_state =
        SystemState::new_running_for_testing(other_1, other_1.get(), Cycles::zero(), 0.into());
    let scheduler_state = SchedulerState::new(UNIX_EPOCH);
    let local_canisters = btreemap! {
        other_1 => CanisterState::new(system_state, None, scheduler_state)
    };

    // Act.
    queues.queues.split_input_schedules(&this, &local_canisters);

    // Schedules after: `other_2` and `other_3` have moved to the head of the remote
    // input schedule. Ordering is otherwise retained.
    assert_eq!(vec![other_1, this], queues.local_schedule());
    assert_eq!(
        vec![other_2, other_3, other_4, other_5],
        queues.remote_schedule()
    );
}

#[test]
fn test_peek_input_round_robin() {
    let mut queues = CanisterQueues::default();
    assert!(!queues.has_input());

    let local_senders = [
        canister_test_id(1),
        canister_test_id(2),
        canister_test_id(1),
    ];
    let remote_senders = [
        canister_test_id(3),
        canister_test_id(3),
        canister_test_id(4),
    ];

    let local_requests = local_senders
        .iter()
        .map(|sender| RequestBuilder::default().sender(*sender).build())
        .collect::<Vec<_>>();
    let remote_requests = remote_senders
        .iter()
        .map(|sender| RequestBuilder::default().sender(*sender).build())
        .collect::<Vec<_>>();

    push_requests(&mut queues, LocalSubnet, &local_requests);
    push_requests(&mut queues, RemoteSubnet, &remote_requests);

    let ingress = Ingress {
        source: user_test_id(77),
        receiver: canister_test_id(13),
        method_name: String::from("test"),
        method_payload: Vec::new(),
        effective_canister_id: None,
        message_id: message_test_id(555),
        expiry_time: expiry_time_from_now(),
    };
    queues.push_ingress(ingress.clone());

    assert!(queues.has_input());
    /* Peek */
    // Due to the round-robin across Local, Ingress, and Remote Subnet messages,
    // the peek order should be:
    // 1. Local Subnet request (index 0)
    let peeked_input = CanisterMessage::Request(Arc::new(local_requests.first().unwrap().clone()));
    assert_eq!(queues.peek_input().unwrap(), peeked_input);
    // Peeking again the queues would return the same result.
    assert_eq!(queues.peek_input().unwrap(), peeked_input);
    assert_eq!(queues.pop_input().unwrap(), peeked_input);

    // 2. Ingress message
    let peeked_input = CanisterMessage::Ingress(Arc::new(ingress));
    assert_eq!(queues.peek_input().unwrap(), peeked_input);
    assert_eq!(queues.pop_input().unwrap(), peeked_input);

    // 3. Remote Subnet request (index 0)
    let peeked_input = CanisterMessage::Request(Arc::new(remote_requests.first().unwrap().clone()));
    assert_eq!(queues.peek_input().unwrap(), peeked_input);
    assert_eq!(queues.pop_input().unwrap(), peeked_input);

    // 4. Local Subnet request (index 1)
    let peeked_input = CanisterMessage::Request(Arc::new(local_requests.get(1).unwrap().clone()));
    assert_eq!(queues.peek_input().unwrap(), peeked_input);
    assert_eq!(queues.pop_input().unwrap(), peeked_input);

    // 5. Remote Subnet request (index 2)
    let peeked_input = CanisterMessage::Request(Arc::new(remote_requests.get(2).unwrap().clone()));
    assert_eq!(queues.peek_input().unwrap(), peeked_input);
    assert_eq!(queues.pop_input().unwrap(), peeked_input);

    // 6. Local Subnet request (index 2)
    let peeked_input = CanisterMessage::Request(Arc::new(local_requests.get(2).unwrap().clone()));
    assert_eq!(queues.peek_input().unwrap(), peeked_input);
    assert_eq!(queues.pop_input().unwrap(), peeked_input);

    // 7. Remote Subnet request (index 1)
    let peeked_input = CanisterMessage::Request(Arc::new(remote_requests.get(1).unwrap().clone()));
    assert_eq!(queues.peek_input().unwrap(), peeked_input);
    assert_eq!(queues.pop_input().unwrap(), peeked_input);

    assert!(!queues.has_input());
    assert!(queues.pool.len() == 0);
}

#[test]
fn test_skip_input_round_robin() {
    let mut queues = CanisterQueues::default();
    assert!(!queues.has_input());

    let local_senders = [
        canister_test_id(1),
        canister_test_id(2),
        canister_test_id(1),
    ];
    let local_requests = local_senders
        .iter()
        .map(|sender| RequestBuilder::default().sender(*sender).build())
        .collect::<Vec<_>>();

    push_requests(&mut queues, LocalSubnet, &local_requests);
    let ingress = Ingress {
        source: user_test_id(77),
        receiver: canister_test_id(13),
        method_name: String::from("test"),
        method_payload: Vec::new(),
        effective_canister_id: None,
        message_id: message_test_id(555),
        expiry_time: expiry_time_from_now(),
    };
    queues.push_ingress(ingress.clone());
    let ingress_input = CanisterMessage::Ingress(Arc::new(ingress));
    assert!(queues.has_input());

    // 1. Pop local subnet request (index 0)
    // 2. Skip ingress message
    // 3. Pop local subnet request (index 1)
    // 4. Skip ingress message
    // 5. Skip local subnet request (index 2)
    // Loop detected.

    let mut loop_detector = CanisterQueuesLoopDetector::default();

    // Pop local queue.
    let peeked_input = CanisterMessage::Request(Arc::new(local_requests.first().unwrap().clone()));
    assert_eq!(queues.peek_input().unwrap(), peeked_input);
    assert_eq!(queues.pop_input().unwrap(), peeked_input);

    // Skip ingress.
    assert_eq!(queues.peek_input().unwrap(), ingress_input);
    queues.skip_input(&mut loop_detector);
    assert_eq!(loop_detector.ingress_queue_skip_count, 1);
    assert!(!loop_detector.detected_loop(&queues));

    let peeked_input = CanisterMessage::Request(Arc::new(local_requests.get(1).unwrap().clone()));
    assert_eq!(queues.peek_input().unwrap(), peeked_input);
    assert_eq!(queues.pop_input().unwrap(), peeked_input);

    // Skip ingress
    assert_eq!(queues.peek_input().unwrap(), ingress_input);
    queues.skip_input(&mut loop_detector);
    assert!(!loop_detector.detected_loop(&queues));
    assert_eq!(loop_detector.ingress_queue_skip_count, 2);

    // Skip local.
    let peeked_input = CanisterMessage::Request(Arc::new(local_requests.get(2).unwrap().clone()));
    assert_eq!(queues.peek_input().unwrap(), peeked_input);
    queues.skip_input(&mut loop_detector);
    assert_eq!(loop_detector.ingress_queue_skip_count, 2);
    assert!(loop_detector.detected_loop(&queues));
}

#[test]
fn test_peek_input_with_stale_references() {
    let mut queues = CanisterQueues::default();

    let senders = [
        canister_test_id(1),
        canister_test_id(2),
        canister_test_id(1),
        canister_test_id(3),
    ];
    let requests = senders
        .iter()
        .enumerate()
        .map(|(i, sender)| {
            RequestBuilder::default()
                .sender(*sender)
                .deadline(coarse_time(1000 + i as u32))
                .build()
        })
        .collect::<Vec<_>>();

    push_requests(&mut queues, LocalSubnet, &requests);

    let own_canister_id = canister_test_id(13);
    let local_canisters = BTreeMap::new();
    // Time out the first two requests, including the only request from canister 2.
    queues.time_out_messages(coarse_time(1002).into(), &own_canister_id, &local_canisters);

    assert!(queues.has_input());

    // 1. Request from canister 1 (index 2).
    let peeked_input = CanisterMessage::Request(Arc::new(requests.get(2).unwrap().clone()));
    assert_eq!(queues.peek_input().unwrap(), peeked_input);
    assert_eq!(queues.pop_input().unwrap(), peeked_input);

    // 2. Request from canister 3 (index 3).
    let peeked_input = CanisterMessage::Request(Arc::new(requests.get(3).unwrap().clone()));
    assert_eq!(queues.peek_input().unwrap(), peeked_input);
    assert_eq!(queues.pop_input().unwrap(), peeked_input);

    assert!(!queues.has_input());
    assert!(queues.pool.len() == 0);
}

/// Enqueues 6 output requests across 3 canisters and consumes them.
#[test]
fn test_output_into_iter() {
    let this = canister_test_id(13);
    let other_1 = canister_test_id(1);
    let other_2 = canister_test_id(2);
    let other_3 = canister_test_id(3);

    let mut queues = CanisterQueues::default();
    assert_eq!(0, queues.output_message_count());

    let destinations = [other_1, other_2, other_1, other_3, other_2, other_1];
    for (i, id) in destinations.iter().enumerate() {
        queues
            .push_output_request(
                RequestBuilder::default()
                    .sender(this)
                    .receiver(*id)
                    .method_payload(vec![i as u8])
                    .build()
                    .into(),
                UNIX_EPOCH,
            )
            .expect("could not push");
    }

    let expected = [
        (&other_1, 0),
        (&other_2, 1),
        (&other_3, 3),
        (&other_1, 2),
        (&other_2, 4),
        (&other_1, 5),
    ];
    assert_eq!(expected.len(), queues.output_message_count());

    for (i, msg) in queues.output_into_iter().enumerate() {
        match msg {
            RequestOrResponse::Request(msg) => {
                assert_eq!(this, msg.sender);
                assert_eq!(*expected[i].0, msg.receiver);
                assert_eq!(vec![expected[i].1], msg.method_payload)
            }
            msg => panic!("unexpected message popped: {:?}", msg),
        }
    }

    assert_eq!(0, queues.output_message_count());
    assert!(queues.pool.len() == 0);
}

#[test]
fn test_peek_canister_input_does_not_affect_schedule() {
    let mut queues = CanisterQueues::default();
    let local_senders = [
        canister_test_id(1),
        canister_test_id(2),
        canister_test_id(1),
    ];
    let remote_senders = [canister_test_id(13), canister_test_id(14)];

    let local_requests = local_senders
        .iter()
        .map(|sender| RequestBuilder::default().sender(*sender).build())
        .collect::<Vec<_>>();
    let remote_requests = remote_senders
        .iter()
        .map(|sender| RequestBuilder::default().sender(*sender).build())
        .collect::<Vec<_>>();

    push_requests(&mut queues, LocalSubnet, &local_requests);
    push_requests(&mut queues, RemoteSubnet, &remote_requests);

    // Schedules before peek.
    let before_local_schedule = queues.local_subnet_input_schedule.clone();
    let before_remote_schedule = queues.remote_subnet_input_schedule.clone();

    assert_eq!(
        queues.peek_canister_input(RemoteSubnet).unwrap(),
        CanisterMessage::Request(Arc::new(remote_requests.first().unwrap().clone()))
    );
    assert_eq!(
        queues.peek_canister_input(LocalSubnet).unwrap(),
        CanisterMessage::Request(Arc::new(local_requests.first().unwrap().clone()))
    );

    // Schedules are not changed.
    assert_eq!(queues.local_subnet_input_schedule, before_local_schedule);
    assert_eq!(queues.remote_subnet_input_schedule, before_remote_schedule);
    assert_eq!(
        queues
            .canister_queues
            .get(&canister_test_id(1))
            .unwrap()
            .0
            .len(),
        2
    );
}

#[test]
fn test_skip_canister_input() {
    let mut queues = CanisterQueues::default();
    let local_senders = [
        canister_test_id(1),
        canister_test_id(2),
        canister_test_id(1),
    ];
    let remote_senders = [canister_test_id(13), canister_test_id(14)];

    let local_requests = local_senders
        .iter()
        .map(|sender| RequestBuilder::default().sender(*sender).build())
        .collect::<Vec<_>>();
    let remote_requests = remote_senders
        .iter()
        .map(|sender| RequestBuilder::default().sender(*sender).build())
        .collect::<Vec<_>>();

    push_requests(&mut queues, LocalSubnet, &local_requests);
    push_requests(&mut queues, RemoteSubnet, &remote_requests);

    // Peek before skip.
    assert_eq!(
        queues.peek_canister_input(RemoteSubnet).unwrap(),
        CanisterMessage::Request(Arc::new(remote_requests.first().unwrap().clone()))
    );
    assert_eq!(
        queues.peek_canister_input(LocalSubnet).unwrap(),
        CanisterMessage::Request(Arc::new(local_requests.first().unwrap().clone()))
    );

    queues.skip_canister_input(RemoteSubnet);
    queues.skip_canister_input(LocalSubnet);

    // Peek will return a different result.
    assert_eq!(
        queues.peek_canister_input(RemoteSubnet).unwrap(),
        CanisterMessage::Request(Arc::new(remote_requests.get(1).unwrap().clone()))
    );
    assert_eq!(queues.remote_subnet_input_schedule.len(), 2);
    assert_eq!(
        queues.peek_canister_input(LocalSubnet).unwrap(),
        CanisterMessage::Request(Arc::new(local_requests.get(1).unwrap().clone()))
    );
    assert_eq!(queues.local_subnet_input_schedule.len(), 2);
    assert_eq!(
        queues
            .canister_queues
            .get(&canister_test_id(1))
            .unwrap()
            .0
            .len(),
        2
    );
}

struct StrictMetrics;
impl CheckpointLoadingMetrics for StrictMetrics {
    fn observe_broken_soft_invariant(&self, msg: String) {
        panic!("{}", msg);
    }
}

struct CountingMetrics(RefCell<usize>);
impl CheckpointLoadingMetrics for CountingMetrics {
    fn observe_broken_soft_invariant(&self, _: String) {
        *self.0.borrow_mut() += 1;
    }
}

/// Tests that an encode-decode roundtrip yields a result equal to the original
/// (and that the stats of an organically constructed `CanisterQueues` match
/// those of a deserialized one).
#[test]
fn encode_roundtrip() {
    let mut queues = CanisterQueues::default();

    let this = canister_test_id(13);
    let other = canister_test_id(14);
    queues
        .push_input(
            RequestBuilder::default().sender(this).build().into(),
            LocalSubnet,
        )
        .unwrap();
    queues
        .push_input(
            RequestBuilder::default().sender(other).build().into(),
            RemoteSubnet,
        )
        .unwrap();
    queues.pop_canister_input(RemoteSubnet).unwrap();
    queues.push_ingress(IngressBuilder::default().receiver(this).build());

    let encoded: pb_queues::CanisterQueues = (&queues).into();
    let decoded = (encoded, &StrictMetrics as &dyn CheckpointLoadingMetrics)
        .try_into()
        .unwrap();

    assert_eq!(queues, decoded);
}

/// Tests that serializing an empty `CanisterQueues` produces zero bytes.
#[test]
fn encode_empty() {
    use prost::Message;

    let queues = CanisterQueues::default();

    let encoded: pb_queues::CanisterQueues = (&queues).into();
    let mut serialized: Vec<u8> = Vec::new();
    encoded.encode(&mut serialized).unwrap();

    let expected: &[u8] = &[];
    assert_eq!(expected, serialized.as_slice());
}

/// Tests decoding a `CanisterQueues` with an invalid input schedule.
#[test]
fn decode_invalid_input_schedule() {
    let mut queues = CanisterQueues::default();

    let this = canister_test_id(13);
    let other = canister_test_id(14);
    queues
        .push_input(
            RequestBuilder::default().sender(this).build().into(),
            LocalSubnet,
        )
        .unwrap();
    queues
        .push_input(
            RequestBuilder::default().sender(other).build().into(),
            RemoteSubnet,
        )
        .unwrap();
    queues.push_ingress(IngressBuilder::default().receiver(this).build());

    let mut encoded: pb_queues::CanisterQueues = (&queues).into();
    // Wipe the input schedule.
    encoded.local_subnet_input_schedule.clear();

    // Decoding should succeed.
    let metrics = CountingMetrics(RefCell::new(0));
    let mut decoded =
        CanisterQueues::try_from((encoded, &metrics as &dyn CheckpointLoadingMetrics)).unwrap();
    // Even though the input schedules are not valid.
    assert_matches!(
        decoded.schedules_ok(
            &CanisterId::unchecked_from_principal(PrincipalId::new_anonymous()),
            &BTreeMap::new(),
        ),
        Err(_)
    );
    assert_eq!(1, *metrics.0.borrow());

    // If we replace the input schedules with the original ones, the rest should be
    // equal.
    decoded
        .local_subnet_input_schedule
        .clone_from(&queues.local_subnet_input_schedule);
    decoded
        .remote_subnet_input_schedule
        .clone_from(&queues.remote_subnet_input_schedule);
    assert_eq!(queues, decoded);
}

/// Tests that serializing a `CanisterQueues` with an empty but non-default pool
/// preserves the non-default pool.
#[test]
fn encode_non_default_pool() {
    let mut queues = CanisterQueues::default();

    let this = canister_test_id(13);
    queues
        .push_input(
            RequestBuilder::default().sender(this).build().into(),
            RemoteSubnet,
        )
        .unwrap();
    queues.pop_canister_input(RemoteSubnet).unwrap();
    // Sanity check that the pool is empty but not equal to the default.
    assert_eq!(0, queues.pool.len());
    assert_ne!(MessagePool::default(), queues.pool);

    // And a roundtrip encode preserves the `CanisterQueues` unaltered.
    let encoded: pb_queues::CanisterQueues = (&queues).into();
    let decoded = (encoded, &StrictMetrics as &dyn CheckpointLoadingMetrics)
        .try_into()
        .unwrap();
    assert_eq!(queues, decoded);
}

/// Tests decoding `CanisterQueues` from `input_queues` + `output_queues`
/// (instead of `canister_queues` + `pool`).
#[test]
fn decode_backward_compatibility() {
    let local_canister = canister_test_id(13);
    let remote_canister = canister_test_id(14);

    let mut queues_proto = pb_queues::CanisterQueues::default();
    let mut expected_queues = CanisterQueues::default();

    let req = RequestBuilder::default()
        .sender(local_canister)
        .receiver(local_canister)
        .build();
    let rep = ResponseBuilder::default()
        .originator(local_canister)
        .respondent(local_canister)
        .build();
    let t1 = Time::from_secs_since_unix_epoch(12345).unwrap();
    let t2 = t1 + Duration::from_secs(1);
    let d1 = t1 + REQUEST_LIFETIME;
    let d2 = t2 + REQUEST_LIFETIME;

    //
    // `local_canister`'s queues.
    //

    // An `InputQueue` with a request, a response and a reserved slot.
    let mut iq1 = InputQueue::new(DEFAULT_QUEUE_CAPACITY);
    iq1.push(req.clone().into()).unwrap();
    iq1.reserve_slot().unwrap();
    iq1.push(rep.clone().into()).unwrap();
    iq1.reserve_slot().unwrap();

    // Expected input queue.
    let mut expected_iq1 = CanisterQueue::new(DEFAULT_QUEUE_CAPACITY);
    // Enqueue a request and a response.
    expected_iq1.push_request(expected_queues.pool.insert_inbound(req.clone().into()));
    expected_iq1.try_reserve_response_slot().unwrap();
    expected_iq1.push_response(expected_queues.pool.insert_inbound(rep.clone().into()));
    // Make an extra response reservation.
    expected_iq1.try_reserve_response_slot().unwrap();

    // An output queue with a response, a timed out request, a non-timed out request
    // and a reserved slot.
    let mut oq1 = OutputQueue::new(DEFAULT_QUEUE_CAPACITY);
    oq1.reserve_slot().unwrap();
    oq1.push_response(rep.clone().into());
    oq1.push_request(req.clone().into(), d1).unwrap();
    oq1.time_out_requests(d2).count();
    oq1.push_request(req.clone().into(), d2).unwrap();
    oq1.reserve_slot().unwrap();

    // Expected output queue. The timed out request is gone.
    let mut expected_oq1 = CanisterQueue::new(DEFAULT_QUEUE_CAPACITY);
    expected_oq1.try_reserve_response_slot().unwrap();
    expected_oq1.push_response(
        expected_queues
            .pool
            .insert_outbound_response(rep.clone().into()),
    );
    expected_oq1.push_request(
        expected_queues
            .pool
            .insert_outbound_request(req.clone().into(), t2),
    );
    expected_oq1.try_reserve_response_slot().unwrap();

    queues_proto.input_queues.push(pb_queues::QueueEntry {
        canister_id: Some(local_canister.into()),
        queue: Some((&iq1).into()),
    });
    queues_proto.output_queues.push(pb_queues::QueueEntry {
        canister_id: Some(local_canister.into()),
        queue: Some((&oq1).into()),
    });
    queues_proto
        .local_subnet_input_schedule
        .push(local_canister.into());
    queues_proto.guaranteed_response_memory_reservations += 2;
    expected_queues
        .canister_queues
        .insert(local_canister, (expected_iq1, expected_oq1));
    expected_queues
        .local_subnet_input_schedule
        .push_back(local_canister);

    //
    // `remote_canister`'s queues.
    //

    // Input queue with a reserved slot.
    let mut iq2 = InputQueue::new(DEFAULT_QUEUE_CAPACITY);
    iq2.reserve_slot().unwrap();

    // Expected input queue.
    let mut expected_iq2 = CanisterQueue::new(DEFAULT_QUEUE_CAPACITY);
    expected_iq2.try_reserve_response_slot().unwrap();

    // Empty output queue.
    let oq2 = OutputQueue::new(DEFAULT_QUEUE_CAPACITY);

    queues_proto.input_queues.push(pb_queues::QueueEntry {
        canister_id: Some(remote_canister.into()),
        queue: Some((&iq2).into()),
    });
    queues_proto.output_queues.push(pb_queues::QueueEntry {
        canister_id: Some(remote_canister.into()),
        queue: Some((&oq2).into()),
    });
    queues_proto.guaranteed_response_memory_reservations += 1;
    expected_queues.canister_queues.insert(
        remote_canister,
        (expected_iq2, CanisterQueue::new(DEFAULT_QUEUE_CAPACITY)),
    );

    //
    // Adjust stats.
    //

    expected_queues.queue_stats = CanisterQueues::calculate_queue_stats(
        &expected_queues.canister_queues,
        queues_proto.guaranteed_response_memory_reservations as usize,
    );

    let queues = (
        queues_proto,
        &StrictMetrics as &dyn CheckpointLoadingMetrics,
    )
        .try_into()
        .unwrap();
    assert_eq!(expected_queues, queues);
}

#[test]
fn test_stats_best_effort() {
    let mut queues = CanisterQueues::default();

    let mut expected_queue_stats = QueueStats::default();
    assert_eq!(expected_queue_stats, queues.queue_stats);
    assert_eq!(
        &message_pool::MessageStats::default(),
        queues.pool.message_stats()
    );

    // Enqueue one guaranteed response request and one guaranteed response each into
    // an input and an output queue.
    let request = request(coarse_time(10));
    let request_size_bytes = request.count_bytes();
    let response = response_with_payload(1000, coarse_time(20));
    let response_size_bytes = response.count_bytes();

    // Make reservatuibs for the responses.
    queues
        .push_input(request.clone().into(), LocalSubnet)
        .unwrap();
    queues.pop_input().unwrap();
    queues
        .push_output_request(request.clone().into(), UNIX_EPOCH)
        .unwrap();
    queues.output_into_iter().next().unwrap();
    // Actually enqueue the messages.
    queues
        .push_input(request.clone().into(), LocalSubnet)
        .unwrap();
    queues
        .push_input(response.clone().into(), LocalSubnet)
        .unwrap();
    queues.push_output_response(response.clone().into());
    queues
        .push_output_request(request.clone().into(), UNIX_EPOCH)
        .unwrap();

    // One input queue slot, one output queue slot, zero memory reservations.
    expected_queue_stats = QueueStats {
        guaranteed_response_memory_reservations: 0,
        input_queues_reserved_slots: 1,
        output_queues_reserved_slots: 1,
        transient_stream_responses_size_bytes: 0,
    };
    assert_eq!(expected_queue_stats, queues.queue_stats);
    // Two guaranteed response requests, two guaranteed responses.
    assert_eq!(
        &message_pool::MessageStats {
            size_bytes: 2 * (request_size_bytes + response_size_bytes),
            best_effort_message_bytes: 2 * (request_size_bytes + response_size_bytes),
            guaranteed_responses_size_bytes: 0,
            oversized_guaranteed_requests_extra_bytes: 0,
            inbound_size_bytes: request_size_bytes + response_size_bytes,
            inbound_message_count: 2,
            inbound_response_count: 1,
            inbound_guaranteed_request_count: 0,
            inbound_guaranteed_response_count: 0,
            outbound_message_count: 2,
        },
        queues.pool.message_stats()
    );

    // Pop the incoming request and the outgoing response.
    assert_eq!(
        queues.pop_input(),
        Some(CanisterMessage::Request(request.clone().into()))
    );
    assert_eq!(
        queues.output_into_iter().next().unwrap(),
        RequestOrResponse::Response(response.clone().into())
    );

    // No changes in slot and memory reservations.
    assert_eq!(expected_queue_stats, queues.queue_stats);
    // One guaranteed response request, one guaranteed response.
    assert_eq!(
        &message_pool::MessageStats {
            size_bytes: request_size_bytes + response_size_bytes,
            best_effort_message_bytes: request_size_bytes + response_size_bytes,
            guaranteed_responses_size_bytes: 0,
            oversized_guaranteed_requests_extra_bytes: 0,
            inbound_size_bytes: response_size_bytes,
            inbound_message_count: 1,
            inbound_response_count: 1,
            inbound_guaranteed_request_count: 0,
            inbound_guaranteed_response_count: 0,
            outbound_message_count: 1,
        },
        queues.pool.message_stats()
    );

    // Time out the one message with a deadline of less than 20 (the outgoing
    // request), shed the incoming response and pop the generated reject response.
    assert_eq!(
        1,
        queues.time_out_messages(coarse_time(20).into(), &request.sender, &BTreeMap::new())
    );
    assert!(queues.shed_largest_message(&request.sender, &BTreeMap::new()));
    assert!(queues.pop_input().is_some());

    // Input queue slot reservation was consumed.
    expected_queue_stats = QueueStats {
        guaranteed_response_memory_reservations: 0,
        input_queues_reserved_slots: 0,
        output_queues_reserved_slots: 1,
        transient_stream_responses_size_bytes: 0,
    };
    assert_eq!(expected_queue_stats, queues.queue_stats);
    // And we have all-zero message stats.
    assert_eq!(
        &message_pool::MessageStats::default(),
        queues.pool.message_stats()
    );
}

#[test]
fn test_stats_guaranteed_response() {
    let mut queues = CanisterQueues::default();

    let mut expected_queue_stats = QueueStats::default();
    assert_eq!(expected_queue_stats, queues.queue_stats);
    assert_eq!(
        &message_pool::MessageStats::default(),
        queues.pool.message_stats()
    );

    // Enqueue one guaranteed response request and one guaranteed response each into
    // an input and an output queue.
    let request = request(NO_DEADLINE);
    let request_size_bytes = request.count_bytes();
    let response = response(NO_DEADLINE);
    let response_size_bytes = response.count_bytes();

    // Make reservatuibs for the responses.
    queues
        .push_input(request.clone().into(), LocalSubnet)
        .unwrap();
    queues.pop_input().unwrap();
    queues
        .push_output_request(request.clone().into(), UNIX_EPOCH)
        .unwrap();
    queues.output_into_iter().next().unwrap();
    // Actually enqueue the messages.
    queues
        .push_input(request.clone().into(), LocalSubnet)
        .unwrap();
    queues
        .push_input(response.clone().into(), LocalSubnet)
        .unwrap();
    queues.push_output_response(response.clone().into());
    queues
        .push_output_request(request.clone().into(), UNIX_EPOCH)
        .unwrap();

    // One input queue slot, one output queue slot, two memory reservations.
    expected_queue_stats = QueueStats {
        guaranteed_response_memory_reservations: 2,
        input_queues_reserved_slots: 1,
        output_queues_reserved_slots: 1,
        transient_stream_responses_size_bytes: 0,
    };
    assert_eq!(expected_queue_stats, queues.queue_stats);
    // Two guaranteed response requests, two guaranteed responses.
    assert_eq!(
        &message_pool::MessageStats {
            size_bytes: 2 * (request_size_bytes + response_size_bytes),
            best_effort_message_bytes: 0,
            guaranteed_responses_size_bytes: 2 * response_size_bytes,
            oversized_guaranteed_requests_extra_bytes: 0,
            inbound_size_bytes: request_size_bytes + response_size_bytes,
            inbound_message_count: 2,
            inbound_response_count: 1,
            inbound_guaranteed_request_count: 1,
            inbound_guaranteed_response_count: 1,
            outbound_message_count: 2,
        },
        queues.pool.message_stats()
    );

    // Pop the incoming request and the outgoing response.
    assert_eq!(
        queues.pop_input(),
        Some(CanisterMessage::Request(request.clone().into()))
    );
    assert_eq!(
        queues.output_into_iter().next().unwrap(),
        RequestOrResponse::Response(response.clone().into())
    );

    // No changes in slot and memory reservations.
    assert_eq!(expected_queue_stats, queues.queue_stats);
    // One guaranteed response request, one guaranteed response.
    assert_eq!(
        &message_pool::MessageStats {
            size_bytes: request_size_bytes + response_size_bytes,
            best_effort_message_bytes: 0,
            guaranteed_responses_size_bytes: response_size_bytes,
            oversized_guaranteed_requests_extra_bytes: 0,
            inbound_size_bytes: response_size_bytes,
            inbound_message_count: 1,
            inbound_response_count: 1,
            inbound_guaranteed_request_count: 0,
            inbound_guaranteed_response_count: 1,
            outbound_message_count: 1,
        },
        queues.pool.message_stats()
    );

    // Time out the one message that has an (implicit) deadline (the outgoing
    // request), pop the incoming response and the generated reject response.
    assert_eq!(
        1,
        queues.time_out_messages(
            coarse_time(u32::MAX).into(),
            &request.sender,
            &BTreeMap::new()
        )
    );
    assert_eq!(
        queues.pop_input(),
        Some(CanisterMessage::Response(response.clone().into()))
    );
    assert!(queues.pop_input().is_some());

    // Input queue slot and memory reservations were consumed.
    expected_queue_stats = QueueStats {
        guaranteed_response_memory_reservations: 1,
        input_queues_reserved_slots: 0,
        output_queues_reserved_slots: 1,
        transient_stream_responses_size_bytes: 0,
    };
    assert_eq!(expected_queue_stats, queues.queue_stats);
    // And we have all-zero message stats.
    assert_eq!(
        &message_pool::MessageStats::default(),
        queues.pool.message_stats()
    );
}

#[test]
fn test_stats_oversized_requests() {
    let mut queues = CanisterQueues::default();

    let mut expected_queue_stats = QueueStats::default();
    assert_eq!(expected_queue_stats, queues.queue_stats);
    assert_eq!(
        &message_pool::MessageStats::default(),
        queues.pool.message_stats()
    );

    // Enqueue one best-effort and one guaranteed oversized request each into an
    // input and an output queue.
    let best_effort = request_with_payload(
        MAX_INTER_CANISTER_PAYLOAD_IN_BYTES_U64 as usize + 1000,
        coarse_time(10),
    );
    let best_effort_size_bytes = best_effort.count_bytes();
    let guaranteed = request_with_payload(
        MAX_INTER_CANISTER_PAYLOAD_IN_BYTES_U64 as usize + 2000,
        NO_DEADLINE,
    );
    let guaranteed_size_bytes = guaranteed.count_bytes();
    // The 2000 bytes we added above; plus the method name provided by
    // `RequestBuilder`; plus any difference in size between the `Request` and
    // `Response` structs, so better compute it.
    let guaranteed_extra_bytes = guaranteed_size_bytes - MAX_RESPONSE_COUNT_BYTES;

    queues
        .push_input(best_effort.clone().into(), LocalSubnet)
        .unwrap();
    queues
        .push_input(guaranteed.clone().into(), LocalSubnet)
        .unwrap();
    queues
        .push_output_request(best_effort.clone().into(), UNIX_EPOCH)
        .unwrap();
    queues
        .push_output_request(guaranteed.clone().into(), UNIX_EPOCH)
        .unwrap();

    // Two input queue slots, two output queue slots, two memory reservations.
    expected_queue_stats = QueueStats {
        guaranteed_response_memory_reservations: 2,
        input_queues_reserved_slots: 2,
        output_queues_reserved_slots: 2,
        transient_stream_responses_size_bytes: 0,
    };
    assert_eq!(expected_queue_stats, queues.queue_stats);
    // Two best-effort requests, two oversized guaranteed requests, 4 requests in all.
    assert_eq!(
        &message_pool::MessageStats {
            size_bytes: 2 * (best_effort_size_bytes + guaranteed_size_bytes),
            best_effort_message_bytes: 2 * best_effort_size_bytes,
            guaranteed_responses_size_bytes: 0,
            oversized_guaranteed_requests_extra_bytes: 2 * guaranteed_extra_bytes,
            inbound_size_bytes: best_effort_size_bytes + guaranteed_size_bytes,
            inbound_message_count: 2,
            inbound_response_count: 0,
            inbound_guaranteed_request_count: 1,
            inbound_guaranteed_response_count: 0,
            outbound_message_count: 2,
        },
        queues.pool.message_stats()
    );

    // Pop the incoming best-effort request and the incoming guaranteed request.
    assert_eq!(
        Some(CanisterMessage::Request(best_effort.clone().into())),
        queues.pop_input()
    );
    assert_eq!(
        Some(CanisterMessage::Request(guaranteed.clone().into())),
        queues.pop_input()
    );

    // No changes in slot and memory reservations.
    assert_eq!(expected_queue_stats, queues.queue_stats);
    // One best-effort request, one oversized guaranteed request, 2 requests in all.
    assert_eq!(
        &message_pool::MessageStats {
            size_bytes: best_effort_size_bytes + guaranteed_size_bytes,
            best_effort_message_bytes: best_effort_size_bytes,
            guaranteed_responses_size_bytes: 0,
            oversized_guaranteed_requests_extra_bytes: guaranteed_extra_bytes,
            inbound_size_bytes: 0,
            inbound_message_count: 0,
            inbound_response_count: 0,
            inbound_guaranteed_request_count: 0,
            inbound_guaranteed_response_count: 0,
            outbound_message_count: 2,
        },
        queues.pool.message_stats()
    );

    // Shed the outgoing best-effort request and time out the outgoing guaranteed one.
    assert!(queues.shed_largest_message(&best_effort.sender, &BTreeMap::new()));
    assert_eq!(
        1,
        queues.time_out_messages(
            coarse_time(u32::MAX).into(),
            &best_effort.sender,
            &BTreeMap::new()
        )
    );

    // Input queue slots and the input queue memory reservation were consumed.
    expected_queue_stats = QueueStats {
        guaranteed_response_memory_reservations: 1,
        input_queues_reserved_slots: 0,
        output_queues_reserved_slots: 2,
        transient_stream_responses_size_bytes: 0,
    };
    assert_eq!(expected_queue_stats, queues.queue_stats);

    // And pop the two reject responses.
    queues.pop_input().unwrap();
    queues.pop_input().unwrap();

    // No change in slot and memory reservations.
    assert_eq!(expected_queue_stats, queues.queue_stats);
    // But back to all-zero message stats.
    assert_eq!(
        &message_pool::MessageStats::default(),
        queues.pool.message_stats()
    );
}

/// Simulates sending an outgoing request and receiving an incoming response,
/// calling `garbage_collect()` throughout. This is always a no-op, until after
/// the response was consumed, when the queue pair is GC-ed and all fields are
/// reset to their default values.
#[test]
fn test_garbage_collect() {
    let this = canister_test_id(1);
    let other = canister_test_id(2);

    // A matching request and response pair.
    let request = RequestBuilder::default()
        .sender(this)
        .receiver(other)
        .build();
    let response = ResponseBuilder::default()
        .respondent(other)
        .originator(this)
        .build();

    // Empty `CanisterQueues`.
    let mut queues = CanisterQueues::default();
    assert!(queues.canister_queues.is_empty());
    // No-op.
    queues.garbage_collect();
    assert_eq!(CanisterQueues::default(), queues);

    // Push output request.
    queues
        .push_output_request(request.into(), UNIX_EPOCH)
        .unwrap();
    // No-op.
    queues.garbage_collect();
    assert!(queues.has_output());
    assert_eq!(1, queues.canister_queues.len());

    // "Route" output request.
    queues.output_into_iter().next();
    // No-op.
    queues.garbage_collect();
    // No messages, but the queue pair is not GC-ed (due to the reserved slot).
    assert!(!queues.has_output());
    assert_eq!(1, queues.canister_queues.len());

    // Push input response.
    queues.push_input(response.into(), LocalSubnet).unwrap();
    // Before popping any input, `queue.next_input_queue` has default value.
    assert_eq!(NextInputQueue::default(), queues.next_input_queue);
    // No-op.
    queues.garbage_collect();
    // Still one queue pair.
    assert!(queues.has_input());
    assert_eq!(1, queues.canister_queues.len());

    // "Process" response.
    queues.pop_input();
    // After having popped an input, `next_input_queue` has advanced.
    assert_ne!(NextInputQueue::default(), queues.next_input_queue);
    // No more inputs, but we still have the queue pair.
    assert!(!queues.has_input());
    assert_eq!(1, queues.canister_queues.len());

    // Queue pair can finally be GC-ed.
    queues.garbage_collect();
    // No canister queues left.
    assert!(queues.canister_queues.is_empty());
    // And all fields have been reset to their default values.
    assert_eq!(CanisterQueues::default(), queues);
}

/// Tests that even when `garbage_collect()` would otherwise be a no-op, fields
/// are always reset to default.
#[test]
fn test_garbage_collect_restores_defaults() {
    let this = canister_test_id(1);

    // Empty `CanisterQueues`.
    let mut queues = CanisterQueues::default();
    assert_eq!(CanisterQueues::default(), queues);

    // Push and pop an ingress message.
    queues.push_ingress(IngressBuilder::default().receiver(this).build());
    assert!(queues.pop_input().is_some());
    // `next_input_queue` has now advanced to `RemoteSubnet`.
    assert_ne!(CanisterQueues::default(), queues);

    // But `garbage_collect()` should restore the struct to its default value.
    queues.garbage_collect();
    assert_eq!(CanisterQueues::default(), queues);
}

#[test]
fn test_reject_subnet_output_request() {
    let this = canister_test_id(1);

    let request = RequestBuilder::default()
        .sender(this)
        .receiver(IC_00)
        .build();
    let reject_context = RejectContext::new(ic_error_types::RejectCode::DestinationInvalid, "");

    let mut queues = CanisterQueues::default();

    // Reject an output request without having enqueued it first.
    queues
        .reject_subnet_output_request(request, reject_context.clone(), &[])
        .unwrap();

    // There is now a reject response.
    assert_eq!(
        CanisterMessage::Response(Arc::new(
            ResponseBuilder::default()
                .respondent(IC_00)
                .originator(this)
                .response_payload(Payload::Reject(reject_context))
                .build()
        )),
        queues.pop_input().unwrap()
    );

    // And after popping it, there are no messages or reserved slots left.
    queues.garbage_collect();
    assert!(queues.canister_queues.is_empty());
    assert!(queues.pool.len() == 0);
}

#[test]
fn test_output_queues_for_each() {
    let this = canister_test_id(13);
    let other_1 = canister_test_id(1);
    let other_2 = canister_test_id(2);

    // 3 requests to `other_1`, one to `other_2`.
    let request_1 = RequestBuilder::default()
        .sender(this)
        .receiver(other_1)
        .method_name("request_1")
        .build();
    let request_2 = RequestBuilder::default()
        .sender(this)
        .receiver(other_1)
        .method_name("request_2")
        .build();
    let request_3 = RequestBuilder::default()
        .sender(this)
        .receiver(other_1)
        .method_name("request_3")
        .build();
    let request_4 = RequestBuilder::default()
        .sender(this)
        .receiver(other_2)
        .method_name("request_4")
        .build();

    let mut queues = CanisterQueues::default();
    queues
        .push_output_request(request_1.into(), UNIX_EPOCH)
        .unwrap();
    queues
        .push_output_request(request_2.into(), UNIX_EPOCH)
        .unwrap();
    queues
        .push_output_request(request_3.into(), UNIX_EPOCH)
        .unwrap();
    queues
        .push_output_request(request_4.into(), UNIX_EPOCH)
        .unwrap();

    // Should have 2 queue pairs (one for `other_1`, one for `other_2`).
    assert_eq!(2, queues.canister_queues.len());

    let mut seen = Vec::new();
    queues.output_queues_for_each(|canister_id, msg| match msg {
        RequestOrResponse::Request(req) => {
            seen.push((*canister_id, req.method_name.clone()));
            // Turn down `request_2`, accept everything else.
            if req.method_name == "request_2" {
                return Err(());
            }
            Ok(())
        }
        _ => unreachable!(),
    });

    // Ensure we've seen `request_1` and `request_2` to `other_1`; and
    // `request_4` to `other_2`; but not `request_3`.
    assert_eq!(
        vec![
            (other_1, "request_1".into()),
            (other_1, "request_2".into()),
            (other_2, "request_4".into())
        ],
        seen
    );

    // `request_2` and `request_3` should have been left in place.
    let mut seen = Vec::new();
    queues.output_queues_for_each(|canister_id, msg| match msg {
        RequestOrResponse::Request(req) => {
            seen.push((*canister_id, req.method_name.clone()));
            Ok(())
        }
        _ => unreachable!(),
    });
    assert_eq!(
        vec![(other_1, "request_2".into()), (other_1, "request_3".into())],
        seen
    );

    // No output left.
    assert!(!queues.has_output());
    // And the pool is also empty.
    assert!(queues.pool.len() == 0);
}

#[test]
fn test_peek_output_with_stale_references() {
    let mut queues = CanisterQueues::default();
    let canister1 = canister_test_id(1);
    let canister2 = canister_test_id(2);
    let canister3 = canister_test_id(3);

    let receivers = [canister1, canister2, canister1, canister3];
    let requests = receivers
        .iter()
        .enumerate()
        .map(|(i, receiver)| {
            RequestBuilder::default()
                .receiver(*receiver)
                .deadline(coarse_time(1000 + i as u32))
                .build()
        })
        .collect::<Vec<_>>();

    for request in requests.iter() {
        queues
            .push_output_request(request.clone().into(), UNIX_EPOCH)
            .unwrap();
    }

    let own_canister_id = canister_test_id(13);
    let local_canisters = BTreeMap::new();
    // Time out the first two requests, including the only request to canister 2.
    queues.time_out_messages(coarse_time(1002).into(), &own_canister_id, &local_canisters);

    assert!(queues.has_output());

    // One message to canister 1.
    let peeked = requests.get(2).unwrap().clone().into();
    assert_eq!(Some(&peeked), queues.peek_output(&canister1));
    assert_eq!(Some(peeked), queues.pop_canister_output(&canister1));
    assert_eq!(None, queues.peek_output(&canister1));

    // No message to canister 2.
    assert_eq!(None, queues.peek_output(&canister2));

    // One message to canister 3.
    let peeked = requests.get(3).unwrap().clone().into();
    assert_eq!(Some(&peeked), queues.peek_output(&canister3));
    assert_eq!(Some(peeked), queues.pop_canister_output(&canister3));
    assert_eq!(None, queues.peek_output(&canister3));

    assert!(!queues.has_output());
    assert!(queues.pool.len() == 2);
}

// Must be duplicated here, because the `ic_test_utilities` one pulls in the
// `CanisterQueues` defined by its `ic_replicated_state`, not the ones from
// `crate` and we wouldn't have access to its non-public methods.
prop_compose! {
    /// Strategy that generates an arbitrary `CanisterQueues` (and a matching
    /// iteration order); with up to `max_requests` requests; addressed to up to
    /// `max_receivers` (if `Some`) or one request per receiver (if `None`).
    pub fn arb_canister_queues(
        max_requests: usize,
        max_receivers: Option<usize>,
    )(
        num_receivers in arb_num_receivers(max_receivers),
        reqs in prop::collection::vec(arbitrary::request(), 0..max_requests)
    ) -> (CanisterQueues, VecDeque<RequestOrResponse>) {
        new_canister_queues_for_test(reqs, canister_test_id(42), num_receivers)
    }
}

proptest! {
    #[test]
    fn output_into_iter_peek_and_next_consistent(
        (mut canister_queues, raw_requests) in arb_canister_queues(100, Some(10))
    ) {
        let mut output_iter = canister_queues.output_into_iter();

        let mut popped = 0;
        while let Some(msg) = output_iter.peek() {
            popped += 1;
            assert_eq!(Some(msg.clone()), output_iter.next());
        }

        assert_eq!(output_iter.next(), None);
        assert_eq!(raw_requests.len(), popped);
        assert!(canister_queues.pool.len() == 0);
    }

    #[test]
    fn output_into_iter_peek_and_next_consistent_with_excludes(
        (mut canister_queues, raw_requests) in arb_canister_queues(100, None),
        start in 0..=1,
        exclude_step in 2..=5,
    ) {
        let mut output_iter = canister_queues.output_into_iter();

        let mut i = start;
        let mut popped = 0;
        let mut excluded = 0;
        while let Some(msg) = output_iter.peek() {
            i += 1;
            if i % exclude_step == 0 {
                output_iter.exclude_queue();
                excluded += 1;
                continue;
            }
            popped += 1;
            assert_eq!(Some(msg.clone()), output_iter.next());
        }
        assert_eq!(output_iter.pop(), None);
        assert_eq!(raw_requests.len(), excluded + popped);
    }

    #[test]
    fn output_into_iter_leaves_non_consumed_messages_untouched(
        (mut canister_queues, mut raw_requests) in arb_canister_queues(100, Some(10)),
    ) {
        let num_requests = raw_requests.len();

        // Consume half of the messages in the canister queues and verify whether we pop the
        // expected elements.
        {
            let mut output_iter = canister_queues.output_into_iter();

            for _ in 0..num_requests / 2 {
                let popped_message = output_iter.next().unwrap();
                let expected_message = raw_requests.pop_front().unwrap();
                assert_eq!(popped_message, expected_message);
            }

            assert_eq!(canister_queues.output_message_count(), num_requests - num_requests / 2);
        }

        // Ensure that the messages that have not been consumed above are still in the queues
        // after dropping `output_iter`.
        while let Some(raw) = raw_requests.pop_front() {
            if let Some(msg) = canister_queues.pop_canister_output(&raw.receiver()) {
                assert_eq!(raw, msg);
            } else {
                panic!("Not all unconsumed messages left in canister queues");
            }
        }

        // Ensure that there are no messages left in the canister queues.
        assert_eq!(canister_queues.output_message_count(), 0);
        // And the pool is empty.
        assert!(canister_queues.pool.len() == 0);
    }

    #[test]
    fn output_into_iter_with_exclude_leaves_excluded_queues_untouched(
        (mut canister_queues, mut raw_requests) in arb_canister_queues(100, None),
        start in 0..=1,
        exclude_step in 2..=5,
    ) {
        let mut excluded_requests = VecDeque::new();
        // Consume half of the messages in the canister queues and verify whether we pop the
        // expected elements.
        {
            let mut output_iter = canister_queues.output_into_iter();

            let mut i = start;
            let mut excluded = 0;
            while let Some(peeked_message) = output_iter.peek() {
                i += 1;
                if i % exclude_step == 0 {
                    output_iter.exclude_queue();
                    // We only have one message per queue, so popping this request
                    // should leave us with a consistent expected queue
                    excluded_requests.push_back(raw_requests.pop_front().unwrap());
                    excluded += 1;
                    continue;
                }

                let peeked_message = peeked_message.clone();
                let popped_message = output_iter.pop().unwrap();
                assert_eq!(popped_message, peeked_message);
                let expected_message = raw_requests.pop_front().unwrap();
                assert_eq!(popped_message, expected_message);
            }

            assert_eq!(canister_queues.output_message_count(), excluded);
        }

        // Ensure that the messages that have not been consumed above are still in the queues
        // after dropping `output_iter`.
        while let Some(raw) = excluded_requests.pop_front() {
            if let Some(msg) = canister_queues.pop_canister_output(&raw.receiver()) {
                assert_eq!(raw, msg, "Popped message does not correspond with expected message. popped: {:?}. expected: {:?}.", msg, raw);
            } else {
                panic!("Not all unconsumed messages left in canister queues");
            }
        }

        // Ensure that there are no messages left in the canister queues.
        assert_eq!(canister_queues.output_message_count(), 0);
        // And the pool is empty.
        assert!(canister_queues.pool.len() == 0);
    }

    #[test]
    fn output_into_iter_yields_correct_elements(
        (mut canister_queues, raw_requests) in arb_canister_queues(100, Some(10))
    ) {
        let recovered: VecDeque<_> = canister_queues
            .output_into_iter()
            .collect();

        assert_eq!(raw_requests, recovered);
    }

    #[test]
    fn output_into_iter_exclude_leaves_state_untouched(
        (mut canister_queues, _) in arb_canister_queues(100, Some(10)),
    ) {
        let expected_canister_queues = canister_queues.clone();
        let mut output_iter = canister_queues.output_into_iter();

        while output_iter.peek().is_some() {
            output_iter.exclude_queue();
        }
        // Check that there's nothing left to pop.
        assert!(output_iter.next().is_none());

        assert_eq!(expected_canister_queues, canister_queues);
    }

    #[test]
    fn output_into_iter_peek_pop_loop_terminates(
        (mut canister_queues, _) in arb_canister_queues(100, Some(10)),
    ) {
        let mut output_iter = canister_queues.output_into_iter();

        while let Some(msg) = output_iter.peek() {
            assert_eq!(Some(msg.clone()), output_iter.next());
        }
        assert_eq!(None, output_iter.next());
    }

    #[test]
    fn output_into_iter_peek_pop_loop_with_excludes_terminates(
        (mut canister_queues, _) in arb_canister_queues(100, Some(10)),
        start in 0..=1,
        exclude_step in 2..=5,
    ) {
        let mut output_iter = canister_queues.output_into_iter();

        let mut i = start;
        while let Some(msg) = output_iter.peek() {
            i += 1;
            if i % exclude_step == 0 {
                output_iter.exclude_queue();
                continue;
            }
            assert_eq!(Some(msg.clone()), output_iter.next());
        }
    }

    #[test]
    fn output_into_iter_peek_with_stale_references(
        (mut canister_queues, _) in arb_canister_queues(100, Some(10)),
        deadline in any::<u32>(),
    ) {
        let own_canister_id = canister_test_id(13);
        let local_canisters = BTreeMap::new();
        // Time out some messages.
        canister_queues.time_out_messages(coarse_time(deadline).into(), &own_canister_id, &local_canisters);
        // And shed one more.
        canister_queues.shed_largest_message(&own_canister_id, &local_canisters);

        // Peek and pop until the output queues are empty.
        let mut output_iter = canister_queues.output_into_iter();
        while let Some(msg) = output_iter.peek() {
            assert_eq!(Some(msg.clone()), output_iter.next());
        }
        assert_eq!(None, output_iter.next());
    }
}

/// Tests that 'has_expired_deadlines` reports:
/// - false for an empty `CanisterQueues`.
/// - false for a non-empty `CanisterQueues` using a current time < all deadlines.
/// - true for a non-empty `CanisterQueues` using a current time >= at least one deadline.
#[test]
fn has_expired_deadlines_reports_correctly() {
    let mut canister_queues = CanisterQueues::default();

    let time0 = Time::from_secs_since_unix_epoch(0).unwrap();
    assert!(!canister_queues.has_expired_deadlines(time0 + REQUEST_LIFETIME));

    let time1 = Time::from_secs_since_unix_epoch(1).unwrap();
    canister_queues
        .push_output_request(Arc::new(RequestBuilder::default().build()), time0)
        .unwrap();

    let current_time = time0 + REQUEST_LIFETIME;
    assert!(!canister_queues.has_expired_deadlines(current_time));

    let current_time = time1 + REQUEST_LIFETIME;
    assert!(canister_queues.has_expired_deadlines(current_time));
}

/// Tests `time_out_messages` on an instance of `CanisterQueues` that contains exactly 4 output messages.
/// - A guaranteed response output request addressed to self.
/// - A best-effort output request addressed to a local canister.
/// - Two output requests adressed to a remote canister.
#[test]
fn time_out_messages_pushes_correct_reject_responses() {
    let mut canister_queues = CanisterQueues::default();

    let own_canister_id = canister_test_id(67);
    let local_canister_id = canister_test_id(79);
    let remote_canister_id = canister_test_id(97);

    let t0 = Time::from_secs_since_unix_epoch(0).unwrap();
    let t1 = Time::from_secs_since_unix_epoch(1).unwrap();
    let d1 = CoarseTime::floor(t1);

    for (canister_id, callback_id, time, deadline) in [
        (own_canister_id, 0, t0, NO_DEADLINE),
        (local_canister_id, 1, t0, d1),
        (remote_canister_id, 2, t0, NO_DEADLINE),
        (remote_canister_id, 3, t1, NO_DEADLINE),
    ] {
        canister_queues
            .push_output_request(
                Arc::new(Request {
                    receiver: canister_id,
                    sender: own_canister_id,
                    sender_reply_callback: CallbackId::from(callback_id),
                    payment: Cycles::from(7_u64),
                    method_name: "No-Op".to_string(),
                    method_payload: vec![],
                    metadata: None,
                    deadline,
                }),
                time,
            )
            .unwrap();
    }

    let local_canisters = maplit::btreemap! {
        local_canister_id => {
            let scheduler_state = SchedulerState::default();
            let system_state = SystemState::new_running_for_testing(
                CanisterId::from_u64(42),
                user_test_id(24).get(),
                Cycles::new(1 << 36),
                NumSeconds::from(100_000),
            );
            CanisterState::new(system_state, None, scheduler_state)
        }
    };

    let current_time = t0 + REQUEST_LIFETIME + Duration::from_secs(1);
    assert_eq!(
        3,
        canister_queues.time_out_messages(current_time, &own_canister_id, &local_canisters),
    );

    // Check that each canister has one request timed out in the output queue and one
    // reject response in the corresponding input queue.
<<<<<<< HEAD
    assert_eq!(1, canister_queues.queue_stats.input_queues_reserved_slots);
    let message_stats = canister_queues.pool.message_stats();
    assert_eq!(3, message_stats.inbound_message_count);
    assert_eq!(2, message_stats.inbound_guaranteed_response_count);
    assert_eq!(1, message_stats.outbound_message_count);

    // Explicitly check the contents of a reject response.
    let input_queue_from_remote_canister = &canister_queues
=======
    for (canister_id, num_output_messages) in [
        (&own_canister_id, 0),
        (&local_canister_id, 0),
        (&remote_canister_id, 1),
    ] {
        if let Some((input_queue, output_queue)) = canister_queues.canister_queues.get(canister_id)
        {
            assert_eq!(num_output_messages, output_queue.num_messages());
            assert_eq!(1, input_queue.len());
        }
    }

    // Explicitly check contents of a reject response.
    if let Some(RequestOrResponse::Response(reject_response)) = canister_queues
>>>>>>> e4479636
        .canister_queues
        .get(&remote_canister_id)
        .unwrap()
        .0;
    assert_eq!(1, input_queue_from_remote_canister.len());
    let id = input_queue_from_remote_canister.peek().unwrap().id();
    let reject_response = canister_queues.pool.get(id).unwrap();
    assert_eq!(
        RequestOrResponse::from(Response {
            originator: own_canister_id,
            respondent: remote_canister_id,
            originator_reply_callback: CallbackId::from(2),
            refund: Cycles::from(7_u64),
            response_payload: Payload::Reject(RejectContext::new_with_message_length_limit(
                RejectCode::SysTransient,
                "Request timed out.",
                MR_SYNTHETIC_REJECT_MESSAGE_MAX_LEN
            )),
            deadline: NO_DEADLINE,
        }),
        *reject_response,
    );

    // Check that subnet input schedules contain the relevant canister IDs exactly once.
    assert_eq!(
        canister_queues
            .local_subnet_input_schedule
            .iter()
            .collect::<BTreeSet<_>>(),
        btreeset! {&own_canister_id, &local_canister_id}
    );
    assert_eq!(
        canister_queues.remote_subnet_input_schedule,
        VecDeque::from(vec![remote_canister_id]),
    );

    let current_time = t1 + REQUEST_LIFETIME + Duration::from_secs(1);
    assert_eq!(
        1,
        canister_queues.time_out_messages(current_time, &own_canister_id, &local_canisters),
    );

<<<<<<< HEAD
    // Zero input queue reserved slots, 4 inbound responses,
    assert_eq!(0, canister_queues.queue_stats.input_queues_reserved_slots);
    let message_stats = canister_queues.pool.message_stats();
    assert_eq!(4, message_stats.inbound_message_count);
    assert_eq!(3, message_stats.inbound_guaranteed_response_count);
    assert_eq!(0, message_stats.outbound_message_count);
=======
    if let Some((input_queue, output_queue)) =
        canister_queues.canister_queues.get(&remote_canister_id)
    {
        assert_eq!(0, output_queue.num_messages());
        assert_eq!(2, input_queue.len());
    }
>>>>>>> e4479636
    // Check that timing out twice does not lead to duplicate entries in subnet input schedules.
    assert_eq!(
        canister_queues.remote_subnet_input_schedule,
        VecDeque::from(vec![remote_canister_id]),
    );
}

/// These tests are used to check the compatibility with the mainnet version.
/// They are not meant to be run as part of the regular test suite (hence the ignore attributes),
/// but instead invoked from the compiled test binary by a separate compatibility test.
mod mainnet_compatibility_tests {
    use prost::Message;
    use std::fs::File;
    use std::io::Write;

    #[cfg(test)]
    mod basic_test {

        use super::super::*;
        use super::*;

        const OUTPUT_NAME: &str = "queues.pbuf";
        const CANISTER_ID: CanisterId = CanisterId::from_u64(42);
        const OTHER_CANISTER_ID: CanisterId = CanisterId::from_u64(13);

        #[test]
        #[ignore]
        fn serialize() {
            let mut queues = CanisterQueuesFixture::new_with_ids(CANISTER_ID, OTHER_CANISTER_ID);

            queues.push_input_request().unwrap();
            queues.push_output_request().unwrap();
            queues.push_input_response().unwrap();
            queues.push_output_response();

            let pb_queues: pb_queues::CanisterQueues = (&queues.queues).into();
            let serialized = pb_queues.encode_to_vec();

            let output_path = std::path::Path::new(OUTPUT_NAME);
            File::create(output_path)
                .unwrap()
                .write_all(&serialized)
                .unwrap();
        }

        #[test]
        #[ignore]
        fn deserialize() {
            let serialized = std::fs::read(OUTPUT_NAME).expect("Could not read file");
            let pb_queues = pb_queues::CanisterQueues::decode(&serialized as &[u8])
                .expect("Failed to deserialize the protobuf");
            let queues = CanisterQueues::try_from((
                pb_queues,
                &StrictMetrics as &dyn CheckpointLoadingMetrics,
            ))
            .expect("Failed to convert the protobuf to CanisterQueues");
            let mut queues = CanisterQueuesFixture {
                queues,
                this: CANISTER_ID,
                other: OTHER_CANISTER_ID,
            };
            assert_matches!(queues.pop_input().unwrap(), CanisterMessage::Request(_));
            assert_matches!(queues.pop_input().unwrap(), CanisterMessage::Response(_));
            assert!(!queues.queues.has_input());

            assert_matches!(queues.pop_output().unwrap(), RequestOrResponse::Request(_));
            assert_matches!(queues.pop_output().unwrap(), RequestOrResponse::Response(_));
            assert!(!queues.queues.has_output());
        }
    }
}<|MERGE_RESOLUTION|>--- conflicted
+++ resolved
@@ -2262,7 +2262,6 @@
 
     // Check that each canister has one request timed out in the output queue and one
     // reject response in the corresponding input queue.
-<<<<<<< HEAD
     assert_eq!(1, canister_queues.queue_stats.input_queues_reserved_slots);
     let message_stats = canister_queues.pool.message_stats();
     assert_eq!(3, message_stats.inbound_message_count);
@@ -2271,22 +2270,6 @@
 
     // Explicitly check the contents of a reject response.
     let input_queue_from_remote_canister = &canister_queues
-=======
-    for (canister_id, num_output_messages) in [
-        (&own_canister_id, 0),
-        (&local_canister_id, 0),
-        (&remote_canister_id, 1),
-    ] {
-        if let Some((input_queue, output_queue)) = canister_queues.canister_queues.get(canister_id)
-        {
-            assert_eq!(num_output_messages, output_queue.num_messages());
-            assert_eq!(1, input_queue.len());
-        }
-    }
-
-    // Explicitly check contents of a reject response.
-    if let Some(RequestOrResponse::Response(reject_response)) = canister_queues
->>>>>>> e4479636
         .canister_queues
         .get(&remote_canister_id)
         .unwrap()
@@ -2329,21 +2312,12 @@
         canister_queues.time_out_messages(current_time, &own_canister_id, &local_canisters),
     );
 
-<<<<<<< HEAD
     // Zero input queue reserved slots, 4 inbound responses,
     assert_eq!(0, canister_queues.queue_stats.input_queues_reserved_slots);
     let message_stats = canister_queues.pool.message_stats();
     assert_eq!(4, message_stats.inbound_message_count);
     assert_eq!(3, message_stats.inbound_guaranteed_response_count);
     assert_eq!(0, message_stats.outbound_message_count);
-=======
-    if let Some((input_queue, output_queue)) =
-        canister_queues.canister_queues.get(&remote_canister_id)
-    {
-        assert_eq!(0, output_queue.num_messages());
-        assert_eq!(2, input_queue.len());
-    }
->>>>>>> e4479636
     // Check that timing out twice does not lead to duplicate entries in subnet input schedules.
     assert_eq!(
         canister_queues.remote_subnet_input_schedule,
