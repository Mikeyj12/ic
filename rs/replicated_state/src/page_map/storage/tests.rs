#![cfg_attr(feature = "fuzzing_code", allow(dead_code, unused_imports))]
use std::{
    collections::BTreeMap,
    fs::File,
    io::Write,
    os::{fd::FromRawFd, unix::prelude::FileExt},
    path::{Path, PathBuf},
    sync::Arc,
};

use crate::page_map::{
    storage::{
        Checkpoint, FileIndex, MergeCandidate, MergeDestination, OverlayFile, PageIndexRange,
        Shard, Storage, StorageLayout, CURRENT_OVERLAY_VERSION, PAGE_INDEX_RANGE_NUM_BYTES,
        SIZE_NUM_BYTES, VERSION_NUM_BYTES,
    },
    test_utils::{ShardedTestStorageLayout, TestStorageLayout},
    FileDescriptor, MemoryInstructions, MemoryMapOrData, PageAllocator, PageDelta, PageMap,
    PersistenceError, StorageMetrics, MAX_NUMBER_OF_FILES,
};
use assert_matches::assert_matches;
use bit_vec::BitVec;
use ic_config::flag_status::FlagStatus;
use ic_config::state_manager::LsmtConfig;
use ic_metrics::MetricsRegistry;
use ic_sys::{PageIndex, PAGE_SIZE};
use ic_test_utilities_io::{make_mutable, make_readonly, write_all_at};
use ic_test_utilities_metrics::fetch_int_counter_vec;
use ic_types::Height;
use tempfile::{tempdir, Builder, TempDir};

#[cfg(feature = "fuzzing_code")]
use arbitrary::Arbitrary;

/// The expected size of an overlay file.
///
/// The expectation is based on how many pages the overlay contains and how many distinct
/// ranges of indices there are.
fn expected_overlay_file_size(num_pages: u64, num_ranges: u64) -> u64 {
    // We should not create overlays for zero pages.
    assert!(num_pages != 0);
    let data = num_pages * PAGE_SIZE as u64;
    let index = num_ranges * PAGE_INDEX_RANGE_NUM_BYTES as u64;

    data + index + SIZE_NUM_BYTES as u64 + VERSION_NUM_BYTES as u64
}

/// Division with rounding up, e.g. 2 / 2 -> 1, 1 / 2 -> 1
fn divide_rounding_up(a: u64, b: u64) -> u64 {
    a / b + if a % b != 0 { 1 } else { 0 }
}

/// Expected sizes of the shards; 0 if the shards has no data and should not exist.
fn expected_shard_sizes(delta: &PageDelta, shard_num_pages: u64) -> Vec<u64> {
    let num_shards = divide_rounding_up(delta.max_page_index().unwrap().get() + 1, shard_num_pages);
    let mut num_separate_ranges_by_shard = vec![0; num_shards as usize];
    let mut num_pages_by_shard = vec![0; num_shards as usize];
    let mut last_index = None;
    for (key, _) in delta.iter() {
        let key = key.get();
        let shard = (key / shard_num_pages) as usize;
        if last_index.is_none() || last_index.unwrap() != key - 1 || key % shard_num_pages == 0 {
            num_separate_ranges_by_shard[shard] += 1;
        }
        num_pages_by_shard[shard] += 1;
        last_index = Some(key);
    }
    (0..num_shards)
        .map(|shard| {
            if num_pages_by_shard[shard as usize] == 0 {
                0
            } else {
                expected_overlay_file_size(
                    num_pages_by_shard[shard as usize],
                    num_separate_ranges_by_shard[shard as usize],
                )
            }
        })
        .collect()
}

/// Verify that the (potentially sharded) overlay at height `height` is identical to the
/// data in `expected` page delta.
fn verify_overlays(
    layout: &dyn StorageLayout,
    height: Height,
    lsmt_config: &LsmtConfig,
    expected: &PageDelta,
) {
    let existing_shards: BTreeMap<Shard, OverlayFile> = layout
        .existing_overlays()
        .unwrap()
        .into_iter()
        .filter(|p| layout.overlay_height(p).unwrap() == height)
        .map(|p| {
            (
                layout.overlay_shard(&p).unwrap(),
                OverlayFile::load(&p).unwrap(),
            )
        })
        .collect();
    let expected_shard_sizes = expected_shard_sizes(expected, lsmt_config.shard_num_pages);
    // Check number of shards.
    assert_eq!(
        existing_shards.last_key_value().unwrap().0.get() as usize + 1,
        expected_shard_sizes.len(),
    );
    // Check the sizes of individual shards.
    for (shard, size) in expected_shard_sizes.into_iter().enumerate() {
        assert_eq!(
            layout
                .overlay(height, Shard::new(shard as u64))
                .metadata()
                .map_or(0, |m| m.len()),
            size,
            "Shard: {}",
            shard
        );
    }
    // Check that the content of expected page delta matches the overlays.
    let zeroes = [0; PAGE_SIZE];
    for page in 0..expected.0.len() as u64 {
        let shard = page / lsmt_config.shard_num_pages;
        match (
            existing_shards
                .get(&Shard::new(shard))
                .and_then(|overlay| overlay.get_page(PageIndex::new(page))),
            expected.get_page(PageIndex::new(page)),
        ) {
            (Some(overlay), Some(delta)) => assert_eq!(overlay, delta),
            (None, Some(delta)) => assert_eq!(delta, &zeroes),
            (Some(overlay), None) => panic!("Overlay: {:#?}", overlay),
            (None, None) => (),
        }
    }
    // Check the overlay is sharded properly.
    for (shard, overlay_file) in existing_shards {
        for (page_index, _) in overlay_file.iter() {
            assert!(page_index.get() >= shard.get() * lsmt_config.shard_num_pages);
            assert!(page_index.get() < (shard.get() + 1) * lsmt_config.shard_num_pages);
            assert!(page_index.get() <= expected.max_page_index().unwrap().get());
        }
    }
}

/// Read all data in input files as PageDelta.
fn files_as_delta(base: &Option<Checkpoint>, overlays: &[OverlayFile]) -> PageDelta {
    let allocator = PageAllocator::new_for_testing();
    let mut pages = Vec::default();
    let num_logical_pages = overlays
        .iter()
        .map(|f| f.end_logical_pages())
        .chain(base.iter().map(|b| b.num_pages()))
        .max()
        .unwrap_or(0);
    for index in 0..num_logical_pages {
        let index = PageIndex::new(index as u64);
        let page = (|| {
            for file in overlays.iter().rev() {
                if let Some(data) = file.get_page(index) {
                    return Some(data);
                }
            }
            base.as_ref().map(|base| base.get_page(index))
        })();
        if let Some(data) = page {
            pages.push((index, data));
        }
    }
    PageDelta::from(allocator.allocate(&pages))
}

/// Check that we have at most MAX_NUMBER_OF_FILES files and they form a pyramid, i.e.
/// each files size is bigger or equal than sum of files on top of it.
fn check_post_merge_criteria(storage_files: &StorageFiles, layout: &ShardedTestStorageLayout) {
    let base_length: Vec<u64> = storage_files
        .base
        .iter()
        .map(|p| std::fs::metadata(p).unwrap().len())
        .collect();
    let mut file_lengths_by_shard: BTreeMap<Shard, Vec<u64>> = BTreeMap::new();
    for p in storage_files.overlays.iter() {
        file_lengths_by_shard
            .entry(layout.overlay_shard(p).unwrap())
            .or_insert(base_length.clone())
            .push(std::fs::metadata(p).unwrap().len());
    }
    for file_lengths in file_lengths_by_shard.values() {
        assert!(file_lengths.len() <= MAX_NUMBER_OF_FILES);
        file_lengths
            .iter()
            .rev()
            .fold(0, |size_on_top, current_size| {
                assert!(size_on_top <= *current_size);
                size_on_top + current_size
            });
    }
}

/// Verify that the data in `new_base` is the same as in `old_base` + `old_files`.
fn verify_merge_to_base(
    new_base: &Path,
    old_base: &Option<Checkpoint>,
    old_overlays: &[OverlayFile],
) {
    let delta = files_as_delta(old_base, old_overlays);
    let dst = Checkpoint::open(new_base).unwrap();
    assert_eq!(
        delta.iter().last().unwrap().0.get() + 1,
        dst.num_pages() as u64
    );
    let zeroes = [0; PAGE_SIZE];
    for i in 0..dst.num_pages() as u64 {
        let page_index = PageIndex::new(i);
        match (delta.get_page(page_index), dst.get_page(page_index)) {
            (Some(data_delta), data_dst) => assert_eq!(data_delta, data_dst),
            (None, data_dst) => assert_eq!(&zeroes, data_dst),
        }
    }
}

/// Verify that the data in `new_overlay` is the same as in `old_base` + `old_files`.
fn verify_merge_to_overlay(
    new_overlay: &[PathBuf],
    old_base: &Option<Checkpoint>,
    old_overlays: &[OverlayFile],
    layout: &dyn StorageLayout,
    lsmt_config: &LsmtConfig,
) {
    let delta = files_as_delta(old_base, old_overlays);
    let dst: BTreeMap<Shard, OverlayFile> = new_overlay
        .iter()
        .filter(|p| p.exists())
        .map(|p| {
            (
                layout.overlay_shard(p).unwrap(),
                OverlayFile::load(p).unwrap(),
            )
        })
        .collect();
    let num_logical_pages = dst
        .values()
        .map(|o| o.end_logical_pages() as u64)
        .max()
        .unwrap();
    assert_eq!(delta.iter().last().unwrap().0.get() + 1, num_logical_pages);
    let zeroes = [0; PAGE_SIZE];
    for i in 0..num_logical_pages {
        let page_index = PageIndex::new(i);
        let shard = Shard::new(page_index.get() / lsmt_config.shard_num_pages);
        match (
            delta.get_page(page_index),
            dst.get(&shard).and_then(|o| o.get_page(page_index)),
        ) {
            (Some(data_delta), Some(data_dst)) => assert_eq!(data_delta, data_dst),
            (None, Some(data_dst)) => assert_eq!(&zeroes, data_dst),
            (Some(data_delta), None) => assert_eq!(&zeroes, data_delta),
            (None, None) => (),
        }
    }
}

/// Write the entire data from `delta` into a byte buffer.
fn page_delta_as_buffer(delta: &PageDelta) -> Vec<u8> {
    let num_pages = if let Some(max) = delta.max_page_index() {
        max.get() as usize + 1
    } else {
        // `delta` is empty in this case.
        0
    };

    let mut result: Vec<u8> = vec![0; num_pages * PAGE_SIZE];
    for (index, data) in delta.iter() {
        let offset = index.get() as usize * PAGE_SIZE;
        unsafe {
            let dst = result.as_mut_ptr().add(offset);
            std::ptr::copy_nonoverlapping(data.contents().as_ptr(), dst, data.contents().len());
        }
    }
    result
}

/// Apply memory instructions to a byte buffer.
/// This is similar to what the `memory_tracker` is doing with these instructions.
fn apply_memory_instructions(instructions: MemoryInstructions, buf: &mut Vec<u8>) {
    let MemoryInstructions {
        range: _,
        instructions,
    } = instructions;
    for (range, mmap_or_data) in instructions {
        let write_offset = range.start.get() as usize * PAGE_SIZE;
        match mmap_or_data {
            MemoryMapOrData::MemoryMap(FileDescriptor { fd }, read_offset) => {
                let write_size = (range.end.get() - range.start.get()) as usize * PAGE_SIZE;
                unsafe {
                    let file = File::from_raw_fd(fd);
                    file.read_exact_at(
                        &mut buf[write_offset..write_offset + write_size],
                        read_offset as u64,
                    )
                    .unwrap();
                    #[allow(clippy::mem_forget)]
                    std::mem::forget(file); // Do not close the file.
                };
            }
            MemoryMapOrData::Data(data) => unsafe {
                let dst = buf.as_mut_ptr().add(write_offset);
                std::ptr::copy_nonoverlapping(data.as_ptr(), dst, data.len())
            },
        }
    }
}

/// Write the entire data of `storage` into a byte buffer using the `get_memory_instructions` API.
fn storage_as_buffer(storage: &Storage) -> Vec<u8> {
    let mut result: Vec<u8> = vec![0; storage.num_logical_pages() * PAGE_SIZE];
    let full_range = PageIndex::new(0)..PageIndex::new(storage.num_logical_pages() as u64);
    let mut filter = BitVec::from_elem(
        (full_range.end.get() - full_range.start.get()) as usize,
        false,
    );
    apply_memory_instructions(storage.get_base_memory_instructions(), &mut result);
    apply_memory_instructions(
        storage.get_memory_instructions(full_range.clone(), &mut filter),
        &mut result,
    );
    result
}

#[derive(Clone, Eq, PartialEq, Debug)]
struct StorageFiles {
    base: Option<PathBuf>,
    overlays: Vec<PathBuf>,
}

/// Base file and storage file in directory `dir`.
/// These tests use the schema where the base file ends in `.bin`,
/// and overlays end in `.overlay`.
fn storage_files(dir: &Path) -> StorageFiles {
    let mut bases: Vec<PathBuf> = Default::default();
    let mut overlays: Vec<PathBuf> = Default::default();
    for file in std::fs::read_dir(dir).unwrap() {
        let path = file.unwrap().path();
        if path.to_str().unwrap().ends_with("overlay") {
            overlays.push(path);
        } else if path.to_str().unwrap().ends_with("bin") {
            bases.push(path);
        }
    }
    overlays.sort();
    assert!(bases.len() <= 1);

    StorageFiles {
        base: bases.first().cloned(),
        overlays,
    }
}

/// Verify that the storage in the `dir` directory is equivalent to `expected`.
fn verify_storage(dir: &Path, expected: &PageDelta) {
<<<<<<< HEAD
    let storage = Storage::load(Arc::new(ShardedTestStorageLayout {
        dir_path: dir.to_path_buf(),
        base: dir.join("vmemory_0.bin"),
        overlay_suffix: "vmemory_0.overlay".to_owned(),
    }))
    .unwrap();
=======
    let storage_layout = ShardedTestStorageLayout {
        dir_path: dir.to_path_buf(),
        base: dir.join("vmemory_0.bin"),
        overlay_suffix: "vmemory_0.overlay".to_owned(),
    };
    let storage = Storage::load(&storage_layout).unwrap();
>>>>>>> 656d7a64

    let expected_num_pages = if let Some(max) = expected.max_page_index() {
        max.get() + 1
    } else {
        // `delta` is empty in this case.
        0
    };

    // Verify `num_logical_pages`.
    assert_eq!(expected_num_pages, storage.num_logical_pages() as u64);
    assert_eq!(
        expected_num_pages as usize,
        (&storage_layout as &dyn StorageLayout)
            .memory_size_pages()
            .unwrap()
    );

    // Verify every single page in the range.
    for index in 0..storage.num_logical_pages() as u64 {
        let index = PageIndex::new(index);
        assert_eq!(
            storage.get_page(index),
            expected.get_page(index).unwrap_or(&[0; PAGE_SIZE]),
            "Index: {}",
            index.get()
        );
    }

    // `get_page` should return zeroes beyond the range of the storage.
    assert_eq!(
        storage.get_page(PageIndex::new(storage.num_logical_pages() as u64)),
        &[0; PAGE_SIZE]
    );
    assert_eq!(
        storage.get_page(PageIndex::new(storage.num_logical_pages() as u64 + 1)),
        &[0; PAGE_SIZE]
    );

    // Apply pages to a memory region.
    let expected_buffer = page_delta_as_buffer(expected);

    // Apply memory instructions to another memory region.
    let actual_buffer = storage_as_buffer(&storage);

    assert_eq!(expected_buffer, actual_buffer);
}

fn merge_assert_num_files(
    merge_files: &[usize],
    before: &StorageFiles,
    after: &StorageFiles,
    layout: &ShardedTestStorageLayout,
) {
    let num_shards_after = after
        .overlays
        .iter()
        .map(|o| layout.overlay_shard(o).unwrap().get() + 1)
        .max()
        .unwrap_or(after.base.iter().len() as u64);
    assert_eq!(merge_files.len() as u64, num_shards_after);
    for i in 0..num_shards_after {
        let before_len = before.base.iter().len()
            + before
                .overlays
                .iter()
                .filter(|o| layout.overlay_shard(o).unwrap().get() == i)
                .count();
        let after_len = after.base.iter().len()
            + after
                .overlays
                .iter()
                .filter(|o| layout.overlay_shard(o).unwrap().get() == i)
                .count();
        let merge_files = merge_files[i as usize];
        if merge_files == 0 {
            assert_eq!(before_len, after_len);
        } else {
            assert_eq!(before_len - after_len + 1, merge_files);
        }
    }
}

/// An instruction to modify a storage.
#[derive(Clone, Debug)]
#[cfg_attr(feature = "fuzzing_code", derive(Arbitrary))]
pub enum Instruction {
    /// Create an overlay file with provided list of `PageIndex` to write.
    WriteOverlay(Vec<u64>),
    /// Create & apply `MergeCandidate`; check for amount of files merged.
    Merge {
        is_downgrade: bool,
        assert_files_merged: Option<Vec<usize>>,
    },
}
use Instruction::*;

/// Write the `delta` as overlay file.
fn write_overlay(
    delta: &PageDelta,
    path: &Path,
    height: Height,
    metrics: &StorageMetrics,
) -> Result<(), PersistenceError> {
    let storage_layout = TestStorageLayout {
        base: "".into(),
        overlay_dst: path.to_path_buf(),
        existing_overlays: Vec::new(),
    };
    OverlayFile::write(
        delta,
        &storage_layout,
        height,
        &LsmtConfig {
            lsmt_status: FlagStatus::Enabled,
            shard_num_pages: u64::MAX,
        },
        metrics,
    )
}

fn lsmt_config_unsharded() -> LsmtConfig {
    LsmtConfig {
        lsmt_status: FlagStatus::Enabled,
        shard_num_pages: u64::MAX,
    }
}

fn lsmt_config_sharded() -> LsmtConfig {
    LsmtConfig {
        lsmt_status: FlagStatus::Enabled,
        shard_num_pages: 3,
    }
}

/// This function applies `instructions` to a new `Storage` in a temporary directory.
/// At the same time, we apply the same instructions to a `PageDelta`, which acts as the reference
/// implementation. After each operation, we check that all overlay files are as expected and
/// correspond to the reference.
fn write_overlays_and_verify_with_tempdir(
    instructions: Vec<Instruction>,
    lsmt_config: &LsmtConfig,
    tempdir: &TempDir,
) -> MetricsRegistry {
    let allocator = PageAllocator::new_for_testing();
    let metrics_registry = MetricsRegistry::new();
    let metrics = StorageMetrics::new(&metrics_registry);

    let mut combined_delta = PageDelta::default();

    let storage_layout = ShardedTestStorageLayout {
        dir_path: tempdir.path().to_path_buf(),
        base: tempdir.path().join("vmemory_0.bin"),
        overlay_suffix: "vmemory_0.overlay".to_owned(),
    };

    for (round, instruction) in instructions.iter().enumerate() {
        match instruction {
            WriteOverlay(round_indices) => {
                let data = &[round as u8; PAGE_SIZE];
                let overlay_pages: Vec<_> = round_indices
                    .iter()
                    .map(|i| (PageIndex::new(*i), data))
                    .collect();

                let delta = PageDelta::from(allocator.allocate(&overlay_pages));

                OverlayFile::write(
                    &delta,
                    &storage_layout,
                    Height::new(round as u64),
                    lsmt_config,
                    &metrics,
                )
                .unwrap();
                // Check both the sharded overlay we just wrote and the resulting directory for correctness.
                verify_overlays(
                    &storage_layout,
                    Height::new(round as u64),
                    lsmt_config,
                    &delta,
                );

                combined_delta.update(delta);

                verify_storage(tempdir.path(), &combined_delta);
            }

            Merge {
                is_downgrade,
                assert_files_merged,
            } => {
                let files_before = storage_files(tempdir.path());
                let mut page_map = PageMap::new_for_testing();
                let num_pages = combined_delta
                    .max_page_index()
                    .map(|index| index.get() + 1)
                    .unwrap_or(0);
                page_map.update(
                    combined_delta
                        .iter()
                        .map(|(i, p)| (i, p.contents()))
                        .collect::<Vec<_>>()
                        .as_slice(),
                );

                let merges = if *is_downgrade {
                    MergeCandidate::merge_to_base(&storage_layout, num_pages)
                        .unwrap()
                        .into_iter()
                        .collect::<Vec<_>>()
                } else {
                    MergeCandidate::new(
                        &storage_layout,
                        Height::from(round as u64),
                        num_pages,
                        lsmt_config,
                        &metrics,
                    )
                    .unwrap()
                };
                // Open the files before they might get deleted.
                let merged_overlays: Vec<(Shard, OverlayFile)> = merges
                    .iter()
                    .flat_map(|m| {
                        m.overlays.iter().map(|path| {
                            (
                                storage_layout.overlay_shard(path).unwrap(),
                                OverlayFile::load(path).unwrap(),
                            )
                        })
                    })
                    .collect();
                let merged_base = if merges.len() == 1 {
                    merges[0]
                        .base
                        .as_ref()
                        .map(|path| Checkpoint::open(path).unwrap())
                } else {
                    None
                };

                for merge in &merges {
                    merge.apply(&metrics).unwrap();
                }

                let files_after = storage_files(tempdir.path());

                if let Some(assert_files_merged) = assert_files_merged {
                    merge_assert_num_files(
                        assert_files_merged,
                        &files_before,
                        &files_after,
                        &storage_layout,
                    );
                }

                // Check that the new file is equivalent to the deleted files.
                for merge in merges.iter() {
                    match &merge.dst {
                        MergeDestination::MultiShardOverlay { shard_paths, .. } => {
                            verify_merge_to_overlay(
                                shard_paths,
                                &merged_base,
                                &merged_overlays
                                    .iter()
                                    .map(|(_, o)| o.clone())
                                    .collect::<Vec<_>>(),
                                &storage_layout,
                                lsmt_config,
                            );
                        }
                        MergeDestination::BaseFile(ref path) => {
                            verify_merge_to_base(
                                path,
                                &merged_base,
                                &merged_overlays
                                    .iter()
                                    .map(|(_, o)| o.clone())
                                    .collect::<Vec<_>>(),
                            );
                        }
                        MergeDestination::SingleShardOverlay(path) => {
                            verify_merge_to_overlay(
                                &[path.clone()],
                                &merged_base,
                                &merged_overlays
                                    .iter()
                                    .filter(|(s, _)| {
                                        *s == storage_layout.overlay_shard(path).unwrap()
                                    })
                                    .map(|(_, o)| o.clone())
                                    .collect::<Vec<_>>(),
                                &storage_layout,
                                lsmt_config,
                            );
                        }
                    }
                }

                check_post_merge_criteria(&files_after, &storage_layout);

                // The directory merge should not cause any changes to the combined data.
                verify_storage(tempdir.path(), &combined_delta);
            }
        }
    }

    metrics_registry
}

/// Apply a list of `Instruction` to a new temporary directory and check correctness of the sequence
/// after every step.
/// Use unsharded LSMT config.
fn write_overlays_and_verify_unsharded(instructions: Vec<Instruction>) -> MetricsRegistry {
    let tempdir = Builder::new()
        .prefix("write_overlays_and_verify_unsharded")
        .tempdir()
        .unwrap();
    let metrics =
        write_overlays_and_verify_with_tempdir(instructions, &lsmt_config_unsharded(), &tempdir);
    tempdir
        .close()
        .expect("Unable to delete temporary directory");
    metrics
}

/// Apply a list of `Instruction` to a new temporary directory and check correctness of the sequence
/// after every step.
/// Use sharded LSMT config
fn write_overlays_and_verify_sharded(instructions: Vec<Instruction>) -> MetricsRegistry {
    let tempdir = Builder::new()
        .prefix("write_overlays_and_verify_sharded")
        .tempdir()
        .unwrap();
    let metrics =
        write_overlays_and_verify_with_tempdir(instructions, &lsmt_config_sharded(), &tempdir);
    tempdir
        .close()
        .expect("Unable to delete temporary directory");
    metrics
}

/// Apply a list of `Instruction` to a new temporary directory and check correctness of the sequence
/// after every step for both sharded and unsharded config
pub fn write_overlays_and_verify(instructions: Vec<Instruction>) {
    write_overlays_and_verify_sharded(instructions.clone());
    write_overlays_and_verify_unsharded(instructions);
}

#[test]
fn corrupt_overlay_is_an_error() {
    let tempdir = tempdir().unwrap();
    write_overlays_and_verify_with_tempdir(
        vec![WriteOverlay(vec![9, 10])],
        &lsmt_config_unsharded(),
        &tempdir,
    );
    let StorageFiles { overlays, .. } = storage_files(tempdir.path());
    assert!(overlays.len() == 1);
    let overlay_path = &overlays[0];
    let len = std::fs::metadata(overlay_path).unwrap().len();
    make_mutable(overlay_path).unwrap();
    write_all_at(overlay_path, &[0xff; 4], len - 16).unwrap();
    make_readonly(overlay_path).unwrap();

    match OverlayFile::load(overlay_path) {
        Err(PersistenceError::InvalidOverlay { path, .. }) => {
            assert_eq!(path, overlay_path.display().to_string());
        }
        _ => panic!("Overlay load must fail"),
    }
}

#[test]
fn no_back_to_back_ranges() {
    let tempdir = tempdir().unwrap();
    let path = &tempdir.path().join("000000_vmemory_0.overlay");
    {
        let mut f = File::create(path).unwrap();
        f.write_all(&[0u8; 2 * PAGE_SIZE]).unwrap();
        // 0..1
        f.write_all(&u64::to_le_bytes(0)).unwrap();
        f.write_all(&u64::to_le_bytes(0)).unwrap();
        // 1..2
        f.write_all(&u64::to_le_bytes(1)).unwrap();
        f.write_all(&u64::to_le_bytes(1)).unwrap();
        // number of pages
        f.write_all(&u64::to_le_bytes(2)).unwrap();
        // version
        f.write_all(&u32::to_le_bytes(0)).unwrap();
    }
    assert_eq!(
        std::fs::metadata(path).unwrap().len(),
        2 * PAGE_SIZE as u64 + 16 + 16 + 12
    );
    match OverlayFile::load(path) {
        Err(e) => match e {
            PersistenceError::InvalidOverlay { .. } => (),
            _ => panic!("Unexpected load error: {}", e),
        },
        _ => panic!("Overlay load must fail"),
    }
}

#[test]
fn can_write_single_page_at_zero() {
    write_overlays_and_verify(vec![WriteOverlay(vec![0])]);
}

#[test]
fn can_write_single_page_not_at_zero() {
    write_overlays_and_verify(vec![WriteOverlay(vec![10])]);
}

#[test]
fn can_write_two_separated_pages() {
    write_overlays_and_verify(vec![WriteOverlay(vec![1, 10])]);
}

#[test]
fn can_write_two_neighboring_pages() {
    write_overlays_and_verify(vec![WriteOverlay(vec![9, 10])]);
}

#[test]
fn can_write_two_seperated_pages_in_two_files() {
    write_overlays_and_verify(vec![WriteOverlay(vec![1]), WriteOverlay(vec![10])]);
}

#[test]
fn can_write_two_neighbouring_pages_in_two_files() {
    write_overlays_and_verify(vec![WriteOverlay(vec![9]), WriteOverlay(vec![10])]);
}

#[test]
fn can_overwrite_page() {
    write_overlays_and_verify(vec![WriteOverlay(vec![10]), WriteOverlay(vec![10])]);
}

#[test]
fn can_overwrite_part_of_range() {
    write_overlays_and_verify(vec![WriteOverlay(vec![9, 10]), WriteOverlay(vec![10])]);
}

#[test]
fn can_write_large_overlay_file() {
    // The index is specifically chosen to ensure the index is larger than a page, as this used to be
    // a bug. 1000 ranges of 16 bytes each is roughly 4 pages.
    let indices = (0..2000).step_by(2).collect();
    let metrics = write_overlays_and_verify_unsharded(vec![WriteOverlay(indices)]);

    let metrics_index =
        maplit::btreemap!("op".into() => "flush".into(), "type".into() => "index".into());
    let index_size = fetch_int_counter_vec(&metrics, "storage_layer_write_bytes")[&metrics_index];

    assert!(index_size > PAGE_SIZE as u64);
}

#[test]
fn can_merge_large_overlay_file() {
    let mut instructions = Vec::default();
    for step in 2..10 {
        instructions.push(WriteOverlay((0..2000).step_by(step).collect()));
    }
    instructions.push(Merge {
        assert_files_merged: Some(vec![8]),
        is_downgrade: false,
    });
    write_overlays_and_verify_unsharded(instructions);
}

#[test]
fn can_overwrite_and_merge_based_on_number_of_files() {
    let mut instructions: Vec<_> = make_pyramid(MAX_NUMBER_OF_FILES)
        .into_iter()
        .map(|size| WriteOverlay((0..size).collect::<Vec<_>>()))
        .collect();

    instructions.push(Merge {
        assert_files_merged: Some(vec![0]),
        is_downgrade: false,
    });

    for _ in 0..3 {
        instructions.push(WriteOverlay(vec![0]));
        // Always merge top two files to bring the number of files down to `MAX_NUMBER_OF_FILES`.
        instructions.push(Merge {
            assert_files_merged: Some(vec![2]),
            is_downgrade: false,
        });
    }

    write_overlays_and_verify_unsharded(instructions);
}

#[test]
fn can_merge_single_shard_out_of_few() {
    write_overlays_and_verify_sharded(vec![
        WriteOverlay((0..9).collect::<Vec<_>>()),
        WriteOverlay((3..6).collect::<Vec<_>>()),
        WriteOverlay((3..6).collect::<Vec<_>>()),
        WriteOverlay((3..6).collect::<Vec<_>>()),
        Merge {
            assert_files_merged: Some(vec![0, 4, 0]),
            is_downgrade: false,
        },
    ]);
}

#[test]
fn can_downgrade_and_reshard() {
    write_overlays_and_verify_sharded(vec![
        WriteOverlay((0..9).collect::<Vec<_>>()),
        Merge {
            assert_files_merged: None,
            is_downgrade: true,
        },
        WriteOverlay((0..1).collect::<Vec<_>>()),
        Merge {
            assert_files_merged: Some(vec![2, 1, 1]),
            is_downgrade: false,
        },
    ]);
}

#[test]
fn wrong_shard_pages_is_an_error() {
    let tempdir = tempdir().unwrap();
    write_overlays_and_verify_with_tempdir(
        vec![
            WriteOverlay((0..9).collect::<Vec<_>>()),
            WriteOverlay((0..9).collect::<Vec<_>>()),
            WriteOverlay((0..9).collect::<Vec<_>>()),
        ],
        &LsmtConfig {
            lsmt_status: FlagStatus::Enabled,
            shard_num_pages: 4,
        },
        &tempdir,
    );
    let merge_candidates = MergeCandidate::new(
        &ShardedTestStorageLayout {
            dir_path: tempdir.path().to_path_buf(),
            base: tempdir.path().join("vmemory_0.bin"),
            overlay_suffix: "vmemory_0.overlay".to_owned(),
        },
        Height::from(0),
        9, /* num_pages */
        &LsmtConfig {
            lsmt_status: FlagStatus::Enabled,
            shard_num_pages: 3,
        },
        &StorageMetrics::new(&MetricsRegistry::new()),
    )
    .unwrap();
    assert!(!merge_candidates.is_empty());
    assert!(std::panic::catch_unwind(|| merge_candidates[0]
        .apply(&StorageMetrics::new(&MetricsRegistry::new()))
        .unwrap())
    .is_err());
}

#[test]
fn can_write_consecutively_and_merge_based_on_number_of_files() {
    let mut instructions = Vec::new();
    for i in 0..MAX_NUMBER_OF_FILES * 7 {
        // Write a new file.
        instructions.push(WriteOverlay(vec![20 + i as u64]));

        // Merge if needed.
        instructions.push(Merge {
            assert_files_merged: None,
            is_downgrade: false,
        });
    }

    write_overlays_and_verify(instructions);
}

#[test]
fn can_write_with_gap_and_merge_based_on_number_of_files() {
    let mut instructions = Vec::new();
    for i in 0..MAX_NUMBER_OF_FILES * 7 {
        // Write a new file.
        instructions.push(WriteOverlay(vec![20 + 2 * i as u64]));

        // Merge if needed.
        instructions.push(Merge {
            assert_files_merged: None,
            is_downgrade: false,
        });
    }

    write_overlays_and_verify(instructions);
}

#[test]
fn can_merge_all() {
    let tempdir = tempdir().unwrap();
    let mut instructions = Vec::new();
    // 5 same overlays, overhead 5x
    for _ in 0..5 {
        instructions.push(WriteOverlay((0..10).collect()));
    }

    // Merge all, reduce overhead to 1x.
    instructions.push(Merge {
        assert_files_merged: Some(vec![5]),
        is_downgrade: false,
    });

    write_overlays_and_verify_with_tempdir(instructions, &lsmt_config_unsharded(), &tempdir);
    let storage_files = storage_files(tempdir.path());
    assert_eq!(storage_files.overlays.len(), 1);
    assert!(storage_files.base.is_none());
}

fn make_pyramid(levels: usize) -> Vec<u64> {
    let mut result = Vec::new();
    if levels > 0 {
        result.push(1_u64 << (levels + 2));
    }
    for i in 1..levels {
        result.push(1 << (levels - i));
    }
    result
}

#[test]
fn test_num_files_to_merge() {
    assert_eq!(MergeCandidate::num_files_to_merge(&[1, 2]), Some(2));
    assert_eq!(MergeCandidate::num_files_to_merge(&[2, 1]), Some(2));
    assert_eq!(MergeCandidate::num_files_to_merge(&[5, 1]), None);

    assert_eq!(
        MergeCandidate::num_files_to_merge(&make_pyramid(MAX_NUMBER_OF_FILES)),
        None
    );
    assert_eq!(
        MergeCandidate::num_files_to_merge(&make_pyramid(MAX_NUMBER_OF_FILES + 1)),
        Some(2)
    );
    assert_eq!(
        MergeCandidate::num_files_to_merge(&make_pyramid(MAX_NUMBER_OF_FILES + 2)),
        Some(3)
    );
}

#[test]
fn test_make_merge_candidates_on_empty_dir() {
    let tempdir = tempdir().unwrap();
    let merge_candidates = MergeCandidate::new(
        &ShardedTestStorageLayout {
            dir_path: tempdir.path().to_path_buf(),
            base: tempdir.path().join("vmemory_0.bin"),
            overlay_suffix: "vmemory_0.overlay".to_owned(),
        },
        Height::from(0),
        0, /* num_pages */
        &lsmt_config_unsharded(),
        &StorageMetrics::new(&MetricsRegistry::new()),
    )
    .unwrap();
    assert!(merge_candidates.is_empty());
}

#[test]
fn test_make_none_merge_candidate() {
    let tempdir = tempdir().unwrap();
    // Write a single file, 10 pages.
    let instructions = vec![WriteOverlay((0..10).collect())];

    write_overlays_and_verify_with_tempdir(instructions, &lsmt_config_unsharded(), &tempdir);
    let storage_files = storage_files(tempdir.path());
    assert!(storage_files.base.is_none());
    assert_eq!(storage_files.overlays.len(), 1);

    let merge_candidates = MergeCandidate::new(
        &ShardedTestStorageLayout {
            dir_path: tempdir.path().to_path_buf(),
            base: tempdir.path().join("vmemory_0.bin"),
            overlay_suffix: "vmemory_0.overlay".to_owned(),
        },
        Height::from(0),
        10, /* num_pages */
        &lsmt_config_unsharded(),
        &StorageMetrics::new(&MetricsRegistry::new()),
    )
    .unwrap();
    assert!(merge_candidates.is_empty());
}

#[test]
fn test_make_merge_candidates_to_overlay() {
    let tempdir = tempdir().unwrap();
    let lsmt_config = LsmtConfig {
        lsmt_status: FlagStatus::Enabled,
        shard_num_pages: 15,
    };

    // 000002 |xx|
    // 000001 |x|
    // 000000 |xx...x| |xx...x| |xx...x|
    // Need to merge top two to reach pyramid.
    let instructions = vec![
        WriteOverlay((0..40).collect()), // 3 files created
        WriteOverlay((0..1).collect()),  // 1 file created
        WriteOverlay((0..2).collect()),  // 1 file created
    ];

    write_overlays_and_verify_with_tempdir(instructions, &lsmt_config, &tempdir);
    let storage_files = storage_files(tempdir.path());
    assert!(storage_files.base.is_none());
    assert_eq!(storage_files.overlays.len(), 5);

    let merge_candidates = MergeCandidate::new(
        &ShardedTestStorageLayout {
            dir_path: tempdir.path().to_path_buf(),
            base: tempdir.path().join("vmemory_0.bin"),
            overlay_suffix: "vmemory_0.overlay".to_owned(),
        },
        Height::from(3),
        40, /* num_pages */
        &lsmt_config,
        &StorageMetrics::new(&MetricsRegistry::new()),
    )
    .unwrap();
    assert_eq!(merge_candidates.len(), 1);
    assert_eq!(
        merge_candidates[0].dst,
        MergeDestination::SingleShardOverlay(tempdir.path().join("000003_000_vmemory_0.overlay"))
    );
    assert!(merge_candidates[0].base.is_none());
    assert_eq!(merge_candidates[0].overlays, storage_files.overlays[3..5]);
    assert_eq!(merge_candidates[0].num_files_before, 3); // only shard 0 to be merged, containing 3 overlays
    assert_eq!(
        merge_candidates[0].storage_size_bytes_before,
        [
            &storage_files.overlays[0],
            &storage_files.overlays[3],
            &storage_files.overlays[4]
        ]
        .iter()
        .map(|p| p.metadata().unwrap().len())
        .sum::<u64>()
    );
    assert_eq!(
        merge_candidates[0].input_size_bytes,
        storage_files.overlays[3..5]
            .iter()
            .map(|p| p.metadata().unwrap().len())
            .sum::<u64>()
    );
}

#[test]
fn test_make_merge_candidate_to_base() {
    let tempdir = tempdir().unwrap();
    // 000001 |xx|
    // 000000 |x|
    // Need to merge all two to reach pyramid.
    let instructions = vec![
        WriteOverlay((0..1).collect()),
        WriteOverlay((0..2).collect()),
    ];

    write_overlays_and_verify_with_tempdir(instructions, &lsmt_config_unsharded(), &tempdir);
    let storage_files = storage_files(tempdir.path());
    assert!(storage_files.base.is_none());
    assert_eq!(storage_files.overlays.len(), 2);

    let merge_candidate = MergeCandidate::merge_to_base(
        &ShardedTestStorageLayout {
            dir_path: tempdir.path().to_path_buf(),
            base: tempdir.path().join("vmemory_0.bin"),
            overlay_suffix: "vmemory_0.overlay".to_owned(),
        },
        3,
    )
    .unwrap()
    .unwrap();
    assert_eq!(
        merge_candidate.dst,
        MergeDestination::BaseFile(tempdir.path().join("vmemory_0.bin"))
    );
    assert!(merge_candidate.base.is_none());
    assert_eq!(merge_candidate.overlays, storage_files.overlays);
}

#[test]
fn test_two_same_length_files_are_a_pyramid() {
    let tempdir = tempdir().unwrap();
    // 000001 |xx|
    // 000000 |xx|
    // No need to merge.
    let instructions = vec![
        WriteOverlay((0..9).collect()),
        WriteOverlay((0..2).collect()),
    ];

    write_overlays_and_verify_with_tempdir(instructions, &lsmt_config_unsharded(), &tempdir);
    let storage_files = storage_files(tempdir.path());
    assert!(storage_files.base.is_none());
    assert_eq!(storage_files.overlays.len(), 2);

    let merge_candidates = MergeCandidate::new(
        &ShardedTestStorageLayout {
            dir_path: tempdir.path().to_path_buf(),
            base: tempdir.path().join("vmemory_0.bin"),
            overlay_suffix: "vmemory_0.overlay".to_owned(),
        },
        Height::from(0),
        2, /* num_pages */
        &lsmt_config_unsharded(),
        &StorageMetrics::new(&MetricsRegistry::new()),
    )
    .unwrap();
    assert!(merge_candidates.is_empty());
}

#[test]
fn can_get_small_memory_regions_from_file() {
    let indices = vec![9, 10, 11, 19, 20, 21, 22, 23];

    let tempdir = tempdir().unwrap();
    let path = &tempdir.path().join("0_vmemory_0.overlay");

    let allocator = PageAllocator::new_for_testing();
    let metrics = StorageMetrics::new(&MetricsRegistry::new());

    let data = &[42_u8; PAGE_SIZE];
    let overlay_pages: Vec<_> = indices.iter().map(|i| (PageIndex::new(*i), data)).collect();

    let delta = PageDelta::from(allocator.allocate(&overlay_pages));

    write_overlay(&delta, path, Height::new(0), &metrics).unwrap();
    let overlay = OverlayFile::load(path).unwrap();
    let range = PageIndex::new(0)..PageIndex::new(30);

    // Call `get_memory_instructions` with an empty filter.
    let mut empty_filter = BitVec::from_elem((range.end.get() - range.start.get()) as usize, false);
    let actual_instructions =
        overlay.get_memory_instructions(PageIndex::new(0)..PageIndex::new(30), &mut empty_filter);

    assert_eq!(actual_instructions.len(), indices.len());
    for (_range, instruction) in actual_instructions {
        assert_matches!(instruction, MemoryMapOrData::Data { .. });
    }

    // Check that filter was updated correctly.
    let mut expected_filter =
        BitVec::from_elem((range.end.get() - range.start.get()) as usize, false);
    for index in &indices {
        expected_filter.set(*index as usize, true);
    }
    assert_eq!(empty_filter, expected_filter);

    // Call `get_memory_instructions` with a nonempty filter.
    let mut nonempty_filter =
        BitVec::from_elem((range.end.get() - range.start.get()) as usize, false);
    nonempty_filter.set(9, true); // Present in `indices`.
    nonempty_filter.set(11, true); // Present in `indices`.
    nonempty_filter.set(12, true); // Not present in `indices`.
    let actual_instructions = overlay
        .get_memory_instructions(PageIndex::new(0)..PageIndex::new(30), &mut nonempty_filter);

    assert_eq!(actual_instructions.len(), indices.len() - 2); // 2 results are filtered out.
    for (_range, instruction) in actual_instructions {
        assert_matches!(instruction, MemoryMapOrData::Data { .. });
    }

    // This covers more generic checks with this input.
    write_overlays_and_verify(vec![WriteOverlay(indices)]);
}

#[test]
fn can_get_large_memory_regions_from_file() {
    let indices = vec![9, 10, 11, 12, 13, 14, 15, 16, 17, 18, 19, 20];

    let tempdir = tempdir().unwrap();
    let path = &tempdir.path().join("0_vmemory_0.overlay");

    let allocator = PageAllocator::new_for_testing();
    let metrics = StorageMetrics::new(&MetricsRegistry::new());

    let data = &[42_u8; PAGE_SIZE];
    let overlay_pages: Vec<_> = indices.iter().map(|i| (PageIndex::new(*i), data)).collect();
    let delta = PageDelta::from(allocator.allocate(&overlay_pages));
    write_overlay(&delta, path, Height::new(0), &metrics).unwrap();
    let overlay = OverlayFile::load(path).unwrap();
    let range = PageIndex::new(0)..PageIndex::new(30);

    // Call `get_memory_instructions` with an empty filter.
    let mut empty_filter = BitVec::from_elem((range.end.get() - range.start.get()) as usize, false);
    let actual_instructions =
        overlay.get_memory_instructions(PageIndex::new(0)..PageIndex::new(30), &mut empty_filter);

    assert_eq!(actual_instructions.len(), 1);
    let (mmap_range, instruction) = &actual_instructions[0];
    assert_eq!(*mmap_range, PageIndex::new(9)..PageIndex::new(21));
    assert_matches!(instruction, MemoryMapOrData::MemoryMap { .. });

    // Check that filter was updated correctly.
    let mut expected_filter =
        BitVec::from_elem((range.end.get() - range.start.get()) as usize, false);
    for index in &indices {
        expected_filter.set(*index as usize, true);
    }
    assert_eq!(empty_filter, expected_filter);

    // Call `get_memory_instructions` with a nonempty filter that still results in a memory map.
    let mut nonempty_filter =
        BitVec::from_elem((range.end.get() - range.start.get()) as usize, false);
    nonempty_filter.set(9, true); // Present in `indices`.
    nonempty_filter.set(25, true); // Not present in `indices`.
    let actual_instructions = overlay
        .get_memory_instructions(PageIndex::new(0)..PageIndex::new(30), &mut nonempty_filter);

    assert_eq!(actual_instructions.len(), 1);
    let (mmap_range, instruction) = &actual_instructions[0];
    assert_eq!(*mmap_range, PageIndex::new(9)..PageIndex::new(21));
    assert_matches!(instruction, MemoryMapOrData::MemoryMap { .. });

    // Call `get_memory_instructions` with a nonempty filter that so that we copy instead.
    let mut nonempty_filter =
        BitVec::from_elem((range.end.get() - range.start.get()) as usize, false);
    nonempty_filter.set(9, true); // Present in `indices`.
    nonempty_filter.set(11, true); // Present in `indices`.
    nonempty_filter.set(25, true); // Not present in `indices`.
    let actual_instructions = overlay
        .get_memory_instructions(PageIndex::new(0)..PageIndex::new(30), &mut nonempty_filter);

    assert_eq!(actual_instructions.len(), indices.len() - 2); // 9, 11 should be missing
    for (_range, instruction) in actual_instructions {
        assert_matches!(instruction, MemoryMapOrData::Data { .. });
    }

    // This covers more generic checks with this input.
    write_overlays_and_verify(vec![WriteOverlay(indices)]);
}

#[test]
fn overlay_version_is_current() {
    let indices = [9, 10, 11, 19, 20, 21, 22, 23];

    let tempdir = tempdir().unwrap();
    let path = &tempdir.path().join("0_vmemory_0.overlay");

    let allocator = PageAllocator::new_for_testing();
    let metrics = StorageMetrics::new(&MetricsRegistry::new());

    let data = &[42_u8; PAGE_SIZE];
    let overlay_pages: Vec<_> = indices.iter().map(|i| (PageIndex::new(*i), data)).collect();

    let delta = PageDelta::from(allocator.allocate(&overlay_pages));

    write_overlay(&delta, path, Height::new(0), &metrics).unwrap();
    let overlay = OverlayFile::load(path).unwrap();
    let version = overlay.version();
    assert_eq!(version, CURRENT_OVERLAY_VERSION);
}

#[test]
fn can_write_shards() {
    let tempdir = tempdir().unwrap();

    let instructions = vec![WriteOverlay(vec![9, 10])];

    write_overlays_and_verify_with_tempdir(
        instructions,
        &LsmtConfig {
            lsmt_status: FlagStatus::Enabled,
            shard_num_pages: 1,
        },
        &tempdir,
    );
    let files = storage_files(tempdir.path());
    assert!(files.base.is_none());
    assert_eq!(
        files.overlays,
        vec![
            tempdir.path().join("000000_009_vmemory_0.overlay"),
            tempdir.path().join("000000_010_vmemory_0.overlay"),
        ]
    );
}

#[test]
fn overlapping_shards_is_an_error() {
    let tempdir = tempdir().unwrap();

    let instructions = vec![WriteOverlay(vec![9, 10])];

    write_overlays_and_verify_with_tempdir(
        instructions,
        &LsmtConfig {
            lsmt_status: FlagStatus::Enabled,
            shard_num_pages: 1,
        },
        &tempdir,
    );
    let files = storage_files(tempdir.path());
    assert_eq!(
        files.overlays,
        vec![
            tempdir.path().join("000000_009_vmemory_0.overlay"),
            tempdir.path().join("000000_010_vmemory_0.overlay"),
        ]
    );
    assert!(Storage::load(Arc::new(ShardedTestStorageLayout {
        dir_path: tempdir.path().to_path_buf(),
        base: tempdir.path().join("vmemory_0.bin"),
        overlay_suffix: "vmemory_0.overlay".to_owned(),
    }))
    .is_ok());
    std::fs::copy(
        tempdir.path().join("000000_010_vmemory_0.overlay"),
        tempdir.path().join("000000_011_vmemory_0.overlay"),
    )
    .unwrap();
    assert!(Storage::load(Arc::new(ShardedTestStorageLayout {
        dir_path: tempdir.path().to_path_buf(),
        base: tempdir.path().join("vmemory_0.bin"),
        overlay_suffix: "vmemory_0.overlay".to_owned(),
    }))
    .is_err());
}
#[test]
fn sharded_base_file() {
    // Base only files; expect get_base_memory_instructions to be exhaustive
    let dir = tempdir().unwrap();
    write_overlays_and_verify_with_tempdir(
        vec![WriteOverlay(vec![1, 10]), WriteOverlay(vec![5])],
        &lsmt_config_sharded(),
        &dir,
    );
    let storage = Storage::load(Arc::new(ShardedTestStorageLayout {
        dir_path: dir.path().to_path_buf(),
        base: dir.path().join("vmemory_0.bin"),
        overlay_suffix: "vmemory_0.overlay".to_owned(),
    }))
    .unwrap();
    let full_range = PageIndex::new(0)..PageIndex::new(11);
    let filter = BitVec::from_elem(
        (full_range.end.get() - full_range.start.get()) as usize,
        false,
    );
    // get_base_memory_instructions is exhaustive => empty get_memory_instructions.
    assert!(storage
        .get_memory_instructions(full_range.clone(), &mut filter.clone())
        .instructions
        .is_empty());
    assert!(!storage
        .get_base_memory_instructions()
        .instructions
        .is_empty());

    // Base files plus one overlay on top; some instructions needed beyond
    // get_base_memory_instructions.
    let dir = tempdir().unwrap();
    write_overlays_and_verify_with_tempdir(
        vec![
            WriteOverlay(vec![1, 10]),
            WriteOverlay(vec![5]),
            WriteOverlay(vec![5]),
        ],
        &lsmt_config_sharded(),
        &dir,
    );
    let storage = Storage::load(Arc::new(ShardedTestStorageLayout {
        dir_path: dir.path().to_path_buf(),
        base: dir.path().join("vmemory_0.bin"),
        overlay_suffix: "vmemory_0.overlay".to_owned(),
    }))
    .unwrap();
    assert!(!storage
        .get_memory_instructions(full_range, &mut filter.clone())
        .instructions
        .is_empty())
}

#[test]
fn overlapping_page_ranges() {
    let tempdir = tempdir().unwrap();
    // File indices:
    //  0  1  2  3   4   5   6   7   8    9    10   11   12
    let instructions = vec![WriteOverlay(vec![
        1, 2, 3, 10, 11, 12, 13, 20, 100, 101, 102, 110, 120,
    ])];

    fn page_index_range(start: u64, end: u64, file: u64) -> PageIndexRange {
        PageIndexRange {
            start_page: PageIndex::from(start),
            end_page: PageIndex::from(end),
            start_file_index: FileIndex::from(file),
        }
    }
    write_overlays_and_verify_with_tempdir(instructions, &lsmt_config_unsharded(), &tempdir);
    let storage_files = storage_files(tempdir.path());
    assert!(storage_files.base.is_none());
    assert_eq!(storage_files.overlays.len(), 1);
    let overlay = OverlayFile::load(&storage_files.overlays[0]).unwrap();
    let overlapped_ranges = overlay
        .get_overlapping_page_ranges(PageIndex::from(11)..PageIndex::from(102))
        .collect::<Vec<_>>();
    // Can clamp both first and last index, the start has clamped start_file_index.
    assert_eq!(
        overlapped_ranges,
        vec![
            page_index_range(11, 14, 4),
            page_index_range(20, 21, 7),
            page_index_range(100, 102, 8)
        ]
    );
    assert_eq!(
        overlay
            .get_overlapping_page_ranges(PageIndex::from(0)..PageIndex::from(1))
            .count(),
        0
    );
    assert_eq!(
        overlay
            .get_overlapping_page_ranges(PageIndex::from(21)..PageIndex::from(100))
            .count(),
        0
    );
}

#[cfg(not(feature = "fuzzing_code"))]
mod proptest_tests {
    use super::*;
    use proptest::collection::vec as prop_vec;
    use proptest::prelude::*;

    /// A random individual instruction.
    fn instruction_strategy() -> impl Strategy<Value = Instruction> {
        prop_oneof![
            prop_vec(0..100_u64, 1..50).prop_map(|mut vec| {
                vec.sort();
                vec.dedup();
                WriteOverlay(vec)
            }),
            Just(Merge {
                assert_files_merged: None,
                is_downgrade: false,
            }),
            Just(Merge {
                assert_files_merged: None,
                is_downgrade: true,
            }),
        ]
    }

    /// A random vector of instructions.
    fn instructions_strategy() -> impl Strategy<Value = Vec<Instruction>> {
        prop_vec(instruction_strategy(), 1..20)
    }

    proptest! {
        #[test]
        fn random_instructions(instructions in instructions_strategy()) {
            write_overlays_and_verify(instructions);
        }
    }
}<|MERGE_RESOLUTION|>--- conflicted
+++ resolved
@@ -358,21 +358,12 @@
 
 /// Verify that the storage in the `dir` directory is equivalent to `expected`.
 fn verify_storage(dir: &Path, expected: &PageDelta) {
-<<<<<<< HEAD
-    let storage = Storage::load(Arc::new(ShardedTestStorageLayout {
+    let storage_layout = Arc::new(ShardedTestStorageLayout {
         dir_path: dir.to_path_buf(),
         base: dir.join("vmemory_0.bin"),
         overlay_suffix: "vmemory_0.overlay".to_owned(),
-    }))
-    .unwrap();
-=======
-    let storage_layout = ShardedTestStorageLayout {
-        dir_path: dir.to_path_buf(),
-        base: dir.join("vmemory_0.bin"),
-        overlay_suffix: "vmemory_0.overlay".to_owned(),
-    };
-    let storage = Storage::load(&storage_layout).unwrap();
->>>>>>> 656d7a64
+    });
+    let storage = Storage::load(storage_layout.clone()).unwrap();
 
     let expected_num_pages = if let Some(max) = expected.max_page_index() {
         max.get() + 1
@@ -385,7 +376,7 @@
     assert_eq!(expected_num_pages, storage.num_logical_pages() as u64);
     assert_eq!(
         expected_num_pages as usize,
-        (&storage_layout as &dyn StorageLayout)
+        (storage_layout.as_ref() as &dyn StorageLayout)
             .memory_size_pages()
             .unwrap()
     );
