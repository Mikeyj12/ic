--- conflicted
+++ resolved
@@ -248,22 +248,23 @@
             6558000006,
         ),
         common::Benchmark(
-<<<<<<< HEAD
             "ic0_stable64_size()".into(),
             Module::Test.from_ic0("stable64_size", NoParams, Result::I64, wasm64_disabled),
-=======
+            2058000006,
+        ),
+        common::Benchmark(
             "call_new+ic0_call_with_best_effort_response()".into(),
             Module::CallNewLoop.from_ic0(
                 "call_with_best_effort_response",
                 Param1(1_i32),
                 Result::No,
+                wasm64_disabled,
             ),
             2058000006,
         ),
         common::Benchmark(
             "ic0_stable_size()".into(),
-            Module::Test.from_ic0("stable_size", NoParams, Result::I32),
->>>>>>> d9955d94
+            Module::Test.from_ic0("stable_size", NoParams, Result::I32, wasm64_disabled),
             17000006,
         ),
         common::Benchmark(
@@ -503,7 +504,6 @@
         ),
         common::Benchmark(
             "ic0_cycles_burn128()".into(),
-<<<<<<< HEAD
             Module::Test.from_ic0(
                 "cycles_burn128",
                 Params3(1_i64, 2_i64, 3),
@@ -511,30 +511,12 @@
                 wasm64_disabled,
             ),
             19000006,
-=======
-            Module::Test.from_ic0("cycles_burn128", Params3(1_i64, 2_i64, 3_i32), Result::No),
-            19000006,
         ),
         common::Benchmark(
             "ic0_msg_deadline()".into(),
-            Module::Test.from_ic0("msg_deadline", NoParams, Result::I64),
-            517000006,
->>>>>>> d9955d94
-        ),
-        // common::Benchmark(
-        //     "ic0_call_with_best_effort_response()".into(),
-        //     Module::CallNewLoop.from_ic0(
-        //         "call_with_best_effort_response",
-        //         Param1(1_i32),
-        //         Result::No,
-        //     ),
-        //     2058000006,
-        // ),
-        // common::Benchmark(
-        //     "ic0_msg_deadline()".into(),
-        //     Module::Test.from_ic0("msg_deadline", NoParams, Result::I64),
-        //     517000006,
-        // ),
+            Module::Test.from_ic0("msg_deadline", NoParams, Result::I64, wasm64_disabled),
+            517000006,
+        ),
     ];
 
     common::run_benchmarks(
