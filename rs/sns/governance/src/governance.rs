--- conflicted
+++ resolved
@@ -48,23 +48,13 @@
             GetModeResponse, GetNeuron, GetNeuronResponse, GetProposal, GetProposalResponse,
             GetSnsInitializationParametersRequest, GetSnsInitializationParametersResponse,
             Governance as GovernanceProto, GovernanceError, ListNervousSystemFunctionsResponse,
-<<<<<<< HEAD
-            ListNeurons, ListNeuronsResponse, ListProposals, ListProposalsResponse,
-            ManageLedgerParameters, ManageNeuron, ManageNeuronResponse, ManageSnsMetadata,
-            NervousSystemFunction, NervousSystemParameters, Neuron, NeuronId, NeuronPermission,
-            NeuronPermissionList, NeuronPermissionType, Proposal, ProposalData,
-            ProposalDecisionStatus, ProposalId, ProposalRewardStatus, RegisterDappCanisters,
-            RewardEvent, Tally, TransferSnsTreasuryFunds, UpgradeSnsControlledCanister,
-            UpgradeSnsToNextVersion, Vote, WaitForQuietState,
-=======
-            ListNeurons, ListNeuronsResponse, ListProposals, ListProposalsResponse, ManageNeuron,
+            ListNeurons, ListNeuronsResponse, ListProposals, ListProposalsResponse, ManageLedgerParameters, ManageNeuron,
             ManageNeuronResponse, ManageSnsMetadata, MintSnsTokens, NervousSystemFunction,
             NervousSystemParameters, Neuron, NeuronId, NeuronPermission, NeuronPermissionList,
             NeuronPermissionType, Proposal, ProposalData, ProposalDecisionStatus, ProposalId,
             ProposalRewardStatus, RegisterDappCanisters, RewardEvent, Tally,
             TransferSnsTreasuryFunds, UpgradeSnsControlledCanister, UpgradeSnsToNextVersion, Vote,
             WaitForQuietState,
->>>>>>> 72ece888
         },
     },
     proposal::{
@@ -2122,14 +2112,11 @@
             Action::TransferSnsTreasuryFunds(transfer) => {
                 self.perform_transfer_sns_treasury_funds(transfer).await
             }
-<<<<<<< HEAD
+            Action::MintSnsTokens(mint) => self.perform_mint_sns_tokens(mint).await,
             Action::ManageLedgerParameters(manage_ledger_parameters) => {
                 self.perform_manage_ledger_parameters(proposal_id, manage_ledger_parameters)
                     .await
             }
-=======
-            Action::MintSnsTokens(mint) => self.perform_mint_sns_tokens(mint).await,
->>>>>>> 72ece888
             // This should not be possible, because Proposal validation is performed when
             // a proposal is first made.
             Action::Unspecified(_) => Err(GovernanceError::new_with_message(
@@ -2687,7 +2674,34 @@
         }
     }
 
-<<<<<<< HEAD
+    async fn perform_mint_sns_tokens(
+        &mut self,
+        mint: MintSnsTokens,
+    ) -> Result<(), GovernanceError> {
+        let to = Account {
+            owner: mint
+                .to_principal
+                .ok_or(GovernanceError::new_with_message(
+                    ErrorType::InvalidProposal,
+                    "Expected mint to have a target principal",
+                ))?
+                .0,
+            subaccount: mint
+                .to_subaccount
+                .as_ref()
+                .map(|s| bytes_to_subaccount(&s.subaccount[..]))
+                .transpose()?,
+        };
+        let amount_e8s = mint.amount_e8s.ok_or(GovernanceError::new_with_message(
+            ErrorType::InvalidProposal,
+            "Expected MintSnsTokens to have an an amount_e8s",
+        ))?;
+        self.ledger
+            .transfer_funds(amount_e8s, 0, None, to, mint.memo())
+            .await?;
+        Ok(())
+    }
+
     async fn perform_manage_ledger_parameters(
         &mut self,
         proposal_id: u64,
@@ -2822,34 +2836,6 @@
                 ));
             }
         }
-=======
-    async fn perform_mint_sns_tokens(
-        &mut self,
-        mint: MintSnsTokens,
-    ) -> Result<(), GovernanceError> {
-        let to = Account {
-            owner: mint
-                .to_principal
-                .ok_or(GovernanceError::new_with_message(
-                    ErrorType::InvalidProposal,
-                    "Expected mint to have a target principal",
-                ))?
-                .0,
-            subaccount: mint
-                .to_subaccount
-                .as_ref()
-                .map(|s| bytes_to_subaccount(&s.subaccount[..]))
-                .transpose()?,
-        };
-        let amount_e8s = mint.amount_e8s.ok_or(GovernanceError::new_with_message(
-            ErrorType::InvalidProposal,
-            "Expected MintSnsTokens to have an an amount_e8s",
-        ))?;
-        self.ledger
-            .transfer_funds(amount_e8s, 0, None, to, mint.memo())
-            .await?;
-        Ok(())
->>>>>>> 72ece888
     }
 
     // Returns an option with the NervousSystemParameters
