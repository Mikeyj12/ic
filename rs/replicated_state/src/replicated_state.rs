use super::{
    canister_state::CanisterState,
    metadata_state::{IngressHistoryState, Stream, Streams, SystemMetadata},
};
use crate::{
    canister_snapshots::CanisterSnapshots,
    canister_state::queues::CanisterQueuesLoopDetector,
    canister_state::system_state::{push_input, CanisterOutputQueuesIterator},
    metadata_state::{subnet_call_context_manager::SignWithEcdsaContext, StreamMap},
    CanisterQueues,
};
use ic_base_types::PrincipalId;
use ic_btc_types_internal::BitcoinAdapterResponse;
use ic_error_types::{ErrorCode, UserError};
use ic_interfaces::execution_environment::CanisterOutOfCyclesError;
use ic_protobuf::state::queues::v1::canister_queues::NextInputQueue as ProtoNextInputQueue;
use ic_registry_routing_table::RoutingTable;
use ic_registry_subnet_type::SubnetType;
use ic_types::{
    batch::{ConsensusResponse, RawQueryStats},
    ingress::IngressStatus,
    messages::{CallbackId, CanisterMessage, Ingress, MessageId, RequestOrResponse, Response},
    time::CoarseTime,
    xnet::QueueId,
    CanisterId, MemoryAllocation, NumBytes, SubnetId, Time,
};
use rand::{Rng, SeedableRng};
use rand_chacha::ChaChaRng;
use serde::{Deserialize, Serialize};
use std::collections::{BTreeMap, VecDeque};
use std::sync::Arc;
use strum_macros::EnumIter;

/// Maximum message length of a synthetic reject response produced by message
/// routing.
pub const MR_SYNTHETIC_REJECT_MESSAGE_MAX_LEN: usize = 255;

/// Input queue type: local or remote subnet.
#[derive(Clone, Copy, Eq, Debug, PartialEq)]
pub enum InputQueueType {
    /// Local subnet input messages.
    LocalSubnet,
    /// Remote subnet input messages.
    RemoteSubnet,
}

/// Next input queue: round-robin across local subnet; ingress; or remote subnet.
#[derive(Clone, Copy, Eq, EnumIter, Debug, PartialEq, Default)]
pub enum NextInputQueue {
    /// Local subnet input messages.
    #[default]
    LocalSubnet = 0,
    /// Ingress messages.
    Ingress = 1,
    /// Remote subnet input messages.
    RemoteSubnet = 2,
}

impl From<&NextInputQueue> for ProtoNextInputQueue {
    fn from(next: &NextInputQueue) -> Self {
        match next {
            // Encode `LocalSubnet` as `Unspecified` because it is decoded as such (and it
            // serializes to zero bytes).
            NextInputQueue::LocalSubnet => ProtoNextInputQueue::Unspecified,
            NextInputQueue::Ingress => ProtoNextInputQueue::Ingress,
            NextInputQueue::RemoteSubnet => ProtoNextInputQueue::RemoteSubnet,
        }
    }
}

impl From<ProtoNextInputQueue> for NextInputQueue {
    fn from(next: ProtoNextInputQueue) -> Self {
        match next {
            ProtoNextInputQueue::Unspecified | ProtoNextInputQueue::LocalSubnet => {
                NextInputQueue::LocalSubnet
            }
            ProtoNextInputQueue::Ingress => NextInputQueue::Ingress,
            ProtoNextInputQueue::RemoteSubnet => NextInputQueue::RemoteSubnet,
        }
    }
}

#[derive(Serialize, Deserialize, Clone, PartialEq, Eq, Debug, Hash)]
pub enum StateError {
    /// Message enqueuing failed due to no matching canister ID.
    CanisterNotFound(CanisterId),

    /// Message enqueuing failed due to full in/out queue.
    QueueFull { capacity: usize },

    /// Message enqueuing failed due to full ingress history.
    IngressHistoryFull { capacity: usize },

    /// Canister is stopped, not accepting any messages.
    CanisterStopped(CanisterId),

    /// Canister is stopping, only accepting responses.
    CanisterStopping(CanisterId),

    /// Canister is out of cycles.
    CanisterOutOfCycles(CanisterOutOfCyclesError),

    /// Canister state is invalid because of broken invariant.
    InvariantBroken(String),

    /// Message enqueuing failed due to calling an unknown subnet method.
    UnknownSubnetMethod(String),

    /// Response enqueuing failed due to not matching the expected response.
    NonMatchingResponse {
        err_str: String,
        originator: CanisterId,
        callback_id: CallbackId,
        respondent: CanisterId,
        deadline: CoarseTime,
    },

    /// Message enqueuing failed due to calling a subnet method with
    /// an invalid payload.
    InvalidSubnetPayload,

    /// Message enqueuing would have caused the canister or subnet to run over
    /// their memory limit.
    OutOfMemory { requested: NumBytes, available: i64 },

    /// No corresponding request found when trying to push a response from the bitcoin adapter.
    BitcoinNonMatchingResponse { callback_id: u64 },
}

/// Circular iterator that consumes messages from all canisters' and the
/// subnet's output queues. All messages that have not been explicitly popped
/// will remain in the state.
///
/// The iterator loops over the canisters (plus subnet) consuming one output
/// message from each in a round robin fashion. For each canister and the subnet
/// a circular iterator again ensures that messages are consumed from output
/// queues in a round robin fashion.
///
/// Additional operations compared to a standard iterator:
///  * peeking (returning a reference to the next message without consuming it);
///    and
///  * excluding whole queues from iteration while retaining their messages
///    (e.g. in order to efficiently implement per destination limits).
#[derive(Debug)]
struct OutputIterator<'a> {
    /// Priority queue of non-empty canister iterators. The next message will be
    /// popped / peeked from the first iterator.
    canister_iterators: VecDeque<CanisterOutputQueuesIterator<'a>>,

    /// Number of (potentially stale) message references left in the iterator.
    size: usize,
}

impl<'a> OutputIterator<'a> {
    fn new(
        canisters: &'a mut BTreeMap<CanisterId, CanisterState>,
        subnet_queues: &'a mut CanisterQueues,
        own_subnet_id: SubnetId,
        seed: u64,
    ) -> Self {
        let mut canister_iterators: VecDeque<_> = canisters
            .iter_mut()
            .filter(|(_, canister)| canister.has_output())
            .map(|(owner, canister)| canister.system_state.output_into_iter(*owner))
            .collect();

        let mut rng = ChaChaRng::seed_from_u64(seed);
        let rotation = rng.gen_range(0..canister_iterators.len().max(1));
        canister_iterators.rotate_left(rotation);

        // Push the subnet queues in front in order to make sure that at least one
        // system message is always routed as long as there is space for it.
        let subnet_queues_iter = subnet_queues.output_into_iter(CanisterId::from(own_subnet_id));
        if !subnet_queues_iter.is_empty() {
            canister_iterators.push_front(subnet_queues_iter)
        }
        let size = canister_iterators.iter().map(|q| q.size()).sum();

        OutputIterator {
            canister_iterators,
            size,
        }
    }

    /// Computes the number of (potentially stale) message references left in
    /// `queue_handles`.
    ///
    /// Time complexity: O(N).
    fn compute_size(queue_handles: &VecDeque<CanisterOutputQueuesIterator<'a>>) -> usize {
        queue_handles.iter().map(|q| q.size()).sum()
    }
}

impl std::iter::Iterator for OutputIterator<'_> {
    type Item = (QueueId, RequestOrResponse);

    /// Pops a message from the next canister. If this was not the last message
    /// for that canister, the canister iterator is moved to the back of the
    /// iteration order.
    fn next(&mut self) -> Option<Self::Item> {
        // FIXME: Add a test for a canister iterator with all-stale entries.
        while let Some(mut canister_iterator) = self.canister_iterators.pop_front() {
            // `next()` may consume an arbitrary number of stale references.
            self.size -= canister_iterator.size();
            let next = canister_iterator.next();
            self.size += canister_iterator.size();

            if let Some((queue_id, msg)) = next {
                if !canister_iterator.is_empty() {
                    self.canister_iterators.push_back(canister_iterator);
                }

                debug_assert_eq!(Self::compute_size(&self.canister_iterators), self.size);
                return Some((queue_id, msg));
            }
        }

        debug_assert_eq!(0, self.size);
        None
    }

    /// Returns the bounds on the number of messages remaining in the iterator.
    ///
    /// Since any message reference may or may not be stale (due to expiration /
    /// load shedding), there may be anywhere between 0 and `size` messages left in
    /// the iterator.
    fn size_hint(&self) -> (usize, Option<usize>) {
        (0, Some(self.size))
    }
}

pub trait PeekableOutputIterator: std::iter::Iterator<Item = (QueueId, RequestOrResponse)> {
<<<<<<< HEAD
    /// Peeks into the iterator and returns a reference to the item that `next`
=======
    /// Peeks into the iterator and returns a reference to the item that `next()`
>>>>>>> 1b9da75e
    /// would return.
    fn peek(&mut self) -> Option<(QueueId, &RequestOrResponse)>;

    /// Permanently filters out from iteration the next queue (i.e. all messages
    /// with the same sender and receiver as the next). The messages are retained
    /// in the output queue.
    fn exclude_queue(&mut self);

<<<<<<< HEAD
    /// Returns the number of (potentially stale) message references left in the
    /// iterator.
=======
    /// Returns the exact number of messages left in the iterator.
>>>>>>> 1b9da75e
    fn size(&self) -> usize;
}

impl PeekableOutputIterator for OutputIterator<'_> {
    fn peek(&mut self) -> Option<(QueueId, &RequestOrResponse)> {
        while let Some(canister_iterator) = self.canister_iterators.front_mut() {
            // `peek()` may consume an arbitrary number of stale references.
            self.size -= canister_iterator.size();
            let peeked_some = canister_iterator.peek().is_some();
            self.size += canister_iterator.size();

            if peeked_some {
                // Borrow checker won't let us return here, so bail out and peek again.
                break;
            }

            self.canister_iterators.pop_front();
        }
        debug_assert_eq!(Self::compute_size(&self.canister_iterators), self.size);

        self.canister_iterators.front_mut()?.peek()
    }

    fn exclude_queue(&mut self) {
        if let Some(mut canister_iterator) = self.canister_iterators.pop_front() {
            self.size -= canister_iterator.exclude_queue();
            if !canister_iterator.is_empty() {
                self.canister_iterators.push_front(canister_iterator);
            }
            debug_assert_eq!(Self::compute_size(&self.canister_iterators), self.size);
        }
    }

    fn size(&self) -> usize {
        self.size
    }
}

pub const LABEL_VALUE_CANISTER_NOT_FOUND: &str = "CanisterNotFound";
pub const LABEL_VALUE_QUEUE_FULL: &str = "QueueFull";
pub const LABEL_VALUE_INGRESS_HISTORY_FULL: &str = "IngressHistoryFull";
pub const LABEL_VALUE_CANISTER_STOPPED: &str = "CanisterStopped";
pub const LABEL_VALUE_CANISTER_STOPPING: &str = "CanisterStopping";
pub const LABEL_VALUE_CANISTER_OUT_OF_CYCLES: &str = "CanisterOutOfCycles";
pub const LABEL_VALUE_INVARIANT_BROKEN: &str = "InvariantBroken";
pub const LABEL_VALUE_UNKNOWN_SUBNET_METHOD: &str = "UnknownSubnetMethod";
pub const LABEL_VALUE_INVALID_RESPONSE: &str = "InvalidResponse";
pub const LABEL_VALUE_INVALID_SUBNET_PAYLOAD: &str = "InvalidSubnetPayload";
pub const LABEL_VALUE_OUT_OF_MEMORY: &str = "OutOfMemory";
pub const LABEL_VALUE_BITCOIN_NON_MATCHING_RESPONSE: &str = "BitcoinNonMatchingResponse";

impl StateError {
    /// Returns a string representation of the `StateError` variant name to be
    /// used as a metric label value (e.g. `"QueueFull"`).
    pub fn to_label_value(&self) -> &'static str {
        match self {
            StateError::CanisterNotFound(_) => LABEL_VALUE_CANISTER_NOT_FOUND,
            StateError::QueueFull { .. } => LABEL_VALUE_QUEUE_FULL,
            StateError::IngressHistoryFull { .. } => LABEL_VALUE_INGRESS_HISTORY_FULL,
            StateError::CanisterStopped(_) => LABEL_VALUE_CANISTER_STOPPED,
            StateError::CanisterStopping(_) => LABEL_VALUE_CANISTER_STOPPING,
            StateError::CanisterOutOfCycles(_) => LABEL_VALUE_CANISTER_OUT_OF_CYCLES,
            StateError::InvariantBroken(_) => LABEL_VALUE_INVARIANT_BROKEN,
            StateError::UnknownSubnetMethod(_) => LABEL_VALUE_UNKNOWN_SUBNET_METHOD,
            StateError::NonMatchingResponse { .. } => LABEL_VALUE_INVALID_RESPONSE,
            StateError::InvalidSubnetPayload => LABEL_VALUE_INVALID_SUBNET_PAYLOAD,
            StateError::OutOfMemory { .. } => LABEL_VALUE_OUT_OF_MEMORY,
            StateError::BitcoinNonMatchingResponse { .. } => {
                LABEL_VALUE_BITCOIN_NON_MATCHING_RESPONSE
            }
        }
    }
}

impl std::error::Error for StateError {}

impl std::fmt::Display for StateError {
    fn fmt(&self, f: &mut std::fmt::Formatter<'_>) -> std::fmt::Result {
        match self {
            StateError::CanisterNotFound(canister_id) => {
                write!(f, "Canister {} not found", canister_id)
            }
            StateError::QueueFull { capacity } => {
                write!(f, "Maximum queue capacity {} reached", capacity)
            }
            StateError::IngressHistoryFull { capacity } => {
                write!(f, "Maximum ingress history capacity {} reached", capacity)
            }
            StateError::CanisterStopped(canister_id) => {
                write!(f, "Canister {} is stopped", canister_id)
            }
            StateError::CanisterStopping(canister_id) => {
                write!(f, "Canister {} is stopping", canister_id)
            }
            StateError::CanisterOutOfCycles(err) => write!(f, "{}", err),

            StateError::InvariantBroken(err) => {
                write!(f, "Invariant broken: {}", err)
            }
            StateError::UnknownSubnetMethod(method) => write!(
                f,
                "Cannot enqueue management message. Method {} is unknown.",
                method
            ),
            StateError::NonMatchingResponse {err_str, originator, callback_id, respondent, deadline} => write!(
                f,
                "Cannot enqueue response with callback id {} due to {} : originator => {}, respondent => {}, deadline => {}",
                callback_id, err_str, originator, respondent, Time::from(*deadline)
            ),
            StateError::InvalidSubnetPayload => write!(
                f,
                "Cannot enqueue management message. Candid payload is invalid."
            ),
            StateError::OutOfMemory {
                requested,
                available,
            } => write!(
                f,
                "Cannot enqueue message. Out of memory: requested {}, available {}",
                requested, available
            ),
            StateError::BitcoinNonMatchingResponse { callback_id } => {
                write!(
                    f,
                    "Bitcoin: Attempted to push a response for callback id {} without an in-flight corresponding request",
                    callback_id
                )
            }
        }
    }
}

impl From<&StateError> for ErrorCode {
    fn from(err: &StateError) -> Self {
        match err {
            StateError::CanisterNotFound(_) => ErrorCode::CanisterNotFound,
            StateError::CanisterStopped(_) => ErrorCode::CanisterStopped,
            StateError::CanisterStopping(_) => ErrorCode::CanisterStopping,
            StateError::CanisterOutOfCycles { .. } => ErrorCode::CanisterOutOfCycles,
            StateError::UnknownSubnetMethod(_) => ErrorCode::CanisterMethodNotFound,
            StateError::InvalidSubnetPayload => ErrorCode::InvalidManagementPayload,
            StateError::QueueFull { .. } => ErrorCode::CanisterQueueFull,
            StateError::IngressHistoryFull { .. } => ErrorCode::IngressHistoryFull,
            StateError::OutOfMemory { .. } => ErrorCode::CanisterOutOfMemory,

            // These errors cannot happen when pushing a request or ingress:
            //
            //  * `InvariantBroken` is only produced by `check_invariants()`; and
            //  * `.*NonMatchingResponse` is only produced for responses.
            StateError::InvariantBroken { .. }
            | StateError::NonMatchingResponse { .. }
            | StateError::BitcoinNonMatchingResponse { .. } => {
                unreachable!("Not a user error: {}", err)
            }
        }
    }
}

/// Represents the memory taken in bytes by various resources.
///
/// Should be used in cases where the deterministic state machine needs to
/// compute how much available memory exists for canisters to use for the
/// various resources while respecting the relevant configured limits.
pub struct MemoryTaken {
    /// Execution memory accounts for canister memory reservation where
    /// specified and the actual canister memory usage (including
    /// Wasm custom sections) where no explicit memory reservation
    /// has been made.
    execution: NumBytes,
    /// Memory taken by guaranteed response canister messages.
    guaranteed_response_messages: NumBytes,
    /// Memory taken by Wasm Custom Sections.
    wasm_custom_sections: NumBytes,
    /// Memory taken by canister history.
    canister_history: NumBytes,
}

impl MemoryTaken {
    /// Returns the amount of memory taken by execution state.
    pub fn execution(&self) -> NumBytes {
        self.execution
    }

    /// Returns the amount of memory taken by guaranteed response canister messages.
    pub fn guaranteed_response_messages(&self) -> NumBytes {
        self.guaranteed_response_messages
    }

    /// Returns the amount of memory taken by Wasm Custom Sections.
    pub fn wasm_custom_sections(&self) -> NumBytes {
        self.wasm_custom_sections
    }

    /// Returns the amount of memory taken by canister history.
    pub fn canister_history(&self) -> NumBytes {
        self.canister_history
    }
}

/// ReplicatedState is the deterministic replicated state of the system.
/// Broadly speaking it consists of two parts:  CanisterState used for canister
/// execution and SystemMetadata used for message routing and history queries.
//
// * We don't derive `Serialize` and `Deserialize` because these are handled by
// our OP layer.
#[derive(Clone, Debug, PartialEq)]
pub struct ReplicatedState {
    /// States of all canisters, indexed by canister ids.
    pub canister_states: BTreeMap<CanisterId, CanisterState>,

    /// Deterministic processing metadata.
    pub metadata: SystemMetadata,

    /// Queues for holding messages sent/received by the subnet.
    // Must remain private.
    subnet_queues: CanisterQueues,

    /// Queue for holding responses arriving from Consensus.
    ///
    /// Responses from consensus are to be processed each round.
    /// The queue is, therefore, emptied at the end of every round.
    // TODO(EXE-109): Move this queue into `subnet_queues`
    pub consensus_queue: Vec<ConsensusResponse>,

    /// Temporary query stats received during the current epoch.
    /// Reset during the start of each epoch.
    pub epoch_query_stats: RawQueryStats,

    /// Manages the canister snapshots.
    pub canister_snapshots: CanisterSnapshots,
}

impl ReplicatedState {
    /// Creates a new empty replicated state.
    pub fn new(own_subnet_id: SubnetId, own_subnet_type: SubnetType) -> ReplicatedState {
        ReplicatedState {
            canister_states: BTreeMap::new(),
            metadata: SystemMetadata::new(own_subnet_id, own_subnet_type),
            subnet_queues: CanisterQueues::default(),
            consensus_queue: Vec::new(),
            epoch_query_stats: RawQueryStats::default(),
            canister_snapshots: CanisterSnapshots::default(),
        }
    }

    /// Creates a replicated state from a checkpoint.
    pub fn new_from_checkpoint(
        canister_states: BTreeMap<CanisterId, CanisterState>,
        metadata: SystemMetadata,
        subnet_queues: CanisterQueues,
        epoch_query_stats: RawQueryStats,
        canister_snapshots: CanisterSnapshots,
    ) -> Self {
        let mut res = Self {
            canister_states,
            metadata,
            subnet_queues,
            consensus_queue: Vec::new(),
            epoch_query_stats,
            canister_snapshots,
        };
        res.update_stream_responses_size_bytes();
        res
    }

    pub fn canister_state(&self, canister_id: &CanisterId) -> Option<&CanisterState> {
        self.canister_states.get(canister_id)
    }

    pub fn canister_state_mut(&mut self, canister_id: &CanisterId) -> Option<&mut CanisterState> {
        self.canister_states.get_mut(canister_id)
    }

    pub fn take_canister_state(&mut self, canister_id: &CanisterId) -> Option<CanisterState> {
        self.canister_states.remove(canister_id)
    }

    pub fn take_canister_states(&mut self) -> BTreeMap<CanisterId, CanisterState> {
        std::mem::take(&mut self.canister_states)
    }

    pub fn routing_table(&self) -> Arc<RoutingTable> {
        Arc::clone(&self.metadata.network_topology.routing_table)
    }

    /// Insert the canister state into the replicated state. If a canister
    /// already exists for the given canister id, it will be replaced. It is the
    /// responsibility of the caller of this function to ensure that any
    /// relevant state associated with the older canister state are properly
    /// cleaned up.
    pub fn put_canister_state(&mut self, canister_state: CanisterState) {
        self.canister_states
            .insert(canister_state.canister_id(), canister_state);
    }

    /// Replaces the content of `self.canister_states` with the provided `canisters`.
    ///
    /// Panics if `self.canister_states` was not empty. The intended use is to
    /// call `put_canister_states()` after `take_canister_states()`, with no
    /// other canister-related calls in-between, in order to prevent concurrent
    /// mutations from replacing each other.
    pub fn put_canister_states(&mut self, canisters: BTreeMap<CanisterId, CanisterState>) {
        assert!(self.canister_states.is_empty());
        self.canister_states = canisters;
    }

    /// Returns an iterator over canister states, ordered by canister ID.
    pub fn canisters_iter(
        &self,
    ) -> std::collections::btree_map::Values<'_, CanisterId, CanisterState> {
        self.canister_states.values()
    }

    /// Returns a mutable iterator over canister states, ordered by canister ID.
    pub fn canisters_iter_mut(
        &mut self,
    ) -> std::collections::btree_map::ValuesMut<'_, CanisterId, CanisterState> {
        self.canister_states.values_mut()
    }

    // Loads a fresh version of the canister from the state and ensures that it
    // has a call context manager i.e. it is not stopped.
    pub fn get_active_canister(
        &self,
        canister_id: &CanisterId,
    ) -> Result<&CanisterState, UserError> {
        let canister = self.canister_state(canister_id).ok_or_else(|| {
            UserError::new(
                ErrorCode::CanisterNotFound,
                format!("Canister {} not found", canister_id),
            )
        })?;

        if canister.system_state.call_context_manager().is_none() {
            Err(UserError::new(
                ErrorCode::CanisterStopped,
                format!(
                    "Canister {} is stopped and therefore does not have a CallContextManager",
                    canister.canister_id()
                ),
            ))
        } else {
            Ok(canister)
        }
    }

    pub fn system_metadata(&self) -> &SystemMetadata {
        &self.metadata
    }

    pub fn get_ingress_status(&self, message_id: &MessageId) -> IngressStatus {
        self.metadata
            .ingress_history
            .get(message_id)
            .cloned()
            .unwrap_or(IngressStatus::Unknown)
    }

    pub fn get_ingress_history(&self) -> &IngressHistoryState {
        &self.metadata.ingress_history
    }

    /// Sets the `status` for `message_id` in the ingress history. It will
    /// be ensured that the cumulative payload size of statuses in the
    /// ingress history will be below or equal to `ingress_memory_capacity`
    /// by transitioning `Completed` and `Failed` statuses to `Done` from
    /// oldest to newest in case inserting `status` pushes the memory
    /// consumption over the bound.
    pub fn set_ingress_status(
        &mut self,
        message_id: MessageId,
        status: IngressStatus,
        ingress_memory_capacity: NumBytes,
    ) {
        self.metadata.ingress_history.insert(
            message_id,
            status,
            self.time(),
            ingress_memory_capacity,
        );
    }

    /// Prunes ingress history statuses with a pruning time older than
    /// `self.time()`.
    pub fn prune_ingress_history(&mut self) {
        self.metadata.ingress_history.prune(self.time());
    }

    /// Returns all subnets for which a stream is available.
    pub fn subnets_with_available_streams(&self) -> Vec<SubnetId> {
        self.metadata.streams.keys().cloned().collect()
    }

    /// Returns all sign with ECDSA contexts
    pub fn sign_with_ecdsa_contexts(&self) -> &BTreeMap<CallbackId, SignWithEcdsaContext> {
        &self
            .metadata
            .subnet_call_context_manager
            .sign_with_ecdsa_contexts
    }

    /// Retrieves a reference to the stream from this subnet to the destination
    /// subnet, if such a stream exists.
    pub fn get_stream(&self, destination_subnet_id: &SubnetId) -> Option<&Stream> {
        self.metadata.streams.get(destination_subnet_id)
    }

    /// Returns the sum of reserved compute allocations of all currently
    /// available canisters.
    pub fn total_compute_allocation(&self) -> u64 {
        self.canisters_iter()
            .map(|canister| canister.scheduler_state.compute_allocation.as_percent())
            .sum()
    }

    /// Computes the memory taken by different types of memory resources.
    pub fn memory_taken(&self) -> MemoryTaken {
        let (
            raw_memory_taken,
            mut guaranteed_response_message_memory_taken,
            wasm_custom_sections_memory_taken,
            canister_history_memory_taken,
            wasm_chunk_store_memory_usage,
        ) = self
            .canisters_iter()
            .map(|canister| {
                (
                    match canister.memory_allocation() {
                        MemoryAllocation::Reserved(bytes) => bytes,
                        MemoryAllocation::BestEffort => canister.execution_memory_usage(),
                    },
                    canister
                        .system_state
                        .guaranteed_response_message_memory_usage(),
                    canister.wasm_custom_sections_memory_usage(),
                    canister.canister_history_memory_usage(),
                    canister.wasm_chunk_store_memory_usage(),
                )
            })
            .reduce(|accum, val| {
                (
                    accum.0 + val.0,
                    accum.1 + val.1,
                    accum.2 + val.2,
                    accum.3 + val.3,
                    accum.4 + val.4,
                )
            })
            .unwrap_or_default();

        guaranteed_response_message_memory_taken +=
            (self.subnet_queues.guaranteed_response_memory_usage() as u64).into();

        MemoryTaken {
            execution: raw_memory_taken
                + canister_history_memory_taken
                + wasm_chunk_store_memory_usage,
            guaranteed_response_messages: guaranteed_response_message_memory_taken,
            wasm_custom_sections: wasm_custom_sections_memory_taken,
            canister_history: canister_history_memory_taken,
        }
    }

    /// Computes the memory taken by guaranteed response messages.
    ///
    /// This is a more efficient alternative to `memory_taken()` for cases when only
    /// the message memory usage is necessary.
    pub fn guaranteed_response_message_memory_taken(&self) -> NumBytes {
        let canisters_memory_usage: NumBytes = self
            .canisters_iter()
            .map(|canister| {
                canister
                    .system_state
                    .guaranteed_response_message_memory_usage()
            })
            .sum();
        let subnet_memory_usage =
            (self.subnet_queues.guaranteed_response_memory_usage() as u64).into();

        canisters_memory_usage + subnet_memory_usage
    }

    /// Returns the total memory taken by the ingress history in bytes.
    pub fn total_ingress_memory_taken(&self) -> NumBytes {
        self.metadata.ingress_history.memory_usage()
    }

    /// Returns the `SubnetId` hosting the given `principal_id` (canister or
    /// subnet).
    pub fn find_subnet_id(&self, principal_id: PrincipalId) -> Result<SubnetId, UserError> {
        let subnet_id = self
            .metadata
            .network_topology
            .routing_table
            .route(principal_id);

        match subnet_id {
            None => Err(UserError::new(
                ErrorCode::SubnetNotFound,
                format!("Could not find subnetId given principalId {}", principal_id),
            )),
            Some(subnet_id) => Ok(subnet_id),
        }
    }

    /// Pushes a `RequestOrResponse` into the induction pool (canister or subnet
    /// input queue).
    ///
    /// The messages from the same subnet get pushed into the local subnet
    /// queue, while the messages from the other subnets get pushed to the inter
    /// subnet queues.
    ///
    /// On failure (queue full, canister not found, out of memory), returns the
    /// corresponding error and the original message.
    ///
    /// Updates `subnet_available_memory` to reflect any change in memory usage.
    pub fn push_input(
        &mut self,
        msg: RequestOrResponse,
        subnet_available_memory: &mut i64,
    ) -> Result<(), (StateError, RequestOrResponse)> {
        let own_subnet_type = self.metadata.own_subnet_type;
        let input_queue_type = if msg.sender().get_ref() == self.metadata.own_subnet_id.get_ref()
            || self.canister_states.contains_key(&msg.sender())
        {
            InputQueueType::LocalSubnet
        } else {
            InputQueueType::RemoteSubnet
        };
        match self.canister_state_mut(&msg.receiver()) {
            Some(receiver_canister) => receiver_canister.push_input(
                msg,
                subnet_available_memory,
                own_subnet_type,
                input_queue_type,
            ),
            None => {
                let subnet_id = self.metadata.own_subnet_id.get_ref();
                if msg.receiver().get_ref() == subnet_id {
                    // FIXME Assert that this is a request; else check for a matching `Callback`.
                    push_input(
                        &mut self.subnet_queues,
                        msg,
                        subnet_available_memory,
                        own_subnet_type,
                        input_queue_type,
                    )
                } else {
                    Err((StateError::CanisterNotFound(msg.receiver()), msg))
                }
            }
        }
    }

    /// Pushes an ingress message into the induction pool (canister or subnet
    /// ingress queue).
    pub fn push_ingress(&mut self, msg: Ingress) -> Result<(), StateError> {
        if msg.is_addressed_to_subnet(self.metadata.own_subnet_id) {
            self.subnet_queues.push_ingress(msg);
        } else {
            let canister_id = msg.receiver;
            let canister = match self.canister_states.get_mut(&canister_id) {
                Some(canister) => canister,
                None => return Err(StateError::CanisterNotFound(canister_id)),
            };
            canister.push_ingress(msg);
        }
        Ok(())
    }

    /// Extracts the next inter-canister or ingress message (round-robin) from
    /// `self.subnet_queues`.
    pub fn pop_subnet_input(&mut self) -> Option<CanisterMessage> {
        self.subnet_queues.pop_input()
    }

    /// Peeks the next inter-canister or ingress message (round-robin) from
    /// `self.subnet_queues`.
    pub fn peek_subnet_input(&mut self) -> Option<CanisterMessage> {
        self.subnet_queues.peek_input()
    }

    /// Skips the next inter-canister or ingress message from `self.subnet_queues`.
    pub fn skip_subnet_input(&mut self, loop_detector: &mut CanisterQueuesLoopDetector) {
        self.subnet_queues.skip_input(loop_detector);
    }

    /// Creates a new loop detector.
    pub fn subnet_queues_loop_detector(&self) -> CanisterQueuesLoopDetector {
        CanisterQueuesLoopDetector::default()
    }

    /// Pushes a `Response` type message into the relevant subnet output queue.
    /// The protocol should have already reserved a slot, so this cannot fail.
    ///
    /// # Panics
    ///
    /// Panics if the queue does not already exist or there is no reserved slot
    /// to push the `Response` into.
    pub fn push_subnet_output_response(&mut self, msg: Arc<Response>) {
        self.subnet_queues.push_output_response(msg)
    }

    /// Returns a circular iterator that consumes messages from all canisters'
    /// and the subnet's output queues.
    ///
    /// The iterator loops over the canisters (plus subnet) consuming one output
    /// message from each in a round robin fashion. For each canister and the
    /// subnet a circular iterator again ensures that messages are consumed
    /// from output queues in a round robin fashion.
    ///
    /// The iterator is peekable so that one can obtain a reference to the next
    /// message. Calling `next` will consume the message and remove it from the
    /// state. All messages that have not been explicitly consumed will remain
    /// in the state.
    pub fn output_into_iter(&mut self) -> impl PeekableOutputIterator + '_ {
        let own_subnet_id = self.metadata.own_subnet_id;
        let time = self.metadata.time();

        OutputIterator::new(
            &mut self.canister_states,
            &mut self.subnet_queues,
            own_subnet_id,
            // We seed the output iterator with the time. We can do this because
            // we don't need unpredictability of the rotation.
            time.as_nanos_since_unix_epoch(),
        )
    }

    pub fn time(&self) -> Time {
        self.metadata.time()
    }

    /// Returns an immutable reference to `self.subnet_queues`.
    pub fn subnet_queues(&self) -> &CanisterQueues {
        &self.subnet_queues
    }

    /// See `IngressQueue::filter_messages()` for documentation.
    pub fn filter_subnet_queues_ingress_messages<F>(&mut self, filter: F) -> Vec<Arc<Ingress>>
    where
        F: FnMut(&Arc<Ingress>) -> bool,
    {
        self.subnet_queues.filter_ingress_messages(filter)
    }

    /// Returns an immutable reference to `self.epoch_query_stats`.
    pub fn query_stats(&self) -> &RawQueryStats {
        &self.epoch_query_stats
    }

    /// Updates the byte size of responses in streams for each canister.
    fn update_stream_responses_size_bytes(&mut self) {
        for (canister_id, responses_size_bytes) in self.metadata.streams.responses_size_bytes() {
            if let Some(canister_state) = self.canister_states.get_mut(canister_id) {
                canister_state.set_stream_responses_size_bytes(*responses_size_bytes);
            }
        }
        Arc::make_mut(&mut self.metadata.streams).prune_zero_responses_size_bytes()
    }

    /// Returns the number of canisters in this `ReplicatedState`.
    pub fn num_canisters(&self) -> usize {
        self.canister_states.len()
    }

    /// Garbage collects empty canister and subnet queues.
    pub fn garbage_collect_canister_queues(&mut self) {
        for (_canister_id, canister) in self.canister_states.iter_mut() {
            canister.system_state.garbage_collect_canister_queues();
        }
        self.subnet_queues.garbage_collect();
    }

    /// Pushes a response from the Bitcoin Adapter into the state.
    pub fn push_response_bitcoin(
        &mut self,
        response: BitcoinAdapterResponse,
    ) -> Result<(), StateError> {
        crate::bitcoin::push_response(self, response)
    }

    // /// Times out all requests with expired deadlines (given the state time) in
    // /// all canister (but not subnet) `OutputQueues`. Returns the number of timed
    // /// out requests.
    // ///
    // /// See `CanisterQueues::time_out_requests` for further details.
    // pub fn time_out_requests(&mut self) -> u64 {
    //     let current_time = self.metadata.time();
    //     // Because the borrow checker requires us to remove each canister before
    //     // calling `time_out_requests()` on it and replace it afterwards; and removing
    //     // and replacing every canister on a large subnet is very costly; we first
    //     // filter for the (usually much fewer) canisters with timed requests and only
    //     // apply the costly remove-call-replace to those.
    //     let canister_ids_with_expired_deadlines = self
    //         .canister_states
    //         .iter()
    //         .filter(|(_, canister_state)| {
    //             canister_state
    //                 .system_state
    //                 .has_expired_deadlines(current_time)
    //         })
    //         .map(|(canister_id, _)| *canister_id)
    //         .collect::<Vec<_>>();

    //     let mut timed_out_requests_count = 0;
    //     for canister_id in canister_ids_with_expired_deadlines {
    //         let mut canister = self.canister_states.remove(&canister_id).unwrap();
    //         timed_out_requests_count += canister.system_state.time_out_requests(
    //             current_time,
    //             &canister_id,
    //             &self.canister_states,
    //         );
    //         self.canister_states.insert(canister_id, canister);
    //     }

    //     timed_out_requests_count
    // }

    /// Times out all messages with expired deadlines (given the state time) in all
    /// canister (but not subnet) queues. Returns the number of timed out messages.
    ///
    /// See `CanisterQueues::time_out_messages` for further details.
    pub fn time_out_messages(&mut self) -> usize {
        let current_time = self.metadata.time();
        // Because the borrow checker requires us to remove each canister before
        // calling `time_out_requests()` on it and replace it afterwards; and removing
        // and replacing every canister on a large subnet is very costly; we first
        // filter for the (usually much fewer) canisters with timed requests and only
        // apply the costly remove-call-replace to those.
        let canister_ids_with_expired_deadlines = self
            .canister_states
            .iter()
            .filter(|(_, canister_state)| {
                canister_state
                    .system_state
                    .has_expired_deadlines(current_time)
            })
            .map(|(canister_id, _)| *canister_id)
            .collect::<Vec<_>>();

        let mut timed_out_requests_count = 0;
        for canister_id in canister_ids_with_expired_deadlines {
            let mut canister = self.canister_states.remove(&canister_id).unwrap();
            timed_out_requests_count += canister.system_state.time_out_messages(
                current_time,
                &canister_id,
                &self.canister_states,
            );
            self.canister_states.insert(canister_id, canister);
        }

        timed_out_requests_count
    }

    /// Splits the replicated state as part of subnet splitting phase 1, retaining
    /// only the canisters of `subnet_id` (as determined by the provided routing
    /// table).
    ///
    /// A subnet split starts with a subnet A and results in two subnets, A' and B.
    /// For the sake of clarity, comments refer to the two resulting subnets as
    /// *subnet A'* and *subnet B*; and to the original subnet as *subnet A*.
    /// Because subnet A' retains the subnet ID of subnet A, it is identified by
    /// having `subnet_id == self.own_subnet_id`. Conversely, subnet B has
    /// `subnet_id != self.own_subnet_id`.
    ///
    /// This first phase only consists of:
    ///  * Splitting the canisters hosted by A among A' and B, as determined by the
    ///    provided routing table.
    ///  * Producing a new, empty `MetadataState` for subnet B, but preserving
    ///    the ingress history unchanged.
    ///
    /// Preserving the individual canister states and ingress history without
    /// mutations in a first phase, makes it trivial to ensure that the state has
    /// not been tampered with during the split (by checking that the file hashes
    /// have not changed).
    ///
    /// Internal adjustments to the various parts of the state happen in a second
    /// phase, during subnet startup (see [`Self::after_split()`]).
    pub fn split(
        self,
        subnet_id: SubnetId,
        routing_table: &RoutingTable,
        new_subnet_batch_time: Option<Time>,
    ) -> Result<Self, String> {
        // Destructure `self` and put it back together, in order for the compiler to
        // enforce an explicit decision whenever new fields are added.
        let Self {
            mut canister_states,
            metadata,
            mut subnet_queues,
            consensus_queue,
            epoch_query_stats: _,
            canister_snapshots,
        } = self;

        // Consensus queue is always empty at the end of the round.
        assert!(consensus_queue.is_empty());

        // Retain only canisters hosted by `own_subnet_id`.
        //
        // TODO: Validate that canisters are split across no more than 2 subnets.
        canister_states
            .retain(|canister_id, _| routing_table.route(canister_id.get()) == Some(subnet_id));

        // All subnet messages (ingress and canister) only remain on subnet A' because:
        //
        //  * Message Routing would drop a response from subnet B to a request it had
        //    routed to subnet A.
        //  * Message Routing will take care of routing the responses to the originator,
        //    regardless of subnet.
        //  * Some requests (ingress or canister) will fail if the target canister has
        //    been migrated away, but the alternative would require unpacking and acting
        //    on the contents of arbitrary methods' payloads.
        if metadata.own_subnet_id != subnet_id {
            // On subnet B, start with empty subnet queues.
            subnet_queues = CanisterQueues::default();
        }

        // Obtain a new metadata state for subnet B. No-op for subnet A' (apart from
        // setting the split marker).
        let metadata = metadata.split(subnet_id, new_subnet_batch_time)?;

        Ok(Self {
            canister_states,
            metadata,
            subnet_queues,
            consensus_queue,
            epoch_query_stats: RawQueryStats::default(), // Don't preserve query stats during subnet splitting.
            canister_snapshots,
        })
    }

    /// Makes adjustments to the replicated state, in the second phase of a subnet
    /// split (see `Self::split()` for the first phase).
    ///
    /// This second phase, during subnet startup:
    ///
    /// * Updates canisters' input schedules, based on `self.canister_states`.
    /// * Prunes the ingress history, retaining only messages addressed to this
    ///   subnet and messages in terminal states (which will time out).
    pub fn after_split(&mut self) {
        // Destructure `self` in order for the compiler to enforce an explicit decision
        // whenever new fields are added.
        //
        // (!) DO NOT USE THE ".." WILDCARD, THIS SERVES THE SAME FUNCTION AS a `match`!
        let Self {
            ref mut canister_states,
            ref mut metadata,
            ref mut subnet_queues,
            consensus_queue: _,
            epoch_query_stats: _,
            canister_snapshots: _,
        } = self;

        // Reset query stats after subnet split
        self.epoch_query_stats = RawQueryStats::default();

        metadata
            .split_from
            .expect("Not a state resulting from a subnet split");

        // Adjust `CanisterQueues::(local|remote)_subnet_input_schedule` based on which
        // canisters are present in `canister_states`.
        let local_canister_ids = canister_states.keys().cloned().collect::<Vec<_>>();
        for canister_id in local_canister_ids.iter() {
            let mut canister_state = canister_states.remove(canister_id).unwrap();
            canister_state
                .system_state
                .split_input_schedules(canister_id, canister_states);
            canister_states.insert(*canister_id, canister_state);
        }

        // Drop in-progress management calls being executed by canisters on subnet B
        // (`own_subnet_id != split_from`). The corresponding calls will be rejected on
        // subnet A', ensuring consistency across subnet and canister states.
        if metadata.split_from != Some(metadata.own_subnet_id) {
            for canister_state in canister_states.values_mut() {
                canister_state.drop_in_progress_management_calls_after_split();
            }
        }

        // Prune the ingress history. And reject in-progress subnet messages being
        // executed by canisters no longer on this subnet.
        metadata.after_split(
            |canister_id| canister_states.contains_key(&canister_id),
            subnet_queues,
        );

        self.update_stream_responses_size_bytes();
    }
}

/// A trait exposing `ReplicatedState` functionality for the exclusive use of
/// Message Routing.
pub trait ReplicatedStateMessageRouting {
    /// Returns a reference to the streams.
    fn streams(&self) -> &StreamMap;

    /// Removes the streams from this `ReplicatedState`.
    fn take_streams(&mut self) -> Streams;

    /// Atomically replaces the streams.
    fn put_streams(&mut self, streams: Streams);
}

impl ReplicatedStateMessageRouting for ReplicatedState {
    fn streams(&self) -> &StreamMap {
        self.metadata.streams.streams()
    }

    fn take_streams(&mut self) -> Streams {
        std::mem::take(Arc::make_mut(&mut self.metadata.streams))
    }

    fn put_streams(&mut self, streams: Streams) {
        // Should never replace a non-empty Streams via `put_streams()`.
        assert!(self.metadata.streams.streams().is_empty());

        *Arc::make_mut(&mut self.metadata.streams) = streams;
        self.update_stream_responses_size_bytes();
    }
}

pub mod testing {
    use super::*;
    use crate::metadata_state::testing::StreamsTesting;
    use crate::testing::CanisterQueuesTesting;

    /// Exposes `ReplicatedState` internals for use in other crates' unit tests.
    pub trait ReplicatedStateTesting {
        /// Testing only: Returns a reference to `self.subnet_queues`
        fn subnet_queues(&self) -> &CanisterQueues;

        /// Testing only: Returns a mutable reference to `self.subnet_queues`.
        fn subnet_queues_mut(&mut self) -> &mut CanisterQueues;

        /// Testing only: Replaces `self.subnet_queues` with `subnet_queues`
        fn put_subnet_queues(&mut self, subnet_queues: CanisterQueues);

        /// Testing only: Replaces `SystemMetadata::streams` with the provided
        /// ones.
        fn with_streams(&mut self, streams: StreamMap);

        /// Testing only: Modifies `SystemMetadata::streams` by applying the
        /// provided function.
        fn modify_streams<F: FnOnce(&mut StreamMap)>(&mut self, f: F);

        /// Testing only: Returns the number of messages across all canister and
        /// subnet output queues.
        fn output_message_count(&self) -> usize;
    }

    impl ReplicatedStateTesting for ReplicatedState {
        fn subnet_queues(&self) -> &CanisterQueues {
            &self.subnet_queues
        }

        fn subnet_queues_mut(&mut self) -> &mut CanisterQueues {
            &mut self.subnet_queues
        }

        fn put_subnet_queues(&mut self, subnet_queues: CanisterQueues) {
            self.subnet_queues = subnet_queues;
        }

        fn with_streams(&mut self, streams: StreamMap) {
            self.modify_streams(|streamz| *streamz = streams);
        }

        fn modify_streams<F: FnOnce(&mut StreamMap)>(&mut self, f: F) {
            let mut streams = self.take_streams();
            streams.modify_streams(f);
            self.put_streams(streams);
        }

        fn output_message_count(&self) -> usize {
            self.canister_states
                .values()
                .map(|canister| canister.system_state.queues().output_message_count())
                .sum::<usize>()
                + self.subnet_queues.output_message_count()
        }
    }

    /// Early warning system / stumbling block forcing the authors of changes adding
    /// or removing replicated state fields to think about and/or ask the Message
    /// Routing team to think about any repercussions to the subnet splitting logic.
    ///
    /// If you do find yourself having to make changes to this function, it is quite
    /// possible that you have not broken anything. But there is a non-zero chance
    /// for changes to the structure of the replicated state to also require changes
    /// to the subnet splitting logic or risk breaking it. Which is why this brute
    /// force check exists.
    ///
    /// See `ReplicatedState::split()` and `ReplicatedState::after_split()` for more
    /// context.
    #[allow(dead_code)]
    fn subnet_splitting_change_guard_do_not_modify_without_reading_doc_comment() {
        //
        // DO NOT MODIFY WITHOUT READING DOC COMMENT!
        //
        let _state = ReplicatedState {
            // No need to cover canister states, they get split based on the routing table.
            canister_states: Default::default(),
            // Covered in `crate::metadata_state::testing`.
            metadata: SystemMetadata::new(
                SubnetId::new(PrincipalId::new_subnet_test_id(13)),
                SubnetType::Application,
            ),
            subnet_queues: Default::default(),
            consensus_queue: Default::default(),
            epoch_query_stats: Default::default(),
            // TODO(EXC-1527): Handle canister snapshots during a subnet split.
            canister_snapshots: CanisterSnapshots::default(),
        };
    }
}<|MERGE_RESOLUTION|>--- conflicted
+++ resolved
@@ -230,11 +230,7 @@
 }
 
 pub trait PeekableOutputIterator: std::iter::Iterator<Item = (QueueId, RequestOrResponse)> {
-<<<<<<< HEAD
-    /// Peeks into the iterator and returns a reference to the item that `next`
-=======
     /// Peeks into the iterator and returns a reference to the item that `next()`
->>>>>>> 1b9da75e
     /// would return.
     fn peek(&mut self) -> Option<(QueueId, &RequestOrResponse)>;
 
@@ -243,12 +239,8 @@
     /// in the output queue.
     fn exclude_queue(&mut self);
 
-<<<<<<< HEAD
     /// Returns the number of (potentially stale) message references left in the
     /// iterator.
-=======
-    /// Returns the exact number of messages left in the iterator.
->>>>>>> 1b9da75e
     fn size(&self) -> usize;
 }
 
