use crate::{
    canister_manager::{uninstall_canister, AddCanisterChangeToHistory},
    execution_environment::{
        as_num_instructions, as_round_instructions, execute_canister, ExecuteCanisterResult,
        ExecutionEnvironment, RoundInstructions, RoundLimits,
    },
    metrics::MeasurementScope,
    util::process_responses,
};
use ic_config::flag_status::FlagStatus;
use ic_config::subnet_config::SchedulerConfig;
use ic_crypto_prng::{Csprng, RandomnessPurpose::ExecutionThread};
use ic_cycles_account_manager::CyclesAccountManager;
use ic_error_types::{ErrorCode, UserError};
use ic_interfaces::execution_environment::{
    ExecutionRoundSummary, ExecutionRoundType, RegistryExecutionSettings,
};
use ic_interfaces::execution_environment::{
    IngressHistoryWriter, Scheduler, SubnetAvailableMemory,
};
use ic_logger::{debug, error, fatal, info, new_logger, warn, ReplicaLogger};
use ic_management_canister_types::{CanisterStatusType, MasterPublicKeyId, Method as Ic00Method};
use ic_metrics::MetricsRegistry;
use ic_replicated_state::{
    canister_state::{
        execution_state::NextScheduledMethod, system_state::CyclesUseCase, NextExecution,
    },
    page_map::PageAllocatorFileDescriptor,
    CanisterState, CanisterStatus, ExecutionTask, InputQueueType, NetworkTopology, ReplicatedState,
};
use ic_system_api::InstructionLimits;
use ic_types::{
    consensus::idkg::PreSigId,
    crypto::canister_threshold_sig::MasterPublicKey,
    ingress::{IngressState, IngressStatus},
    messages::{CanisterMessage, Ingress, MessageId, Response, StopCanisterContext, NO_DEADLINE},
    AccumulatedPriority, CanisterId, ComputeAllocation, Cycles, ExecutionRound, LongExecutionMode,
    MemoryAllocation, NumBytes, NumInstructions, NumSlices, Randomness, SubnetId, Time,
};
use ic_types::{nominal_cycles::NominalCycles, NumMessages};
use num_rational::Ratio;
use std::{
    cell::RefCell,
    cmp::Reverse,
    collections::{BTreeMap, BTreeSet},
    str::FromStr,
    sync::Arc,
};
use strum::IntoEnumIterator;

mod scheduler_metrics;
use scheduler_metrics::*;
mod round_schedule;
use crate::util::debug_assert_or_critical_error;
pub use round_schedule::RoundSchedule;
use round_schedule::*;
mod threshold_signatures;
use threshold_signatures::*;

/// Only log potentially spammy messages this often (in rounds). With a block
/// rate around 1.0, this will result in logging about once every 10 minutes.
const SPAMMY_LOG_INTERVAL_ROUNDS: u64 = 10 * 60;

/// Ideally we would split the per-round limit between subnet messages and
/// canister messages, so that their sum cannot exceed the limit. That would
/// make the limit for canister messages variable, which would break assumptions
/// of the scheduling algorithm. The next best thing we can do is to limit
/// subnet messages on top of the fixed limit for canister messages.
/// The value of the limit for subnet messages is chosen quite arbitrarily
/// as 1/16 of the fixed limit. Any other value in the same ballpark would
/// work here.
const SUBNET_MESSAGES_LIMIT_FRACTION: u64 = 16;

#[cfg(test)]
pub(crate) mod test_utilities;
#[cfg(test)]
pub(crate) mod tests;

/// Contains limits (or budget) for various resources that affect duration of
/// an execution round.
#[derive(Debug, Default, Clone)]
struct SchedulerRoundLimits {
    /// Keeps track of remaining instructions in this execution round.
    instructions: RoundInstructions,

    /// Keeps track of remaining instruction to be used by subnet messages in this execution round.
    subnet_instructions: RoundInstructions,

    /// Keeps track of the available storage memory. It decreases if
    /// - Wasm execution grows the Wasm/stable memory.
    /// - Wasm execution pushes a new request to the output queue.
    subnet_available_memory: SubnetAvailableMemory,

    // Keeps track of the compute allocation limit.
    compute_allocation_used: u64,
}

impl SchedulerRoundLimits {
    fn subnet_round_limits(&self) -> RoundLimits {
        RoundLimits {
            instructions: self.subnet_instructions,
            subnet_available_memory: self.subnet_available_memory,
            compute_allocation_used: self.compute_allocation_used,
        }
    }

    fn canister_round_limits(&self) -> RoundLimits {
        RoundLimits {
            instructions: self.instructions,
            subnet_available_memory: self.subnet_available_memory,
            compute_allocation_used: self.compute_allocation_used,
        }
    }

    fn update_subnet_round_limits(&mut self, round_limits: &RoundLimits) {
        self.subnet_instructions = round_limits.instructions;
        self.subnet_available_memory = round_limits.subnet_available_memory;
        self.compute_allocation_used = round_limits.compute_allocation_used;
    }

    pub fn update_canister_round_limits(&mut self, round_limits: &RoundLimits) {
        self.instructions = round_limits.instructions;
        self.subnet_available_memory = round_limits.subnet_available_memory;
        self.compute_allocation_used = round_limits.compute_allocation_used;
    }
}

////////////////////////////////////////////////////////////////////////
/// Scheduler Implementation

pub(crate) struct SchedulerImpl {
    config: SchedulerConfig,
    own_subnet_id: SubnetId,
    ingress_history_writer: Arc<dyn IngressHistoryWriter<State = ReplicatedState>>,
    exec_env: Arc<ExecutionEnvironment>,
    cycles_account_manager: Arc<CyclesAccountManager>,
    metrics: Arc<SchedulerMetrics>,
    log: ReplicaLogger,
    thread_pool: RefCell<scoped_threadpool::Pool>,
    rate_limiting_of_heap_delta: FlagStatus,
    rate_limiting_of_instructions: FlagStatus,
    deterministic_time_slicing: FlagStatus,
    fd_factory: Arc<dyn PageAllocatorFileDescriptor>,
}

impl SchedulerImpl {
    /// Returns scheduler compute capacity in percent.
    /// For the DTS scheduler, it's `(number of cores - 1) * 100%`
    pub fn compute_capacity_percent(scheduler_cores: usize) -> usize {
        // Note: the DTS scheduler requires at least 2 scheduler cores
        if scheduler_cores >= 2 {
            (scheduler_cores - 1) * 100
        } else {
            0
        }
    }

    /// Orders canister round states according to the scheduling strategy.
    /// The function is to keep in sync `apply_scheduling_strategy()` and
    /// `abort_paused_executions_above_limit()`
    fn order_canister_round_states(&self, round_states: &mut [CanisterRoundState]) {
        round_states.sort_by_key(|rs| {
            (
                Reverse(rs.long_execution_mode),
                Reverse(rs.has_aborted_or_paused_execution),
                Reverse(rs.accumulated_priority),
                rs.canister_id,
            )
        });
    }

    /// Orders the canisters and updates their accumulated priorities according to
    /// the strategy described in RUN-58.
    ///
    /// A shorter description of the scheduling strategy is available in the note
    /// section about [Scheduler and AccumulatedPriority] in types/src/lib.rs
    fn apply_scheduling_strategy(
        &self,
        logger: &ReplicaLogger,
        scheduler_cores: usize,
        current_round: ExecutionRound,
        accumulated_priority_reset_interval: ExecutionRound,
        canister_states: &mut BTreeMap<CanisterId, CanisterState>,
    ) -> RoundSchedule {
        let number_of_canisters = canister_states.len();

        // Total allocatable compute capacity in percent.
        // As one scheduler core is reserved to guarantee long executions progress,
        // compute capacity is `(scheduler_cores - 1) * 100`
        let compute_capacity_percent = Self::compute_capacity_percent(scheduler_cores) as i64;

        // Sum of all canisters compute allocation in percent.
        // It's guaranteed to be less than `compute_capacity_percent`
        // by `validate_compute_allocation()`.
        // This corresponds to |a| in Scheduler Analysis.
        let mut total_compute_allocation_percent: i64 = 0;

        // Use this multiplier to achieve the following two:
        // 1) The sum of all the values we add to accumulated priorities
        //    to calculate the round priorities must be divisible by the number
        //    of canisters that are given top priority in this round.
        // 2) The free capacity (the difference between `compute_capacity_percent`
        //    and `total_compute_allocation_percent`) can be distributed to all
        //    the canisters evenly.
        // The `max(1)` is the corner case when there are no Canisters.
        let multiplier = (scheduler_cores * number_of_canisters).max(1) as i64;

        // This corresponds to the vector p in the Scheduler Analysis document.
        let mut round_states = Vec::with_capacity(number_of_canisters);

        // Reset the accumulated priorities periodically.
        // We want to reset the scheduler regularly to safely support changes in the set
        // of canisters and their compute allocations.
        let is_reset_round = (current_round.get() % accumulated_priority_reset_interval.get()) == 0;

        // Compute the priority of the canisters for this round.
        let mut accumulated_priority_invariant = AccumulatedPriority::default();
        let mut accumulated_priority_deviation = 0;
        for (&canister_id, canister) in canister_states.iter_mut() {
            if is_reset_round {
                canister.scheduler_state.accumulated_priority = Default::default();
                canister.scheduler_state.priority_credit = Default::default();
            }

            let has_aborted_or_paused_execution =
                canister.has_aborted_execution() || canister.has_paused_execution();
            if !has_aborted_or_paused_execution {
                canister.scheduler_state.long_execution_mode = Default::default();
            }

            let compute_allocation = canister.scheduler_state.compute_allocation;
            let accumulated_priority = canister.scheduler_state.accumulated_priority;
            round_states.push(CanisterRoundState {
                canister_id,
                accumulated_priority,
                compute_allocation,
                long_execution_mode: canister.scheduler_state.long_execution_mode,
                has_aborted_or_paused_execution,
            });

            total_compute_allocation_percent += compute_allocation.as_percent() as i64;
            accumulated_priority_invariant += accumulated_priority;
            accumulated_priority_deviation +=
                accumulated_priority.get() * accumulated_priority.get();
        }
        // Assert there is at least `1%` of free capacity to distribute across canisters.
        // It's guaranteed by `validate_compute_allocation()`
        debug_assert_or_critical_error!(
            total_compute_allocation_percent < compute_capacity_percent,
            self.metrics.scheduler_compute_allocation_invariant_broken,
            logger,
            "{}: Total compute allocation {}% must be less than compute capacity {}%",
            SCHEDULER_COMPUTE_ALLOCATION_INVARIANT_BROKEN,
            total_compute_allocation_percent,
            compute_capacity_percent
        );
        // Observe accumulated priority metrics
        self.metrics
            .scheduler_accumulated_priority_invariant
            .set(accumulated_priority_invariant.get());
        self.metrics
            .scheduler_accumulated_priority_deviation
            .set((accumulated_priority_deviation as f64 / number_of_canisters as f64).sqrt());

        // Free capacity per canister in multiplied percent.
        // Note, to avoid division by zero when there are no canisters
        // and having `multiplier == number_of_canisters * scheduler_cores`, the
        // `(compute_capacity - total_compute_allocation) * multiplier / number_of_canisters`
        // can be simplified to just
        // `(compute_capacity - total_compute_allocation) * scheduler_cores`
        let free_capacity_per_canister = (compute_capacity_percent
            .saturating_sub(total_compute_allocation_percent))
            * scheduler_cores as i64;

        // Fully divide the free allocation across all canisters.
        let mut long_executions_compute_allocation = 0;
        let mut number_of_long_executions = 0;
        for rs in round_states.iter_mut() {
            // De-facto compute allocation includes bonus allocation
            let factual =
                rs.compute_allocation.as_percent() as i64 * multiplier + free_capacity_per_canister;
            // Increase accumulated priority by de-facto compute allocation.
            rs.accumulated_priority += factual.into();
            // Count long executions and sum up their compute allocation.
            if rs.has_aborted_or_paused_execution {
                // Note: factual compute allocation is multiplied by `multiplier`
                long_executions_compute_allocation += factual;
                number_of_long_executions += 1;
            }
        }

        // Optimization that makes use of accessing a canister state without an extra canister id lookup.
        // IMPORTANT! Optimization relies on the fact that elements in `canister_states` and `round_states` follow in the same order.
        for ((&_, canister), rs) in canister_states.iter_mut().zip(round_states.iter()) {
            debug_assert!(
                canister.canister_id() == rs.canister_id,
                "Elements in canister_states and round_states must follow in the same order",
            );
            // Update canister state with a new accumulated_priority.
            canister.scheduler_state.accumulated_priority = rs.accumulated_priority;

            // Record a canister metric.
            if !canister.has_input() {
                canister
                    .system_state
                    .canister_metrics
                    .skipped_round_due_to_no_messages += 1;
            }
        }

        // Count long execution cores by dividing `long_execution_compute_allocation`
        // by `100%` and rounding up (as one scheduler core is reserved to guarantee
        // long executions progress).
        // Note, the `long_execution_compute_allocation` is in percent multiplied
        // by the `multiplier`.
        let long_execution_cores = ((long_executions_compute_allocation + 100 * multiplier - 1)
            / (100 * multiplier)) as usize;
        // If there are long executions, the `long_execution_cores` must be non-zero.
        debug_assert_or_critical_error!(
            number_of_long_executions == 0 || long_execution_cores > 0,
            self.metrics.scheduler_cores_invariant_broken,
            logger,
            "{}: Number of long execution cores {} must be more than 0",
            SCHEDULER_CORES_INVARIANT_BROKEN,
            long_execution_cores,
        );
        // As one scheduler core is reserved, the `long_execution_cores` is always
        // less than `scheduler_cores`
        debug_assert_or_critical_error!(
            long_execution_cores < scheduler_cores,
            self.metrics.scheduler_cores_invariant_broken,
            logger,
            "{}: Number of long execution cores {} must be less than scheduler cores {}",
            SCHEDULER_CORES_INVARIANT_BROKEN,
            long_execution_cores,
            scheduler_cores
        );

        self.order_canister_round_states(&mut round_states);

        let round_schedule = RoundSchedule::new(
            scheduler_cores,
            long_execution_cores,
            round_states
                .iter()
                .skip(number_of_long_executions)
                .map(|rs| rs.canister_id)
                .collect(),
            round_states
                .iter()
                .take(number_of_long_executions)
                .map(|rs| rs.canister_id)
                .collect(),
        );

        {
            let scheduling_order = round_schedule.scheduling_order();
            let scheduling_order = scheduling_order
                .prioritized_long_canister_ids
                .chain(scheduling_order.new_canister_ids)
                .chain(scheduling_order.opportunistic_long_canister_ids);
            // The number of active scheduler cores is limited by the number
            // of canisters to schedule.
            let active_cores = scheduler_cores.min(number_of_canisters);
            for (i, canister_id) in scheduling_order.take(active_cores).enumerate() {
                let canister_state = canister_states.get_mut(canister_id).unwrap();
                // As top `scheduler_cores` canisters are guaranteed to be scheduled
                // this round, their accumulated priorities must be decreased here
                // by `capacity * multiplier / scheduler_cores`. But instead this
                // value is accumulated in the `priority_credit`, and applied later:
                // * For short executions, the `priority_credit` is deducted from
                //   the `accumulated_priority` at the end of the round.
                // * For long executions, the `priority_credit` is accumulated
                //   for a few rounds, and deducted from the `accumulated_priority`
                //   at the end of the long execution.
                canister_state.scheduler_state.priority_credit +=
                    (compute_capacity_percent * multiplier / active_cores as i64).into();
                if i < round_schedule.long_execution_cores {
                    canister_state.scheduler_state.long_execution_mode =
                        LongExecutionMode::Prioritized;
                }
            }
        }

        round_schedule
    }

    #[allow(clippy::too_many_arguments)]
    pub(crate) fn new(
        config: SchedulerConfig,
        own_subnet_id: SubnetId,
        ingress_history_writer: Arc<dyn IngressHistoryWriter<State = ReplicatedState>>,
        exec_env: Arc<ExecutionEnvironment>,
        cycles_account_manager: Arc<CyclesAccountManager>,
        metrics_registry: &MetricsRegistry,
        log: ReplicaLogger,
        rate_limiting_of_heap_delta: FlagStatus,
        rate_limiting_of_instructions: FlagStatus,
        deterministic_time_slicing: FlagStatus,
        fd_factory: Arc<dyn PageAllocatorFileDescriptor>,
    ) -> Self {
        let scheduler_cores = config.scheduler_cores as u32;
        Self {
            config,
            thread_pool: RefCell::new(scoped_threadpool::Pool::new(scheduler_cores)),
            own_subnet_id,
            ingress_history_writer,
            exec_env,
            cycles_account_manager,
            metrics: Arc::new(SchedulerMetrics::new(metrics_registry)),
            log,
            rate_limiting_of_heap_delta,
            rate_limiting_of_instructions,
            deterministic_time_slicing,
            fd_factory,
        }
    }

    /// Makes progress in executing long-running `install_code` messages.
    fn advance_long_running_install_code(
        &self,
        mut state: ReplicatedState,
        round_limits: &mut RoundLimits,
        long_running_canister_ids: &BTreeSet<CanisterId>,
        measurement_scope: &MeasurementScope,
        subnet_size: usize,
    ) -> ReplicatedState {
        let mut ongoing_long_install_code = false;
        for canister_id in long_running_canister_ids.iter() {
            match state.canister_state(canister_id) {
                None => continue,
                Some(canister) => match canister.next_execution() {
                    NextExecution::None | NextExecution::StartNew | NextExecution::ContinueLong => {
                        continue
                    }
                    NextExecution::ContinueInstallCode => {}
                },
            }
            let instruction_limits = InstructionLimits::new(
                self.deterministic_time_slicing,
                self.config.max_instructions_per_install_code,
                self.config.max_instructions_per_install_code_slice,
            );
            let instructions_before = round_limits.instructions;
            let (new_state, message_instructions) = self.exec_env.resume_install_code(
                state,
                canister_id,
                instruction_limits,
                round_limits,
                subnet_size,
            );
            state = new_state;
            ongoing_long_install_code |= state
                .canister_state(canister_id)
                .map_or(false, |canister| canister.has_paused_install_code());

            let round_instructions_executed =
                as_num_instructions(instructions_before - round_limits.instructions);

            let messages = NumMessages::from(message_instructions.map(|_| 1).unwrap_or(0));
            measurement_scope.add(round_instructions_executed, NumSlices::from(1), messages);

            // Break when round limits are reached or found a canister
            // that has a long install code message in progress.
            if round_limits.reached() || ongoing_long_install_code {
                break;
            }
        }
        state
    }

    /// Drains the subnet queues, executing all messages not blocked by long executions.
    /// It consumes the `long_running_canister_ids` set instead of borrowing it
    /// because after the function execution the set is no longer valid.
    fn drain_subnet_queues(
        &self,
        mut state: ReplicatedState,
        csprng: &mut Csprng,
        round_limits: &mut RoundLimits,
        measurement_scope: &MeasurementScope,
        ongoing_long_install_code: bool,
        long_running_canister_ids: BTreeSet<CanisterId>,
        registry_settings: &RegistryExecutionSettings,
        idkg_subnet_public_keys: &BTreeMap<MasterPublicKeyId, MasterPublicKey>,
    ) -> ReplicatedState {
        loop {
            let mut available_subnet_messages = false;
            let mut loop_detector = state.subnet_queues_loop_detector();
            while let Some(msg) = state.peek_subnet_input() {
                if can_execute_msg(&msg, ongoing_long_install_code, &long_running_canister_ids) {
                    available_subnet_messages = true;
                    break;
                }
                state.skip_subnet_input(&mut loop_detector);
                if loop_detector.detected_loop(state.subnet_queues()) {
                    break;
                }
            }

            if !available_subnet_messages {
                break;
            }
            if let Some(msg) = state.pop_subnet_input() {
                let (new_state, message_instructions) = self.execute_subnet_message(
                    msg,
                    state,
                    csprng,
                    round_limits,
                    registry_settings,
                    measurement_scope,
                    idkg_subnet_public_keys,
                );
                state = new_state;

                if message_instructions.is_none() {
                    // This may happen only if the message execution was paused,
                    // which means that there should not be any instructions
                    // remaining in the round. Since we do not update
                    // `long_running_canister_ids` and `ongoing_long_install_code`,
                    // we need to break the loop here to ensure correctness in
                    // the unlikely case of some instructions still remaining
                    // in the round.
                    break;
                }

                if round_limits.reached() {
                    break;
                }
            }
        }
        state
    }

    /// Invokes `ExecutionEnvironmnet` to execute a subnet message.
    fn execute_subnet_message(
        &self,
        msg: CanisterMessage,
        state: ReplicatedState,
        csprng: &mut Csprng,
        round_limits: &mut RoundLimits,
        registry_settings: &RegistryExecutionSettings,
        measurement_scope: &MeasurementScope,
        idkg_subnet_public_keys: &BTreeMap<MasterPublicKeyId, MasterPublicKey>,
    ) -> (ReplicatedState, Option<NumInstructions>) {
        let instruction_limits = get_instructions_limits_for_subnet_message(
            self.deterministic_time_slicing,
            &self.config,
            &msg,
        );

        let instructions_before = round_limits.instructions;
        let (new_state, message_instructions) = self.exec_env.execute_subnet_message(
            msg,
            state,
            instruction_limits,
            csprng,
            idkg_subnet_public_keys,
            registry_settings,
            round_limits,
        );
        let round_instructions_executed =
            as_num_instructions(instructions_before - round_limits.instructions);
        let messages = NumMessages::from(message_instructions.map(|_| 1).unwrap_or(0));
        measurement_scope.add(round_instructions_executed, NumSlices::from(1), messages);
        (new_state, message_instructions)
    }

    /// Invoked in the first iteration of the inner round to add the `Heartbeat`
    /// and `GlobalTimer` tasks that are carried out prior to processing
    /// any input messages.
    /// It also returns the list of canisters that have non-zero priority credit.
    fn initialize_inner_round(
        &self,
        state: &mut ReplicatedState,
    ) -> (BTreeSet<CanisterId>, BTreeSet<CanisterId>) {
        let _timer = self
            .metrics
            .round_inner_heartbeat_overhead_duration
            .start_timer();

        let mut heartbeat_and_timer_canister_ids = BTreeSet::new();
        let mut non_zero_priority_credit_canister_ids = BTreeSet::new();

        let now = state.time();
        for canister in state.canisters_iter_mut() {
            // Remember all non-zero priority_credit canisters to apply it after the round.
            if canister.scheduler_state.priority_credit != AccumulatedPriority::default() {
                non_zero_priority_credit_canister_ids.insert(canister.system_state.canister_id);
            }

            // Add `Heartbeat` or `GlobalTimer` for running canisters only.
            match canister.system_state.status {
                CanisterStatus::Running { .. } => {}
                CanisterStatus::Stopping { .. } | CanisterStatus::Stopped => {
                    continue;
                }
            }

            let may_schedule_heartbeat = canister.exports_heartbeat_method();
            let may_schedule_global_timer = canister.exports_global_timer_method()
                && canister.system_state.global_timer.has_reached_deadline(now);

            if !may_schedule_heartbeat && !may_schedule_global_timer {
                // Canister has no heartbeat and no (schedulable) global timer.
                continue;
            }

            match canister.next_execution() {
                NextExecution::ContinueLong | NextExecution::ContinueInstallCode => {
                    // Do not add a heartbeat task if a long execution
                    // is pending.
                }
                NextExecution::None | NextExecution::StartNew => {
                    for _ in 0..NextScheduledMethod::iter().count() {
                        let method_chosen = is_next_method_chosen(
                            canister,
                            &mut heartbeat_and_timer_canister_ids,
                            may_schedule_heartbeat,
                            may_schedule_global_timer,
                        );

                        canister.inc_next_scheduled_method();

                        if method_chosen {
                            break;
                        }
                    }
                }
            }
        }
        (
            heartbeat_and_timer_canister_ids,
            non_zero_priority_credit_canister_ids,
        )
    }

    /// Performs multiple iterations of canister execution until the instruction
    /// limit per round is reached or the canisters become idle. The canisters
    /// are executed in parallel using the thread pool.
    #[allow(clippy::too_many_arguments, clippy::type_complexity)]
    fn inner_round<'a>(
        &'a self,
        mut state: ReplicatedState,
        csprng: &mut Csprng,
        round_schedule: &RoundSchedule,
        current_round: ExecutionRound,
        root_measurement_scope: &MeasurementScope<'a>,
        scheduler_round_limits: &mut SchedulerRoundLimits,
        registry_settings: &RegistryExecutionSettings,
        idkg_subnet_public_keys: &BTreeMap<MasterPublicKeyId, MasterPublicKey>,
    ) -> (ReplicatedState, BTreeSet<CanisterId>) {
        let measurement_scope =
            MeasurementScope::nested(&self.metrics.round_inner, root_measurement_scope);
        let mut ingress_execution_results = Vec::new();
        let mut is_first_iteration = true;
        let mut round_filtered_canisters = FilteredCanisters::new();

        let mut total_heap_delta = NumBytes::from(0);

        let mut heartbeat_and_timer_canister_ids = BTreeSet::new();
        let mut non_zero_priority_credit_canister_ids = BTreeSet::new();

        // Start iteration loop:
        //      - Execute subnet messages.
        //      - Execute hearbeat and global timer tasks.
        //      - Execute canisters input messages in parallel.
        //      - Induct messages on the same subnet.
        let mut state = loop {
            // Execute subnet messages.
            // If new messages are inducted into the subnet input queues,
            // they are processed until the subbnet messages' instruction limit is reached.
            {
                let subnet_measurement_scope = MeasurementScope::nested(
                    &self.metrics.round_subnet_queue,
                    root_measurement_scope,
                );

                // TODO(EXC-1517): Improve inner loop preparation.
                let mut ongoing_long_install_code = false;
                let long_running_canister_ids = state
                    .canister_states
                    .iter()
                    .filter_map(|(&canister_id, canister)| match canister.next_execution() {
                        NextExecution::None | NextExecution::StartNew => None,
                        NextExecution::ContinueLong => Some(canister_id),
                        NextExecution::ContinueInstallCode => {
                            ongoing_long_install_code = true;
                            Some(canister_id)
                        }
                    })
                    .collect();

                let mut subnet_round_limits = scheduler_round_limits.subnet_round_limits();
                if !subnet_round_limits.reached() {
                    state = self.drain_subnet_queues(
                        state,
                        csprng,
                        &mut subnet_round_limits,
                        &subnet_measurement_scope,
                        ongoing_long_install_code,
                        long_running_canister_ids,
                        registry_settings,
                        idkg_subnet_public_keys,
                    );
                    scheduler_round_limits.update_subnet_round_limits(&subnet_round_limits);
                }
            }

            let measurement_scope =
                MeasurementScope::nested(&self.metrics.round_inner_iteration, &measurement_scope);
            let mut round_limits = scheduler_round_limits.canister_round_limits();
            let preparation_timer = self.metrics.round_inner_iteration_prep.start_timer();

            // Add `Heartbeat` and `GlobalTimer` tasks to be executed before input messages.
            if is_first_iteration {
                (
                    heartbeat_and_timer_canister_ids,
                    non_zero_priority_credit_canister_ids,
                ) = self.initialize_inner_round(&mut state)
            }

            // Update subnet available memory before taking out the canisters.
            round_limits.subnet_available_memory = self.exec_env.subnet_available_memory(&state);
            let canisters = state.take_canister_states();
            // Obtain the active canisters and update the collection of heap delta rate-limited canisters.
            let (active_round_schedule, rate_limited_canister_ids) = round_schedule
                .filter_canisters(
                    &canisters,
                    self.config.heap_delta_rate_limit,
                    self.rate_limiting_of_heap_delta,
                );
            round_filtered_canisters
                .add_canisters(&active_round_schedule, &rate_limited_canister_ids);

            let (mut active_canisters_partitioned_by_cores, inactive_canisters) =
                active_round_schedule.partition_canisters_to_cores(canisters);

            if is_first_iteration {
                for partition in active_canisters_partitioned_by_cores.iter_mut() {
                    if let Some(canister) = partition.first_mut() {
                        canister.system_state.canister_metrics.scheduled_as_first += 1;
                    }
                }
            }
            drop(preparation_timer);

            let execution_timer = self.metrics.round_inner_iteration_exe.start_timer();
            let instructions_before = round_limits.instructions;
            let (executed_canisters, mut loop_ingress_execution_results, heap_delta) = self
                .execute_canisters_in_inner_round(
                    active_canisters_partitioned_by_cores,
                    current_round,
                    state.time(),
                    Arc::new(state.metadata.network_topology.clone()),
                    &measurement_scope,
                    &mut round_limits,
                    registry_settings.subnet_size,
                );
            let instructions_consumed = instructions_before - round_limits.instructions;
            drop(execution_timer);

            let finalization_timer = self.metrics.round_inner_iteration_fin.start_timer();
            total_heap_delta += heap_delta;
            state.metadata.heap_delta_estimate += heap_delta;

            // Put back the executed canisters into the canisters map. Since usually most
            // canisters have no messages to execute, this is likely to be more efficient
            // than rebuilding the map from scratch.
            let mut canisters = inactive_canisters;
            canisters.extend(
                executed_canisters
                    .into_iter()
                    .map(|canister| (canister.canister_id(), canister)),
            );
            state.put_canister_states(canisters);

            ingress_execution_results.append(&mut loop_ingress_execution_results);

            round_limits.instructions -= as_round_instructions(
                self.config
                    .instruction_overhead_per_canister_for_finalization
                    * state.num_canisters() as u64,
            );
            scheduler_round_limits.update_canister_round_limits(&round_limits);

            if instructions_consumed == RoundInstructions::from(0) {
                break state;
            } else {
                self.metrics
                    .inner_loop_consumed_non_zero_instructions_count
                    .inc();
            }

            if round_limits.reached() {
                self.metrics
                    .inner_round_loop_consumed_max_instructions
                    .inc();
                break state;
            }

            if total_heap_delta >= self.config.max_heap_delta_per_iteration {
                break state;
            }
            {
                let _induction_timer = self.metrics.round_inner_iteration_fin_induct.start_timer();
                self.induct_messages_on_same_subnet(&mut state);
            }

            is_first_iteration = false;
            drop(finalization_timer);
        }; // end iteration loop.

        {
            let _timer = self
                .metrics
                .round_inner_heartbeat_overhead_duration
                .start_timer();
            // Remove all remaining `Heartbeat`, `GlobalTimer`, and `OnLowWasmMemory` tasks
            // because they will be added again in the next round.
            for canister_id in &heartbeat_and_timer_canister_ids {
                let canister = state.canister_state_mut(canister_id).unwrap();
                canister.system_state.task_queue.retain(|task| match task {
                    ExecutionTask::Heartbeat
                    | ExecutionTask::GlobalTimer
                    | ExecutionTask::OnLowWasmMemory => false,
                    ExecutionTask::PausedExecution { .. }
                    | ExecutionTask::PausedInstallCode(..)
                    | ExecutionTask::AbortedExecution { .. }
                    | ExecutionTask::AbortedInstallCode { .. } => true,
                });
            }
            // Apply priority credit for all the finished executions.
            for canister_id in &non_zero_priority_credit_canister_ids {
                let canister = state.canister_state_mut(canister_id).unwrap();
                match canister.next_execution() {
                    NextExecution::None
                    | NextExecution::StartNew
                    | NextExecution::ContinueInstallCode => canister.apply_priority_credit(),
                    NextExecution::ContinueLong => {}
                }
            }
        }

        // We only export metrics for "executable" canisters to ensure that the metrics
        // are not polluted by canisters that haven't had any messages for a long time.
        for canister_id in &round_filtered_canisters.active_canister_ids {
            let canister_state = state.canister_state(canister_id).unwrap();
            let canister_age = current_round.get()
                - canister_state
                    .scheduler_state
                    .last_full_execution_round
                    .get();
            self.metrics.canister_age.observe(canister_age as f64);
            // If `canister_age` > 1 / `compute_allocation` the canister ought to have been
            // scheduled.
            let allocation = Ratio::new(
                canister_state
                    .scheduler_state
                    .compute_allocation
                    .as_percent(),
                100,
            );
            if *allocation.numer() > 0 && Ratio::from_integer(canister_age) > allocation.recip() {
                self.metrics.canister_compute_allocation_violation.inc();
            }
        }

        for (message_id, status) in ingress_execution_results {
            self.ingress_history_writer
                .set_status(&mut state, message_id, status);
        }
        self.metrics
            .executable_canisters_per_round
            .observe(round_filtered_canisters.active_canister_ids.len() as f64);

        self.metrics
            .heap_delta_rate_limited_canisters_per_round
            .observe(round_filtered_canisters.rate_limited_canister_ids.len() as f64);

        (state, round_filtered_canisters.active_canister_ids)
    }

    /// Executes canisters in parallel using the thread pool.
    ///
    /// The function is invoked in each iteration of `inner_round`.
    /// The given `canisters_by_thread` defines the priority of canisters.
    /// Returns:
    /// - the new states of the canisters,
    /// - the ingress results,
    /// - the maximum number of instructions executed on a thread,
    /// - the total heap delta.
    #[allow(clippy::too_many_arguments, clippy::type_complexity)]
    fn execute_canisters_in_inner_round(
        &self,
        canisters_by_thread: Vec<Vec<CanisterState>>,
        round_id: ExecutionRound,
        time: Time,
        network_topology: Arc<NetworkTopology>,
        measurement_scope: &MeasurementScope,
        round_limits: &mut RoundLimits,
        subnet_size: usize,
    ) -> (
        Vec<CanisterState>,
        Vec<(MessageId, IngressStatus)>,
        NumBytes,
    ) {
        let thread_pool = &mut self.thread_pool.borrow_mut();
        let exec_env = self.exec_env.as_ref();

        // If there are no more instructions left, then skip execution and
        // return unchanged canisters.
        if round_limits.reached() {
            return (
                canisters_by_thread.into_iter().flatten().collect(),
                vec![],
                NumBytes::from(0),
            );
        }

        // Reserve the space for holding the result of each execution thread.
        let mut results_by_thread: Vec<ExecutionThreadResult> = canisters_by_thread
            .iter()
            .map(|_| Default::default())
            .collect();

        // Distribute subnet available memory equally between the threads.
        let round_limits_per_thread = RoundLimits {
            instructions: round_limits.instructions,
            subnet_available_memory: (round_limits.subnet_available_memory
                / self.config.scheduler_cores as i64),
            compute_allocation_used: round_limits.compute_allocation_used,
        };
        // Run canisters in parallel. The results will be stored in `results_by_thread`.
        thread_pool.scoped(|scope| {
            // Zip together the input and the output of each thread.
            // The input is a vector of canisters.
            // The output is a reference to the corresponding item in `results_by_thread`.
            let execution_data_by_thread = canisters_by_thread
                .into_iter()
                .zip(results_by_thread.iter_mut());

            // Start execution of the canisters on each thread.
            for (canisters, result) in execution_data_by_thread {
                let network_topology = Arc::clone(&network_topology);
                let metrics = Arc::clone(&self.metrics);
                let logger = new_logger!(self.log; messaging.round => round_id.get());
                let rate_limiting_of_heap_delta = self.rate_limiting_of_heap_delta;
                let deterministic_time_slicing = self.deterministic_time_slicing;
                let round_limits = RoundLimits {
                    instructions: round_limits.instructions,
                    subnet_available_memory: round_limits_per_thread.subnet_available_memory,
                    compute_allocation_used: round_limits.compute_allocation_used,
                };
                let config = &self.config;
                scope.execute(move || {
                    *result = execute_canisters_on_thread(
                        canisters,
                        exec_env,
                        config,
                        metrics,
                        round_id,
                        time,
                        network_topology,
                        logger,
                        rate_limiting_of_heap_delta,
                        deterministic_time_slicing,
                        round_limits,
                        subnet_size,
                    );
                });
            }
        });

        // At this point all threads completed and stored their results.
        // Aggregate `results_by_thread` to get the result of this function.
        let mut canisters = Vec::new();
        let mut ingress_results = Vec::new();
        let mut total_instructions_executed = NumInstructions::from(0);
        let mut max_instructions_executed_per_thread = NumInstructions::from(0);
        let mut heap_delta = NumBytes::from(0);
        for mut result in results_by_thread.into_iter() {
            canisters.append(&mut result.canisters);
            ingress_results.append(&mut result.ingress_results);
            let instructions_executed = as_num_instructions(
                round_limits_per_thread.instructions - result.round_limits.instructions,
            );
            total_instructions_executed += instructions_executed;
            max_instructions_executed_per_thread =
                max_instructions_executed_per_thread.max(instructions_executed);

            self.metrics.compute_utilization_per_core.observe(
                instructions_executed.get() as f64
                    / round_limits_per_thread.instructions.get() as f64,
            );

            // Propagate the metrics from `execution_round_inner_iteration_thread`
            // to `execution_round_inner_iteration`.
            measurement_scope.add(
                instructions_executed,
                result.slices_executed,
                result.messages_executed,
            );
            heap_delta += result.heap_delta;
        }

        // Since there are multiple threads, we update the global limit using
        // the thread that executed the most instructions.
        round_limits.instructions -= as_round_instructions(max_instructions_executed_per_thread);

        self.metrics
            .instructions_consumed_per_round
            .observe(total_instructions_executed.get() as f64);
        (canisters, ingress_results, heap_delta)
    }

    fn purge_expired_ingress_messages(&self, state: &mut ReplicatedState) {
        let current_time = state.time();
        let not_expired_yet = |ingress: &Arc<Ingress>| ingress.expiry_time >= current_time;
        let mut expired_ingress_messages =
            state.filter_subnet_queues_ingress_messages(not_expired_yet);
        let mut canisters = state.take_canister_states();
        for canister in canisters.values_mut() {
            expired_ingress_messages.extend(
                canister
                    .system_state
                    .filter_ingress_messages(not_expired_yet),
            );
        }
        for ingress in expired_ingress_messages.iter() {
            self.metrics.expired_ingress_messages_count.inc();
            let error = UserError::new(
                ErrorCode::IngressMessageTimeout,
                format!(
                    "Ingress message {} timed out waiting to start executing.",
                    ingress.message_id
                ),
            );
            self.ingress_history_writer.set_status(
                state,
                ingress.message_id.clone(),
                IngressStatus::Known {
                    receiver: ingress.receiver.get(),
                    user_id: ingress.source,
                    time: current_time,
                    state: IngressState::Failed(error),
                },
            );
        }
        state.put_canister_states(canisters);
    }

    // Observe different Canister metrics
    fn observe_canister_metrics(&self, canister: &CanisterState) {
        self.metrics
            .canister_balance
            .observe(canister.system_state.balance().get() as f64);
        if let Some(es) = &canister.execution_state {
            self.metrics
                .canister_binary_size
                .observe(es.wasm_binary.binary.len() as f64);
            self.metrics.canister_wasm_memory_usage.observe(
                ic_replicated_state::num_bytes_try_from(es.wasm_memory.size)
                    .unwrap()
                    .get() as f64,
            );
            self.metrics.canister_stable_memory_usage.observe(
                ic_replicated_state::num_bytes_try_from(es.stable_memory.size)
                    .unwrap()
                    .get() as f64,
            );
        }
        self.metrics
            .canister_memory_allocation
            .observe(match canister.memory_allocation() {
                MemoryAllocation::Reserved(bytes) => bytes.get() as f64,
                MemoryAllocation::BestEffort => 0.0,
            });
        self.metrics
            .canister_compute_allocation
            .observe(canister.compute_allocation().as_percent() as f64 / 100.0);
    }

    /// Charge canisters for their resource allocation and usage. Canisters
    /// that did not manage to pay are uninstalled.
    fn charge_canisters_for_resource_allocation_and_usage(
        &self,
        state: &mut ReplicatedState,
        subnet_size: usize,
    ) {
        let state_time = state.time();
        let mut all_rejects = Vec::new();
        let mut uninstalled_canisters = Vec::new();
        for canister in state.canisters_iter_mut() {
            // Postpone charging for resources when a canister has a paused execution
            // to avoid modifying the balance of a canister during an unfinished operation.
            if canister.has_paused_execution() || canister.has_paused_install_code() {
                continue;
            }

            if state_time
                < canister.scheduler_state.time_of_last_allocation_charge
                    + self
                        .cycles_account_manager
                        .duration_between_allocation_charges()
            {
                // Skip charging for the resources in this round because not enough time has passed
                // since the last charge happened.
                continue;
            } else {
                self.observe_canister_metrics(canister);
                let duration_since_last_charge =
                    canister.duration_since_last_allocation_charge(state_time);
                canister.scheduler_state.time_of_last_allocation_charge = state_time;
                if self
                    .cycles_account_manager
                    .charge_canister_for_resource_allocation_and_usage(
                        &self.log,
                        canister,
                        duration_since_last_charge,
                        subnet_size,
                    )
                    .is_err()
                {
                    uninstalled_canisters.push(canister.canister_id());
                    all_rejects.push(uninstall_canister(
                        &self.log,
                        canister,
                        state_time,
                        AddCanisterChangeToHistory::No,
                        Arc::clone(&self.fd_factory),
                    ));
                    canister.scheduler_state.compute_allocation = ComputeAllocation::zero();
                    canister.system_state.memory_allocation = MemoryAllocation::BestEffort;
                    canister.system_state.clear_canister_history();
                    // Burn the remaining balance of the canister.
                    canister.system_state.burn_remaining_balance_for_uninstall();

                    info!(
                        self.log,
                        "Uninstalling canister {} because it ran out of cycles",
                        canister.canister_id()
                    );
                    self.metrics.num_canisters_uninstalled_out_of_cycles.inc();
                }
            }
        }

        // Delete any snapshots associated with the canister
        // that ran out of cycles.
        for canister_id in uninstalled_canisters {
            state.canister_snapshots.delete_snapshots(canister_id);
        }

        // Send rejects to any requests that were forcibly closed while uninstalling.
        for rejects in all_rejects.into_iter() {
            process_responses(
                rejects,
                state,
                Arc::clone(&self.ingress_history_writer),
                self.log.clone(),
                self.exec_env.canister_not_found_error(),
            );
        }
    }

    /// Iterates over all canisters on the subnet, checking if a source canister
    /// has output messages for a destination canister on the same subnet and
    /// moving them from the source to the destination canister if the
    /// destination canister has room for them.
    ///
    /// This method only handles messages sent to self and to other canisters.
    /// Messages sent to the subnet are not handled i.e. they take the slow path
    /// through message routing.
    pub fn induct_messages_on_same_subnet(&self, state: &mut ReplicatedState) {
        // Compute subnet available memory *before* taking out the canisters.
        let mut subnet_available_memory = self.exec_env.subnet_available_message_memory(state);

        let mut canisters = state.take_canister_states();

        // Get a list of canisters in the map before we iterate over the map.
        // This is because we cannot hold an immutable reference to the map
        // while trying to simultaneously mutate it.
        let canisters_with_outputs: Vec<CanisterId> = canisters
            .iter()
            .filter(|(_, canister)| canister.has_output())
            .map(|(canister_id, _)| *canister_id)
            .collect();

        let mut inducted_messages_to_self = 0;
        let mut inducted_messages_to_others = 0;
        for source_canister_id in canisters_with_outputs {
            // Remove the source canister from the map so that we can
            // `get_mut()` on the map further below for the destination canister.
            // Borrow rules do not allow us to hold multiple mutable references.
            let mut source_canister = match canisters.remove(&source_canister_id) {
                None => fatal!(
                    self.log,
                    "Should be guaranteed that the canister exists in the map."
                ),
                Some(canister) => canister,
            };

            let messages_before_induction = source_canister
                .system_state
                .queues()
                .output_queues_message_count();
            source_canister.induct_messages_to_self(
                &mut subnet_available_memory,
                state.metadata.own_subnet_type,
            );
            let messages_after_induction = source_canister
                .system_state
                .queues()
                .output_queues_message_count();
            inducted_messages_to_self +=
                messages_before_induction.saturating_sub(messages_after_induction);

            let messages_before_induction = source_canister
                .system_state
                .queues()
                .output_queues_message_count();
            source_canister
                .system_state
                .output_queues_for_each(|canister_id, msg| match canisters.get_mut(canister_id) {
                    Some(dest_canister) => dest_canister
                        .push_input(
                            (*msg).clone(),
                            &mut subnet_available_memory,
                            state.metadata.own_subnet_type,
                            InputQueueType::LocalSubnet,
                        )
                        .map_err(|(err, msg)| {
                            error!(
                                self.log,
                                "Inducting {:?} on same subnet failed with error '{}'.", &msg, &err
                            );
                        }),
                    None => Err(()),
                });
            let messages_after_induction = source_canister
                .system_state
                .queues()
                .output_queues_message_count();
            inducted_messages_to_others +=
                messages_before_induction.saturating_sub(messages_after_induction);
            canisters.insert(source_canister_id, source_canister);
        }
        state.put_canister_states(canisters);
        self.metrics
            .inducted_messages
            .with_label_values(&["self"])
            .inc_by(inducted_messages_to_self as u64);
        self.metrics
            .inducted_messages
            .with_label_values(&["others"])
            .inc_by(inducted_messages_to_others as u64);
    }

    /// Iterates through the provided canisters and checks if the invariants are still valid.
    ///
    /// Returns `true` if all canisters are valid, `false` otherwise.
    fn check_canister_invariants(
        &self,
        round_log: &ReplicaLogger,
        current_round: &ExecutionRound,
        state: &ReplicatedState,
        canister_ids: &BTreeSet<CanisterId>,
    ) -> bool {
        for canister_id in canister_ids {
            let canister = state.canister_states.get(canister_id).unwrap();
            if let Err(err) = canister.check_invariants(self.exec_env.max_canister_memory_size()) {
                let msg = format!(
                    "{}: At Round {} @ time {}, canister {} has invalid state after execution. Invariant check failed with err: {}",
                    CANISTER_INVARIANT_BROKEN,
                    current_round,
                    state.time(),
                    canister_id,
                    err
                );

                // Crash in debug mode if any invariant fails.
                debug_assert!(false, "{}", msg);

                self.metrics.canister_invariants.inc();
                warn!(round_log, "{}", msg);
                return false;
            }
        }
        true
    }

    /// Aborts paused execution above `max_paused_executions` based on scheduler priority.
    fn abort_paused_executions_above_limit(&self, state: &mut ReplicatedState) {
        let mut paused_round_states = state
            .canisters_iter()
            .filter_map(|canister| {
                if canister.has_paused_execution() {
                    Some(CanisterRoundState {
                        canister_id: canister.canister_id(),
                        accumulated_priority: canister.scheduler_state.accumulated_priority,
                        compute_allocation: Default::default(), // not used
                        long_execution_mode: canister.scheduler_state.long_execution_mode,
                        has_aborted_or_paused_execution: true,
                    })
                } else {
                    None
                }
            })
            .collect::<Vec<_>>();

        self.order_canister_round_states(&mut paused_round_states);

        paused_round_states
            .iter()
            .skip(self.config.max_paused_executions)
            .for_each(|rs| {
                let canister = state.canister_states.get_mut(&rs.canister_id).unwrap();
                self.exec_env.abort_canister(canister, &self.log);
            });
    }

    /// Code that must be executed unconditionally after each round.
    fn finish_round(&self, state: &mut ReplicatedState, current_round_type: ExecutionRoundType) {
        match current_round_type {
            ExecutionRoundType::CheckpointRound => {
                state.metadata.heap_delta_estimate = NumBytes::from(0);
                // The set of compiled Wasms must be cleared when taking a
                // checkpoint to keep it in sync with the protobuf serialization
                // of `ReplicatedState` which doesn't store this field.
                state.metadata.expected_compiled_wasms.clear();

                if self.deterministic_time_slicing == FlagStatus::Enabled {
                    // Abort all paused execution before the checkpoint.
                    self.exec_env.abort_all_paused_executions(state, &self.log);
                }
            }
            ExecutionRoundType::OrdinaryRound => {
                if self.deterministic_time_slicing == FlagStatus::Enabled {
                    self.abort_paused_executions_above_limit(state);
                }
            }
        }
        self.check_dts_invariants(state, current_round_type);
    }

    /// Checks the deterministic time slicing invariant after round execution.
    fn check_dts_invariants(
        &self,
        state: &ReplicatedState,
        current_round_type: ExecutionRoundType,
    ) {
        let canisters_with_tasks = state
            .canister_states
            .iter()
            .filter(|(_, canister)| !canister.system_state.task_queue.is_empty());

        // 1. Heartbeat, GlobalTimer, and OnLowWasmMemory tasks exist only during the round
        //    and must not exist after the round.
        // 2. Paused executions can exist only in ordinary rounds (not checkpoint rounds).
        // 3. If deterministic time slicing is disabled, then there are no paused tasks.
        //    Aborted tasks may still exist if DTS was disabled in recent checkpoints.
        for (id, canister) in canisters_with_tasks {
            for task in canister.system_state.task_queue.iter() {
                match task {
                    ExecutionTask::AbortedExecution { .. }
                    | ExecutionTask::AbortedInstallCode { .. } => {}
                    ExecutionTask::Heartbeat => {
                        panic!(
                            "Unexpected heartbeat task after a round in canister {:?}",
                            id
                        );
                    }
                    ExecutionTask::GlobalTimer => {
                        panic!(
                            "Unexpected global timer task after a round in canister {:?}",
                            id
                        );
                    }
<<<<<<< HEAD
=======
                    // TODO [EXC-1666]
                    // For now, since OnLowWasmMemory is not used we will copy behaviour similar
                    // to Heartbeat and GlobalTimer, but when the feature is implemented we will
                    // come back to it, to revisit if we should keep it after the round ends.
>>>>>>> 022619a7
                    ExecutionTask::OnLowWasmMemory => {
                        panic!(
                            "Unexpected on low wasm memory task after a round in canister {:?}",
                            id
                        );
                    }
                    ExecutionTask::PausedExecution { .. } | ExecutionTask::PausedInstallCode(_) => {
                        assert_eq!(
                            self.deterministic_time_slicing,
                            FlagStatus::Enabled,
                            "Unexpected paused execution {:?} with disabled DTS in canister: {:?}",
                            task,
                            id
                        );
                        assert_eq!(
                            current_round_type,
                            ExecutionRoundType::OrdinaryRound,
                            "Unexpected paused execution {:?} after a checkpoint round in canister {:?}",
                            task,
                            id
                        );
                    }
                }
            }

            // There should be at most one paused or aborted task left in the task queue.
            assert!(
                canister.system_state.task_queue.len() <= 1,
                "Unexpected tasks left in the task queue of canister {} after a round in canister {:?}",
                id, canister.system_state.task_queue
            );
        }
    }
}

impl Scheduler for SchedulerImpl {
    type State = ReplicatedState;

    fn execute_round(
        &self,
        mut state: ReplicatedState,
        randomness: Randomness,
        idkg_subnet_public_keys: BTreeMap<MasterPublicKeyId, MasterPublicKey>,
        idkg_pre_signature_ids: BTreeMap<MasterPublicKeyId, BTreeSet<PreSigId>>,
        current_round: ExecutionRound,
        round_summary: Option<ExecutionRoundSummary>,
        current_round_type: ExecutionRoundType,
        registry_settings: &RegistryExecutionSettings,
    ) -> ReplicatedState {
        // IMPORTANT!
        // When making changes to this method, please make sure each piece of code is covered by duration metrics.
        // The goal is to ensure that we can track the performance of `execute_round` and its individual components.
        let root_measurement_scope = MeasurementScope::root(&self.metrics.round);

        let round_log;
        let mut csprng;
        let long_running_canister_ids: BTreeSet<_>;

        // Round preparation.
        let mut scheduler_round_limits = {
            let _timer = self.metrics.round_preparation_duration.start_timer();

            round_log = new_logger!(self.log; messaging.round => current_round.get());
            debug!(
                round_log,
                "Executing Round {} @ time {}.  Current heap delta size {}.",
                current_round,
                state.time(),
                state.metadata.heap_delta_estimate,
            );
            self.metrics.execute_round_called.inc();
            observe_replicated_state_metrics(
                self.own_subnet_id,
                &state,
                current_round,
                &self.metrics,
                &round_log,
            );

            long_running_canister_ids = state
                .canister_states
                .iter()
                .filter_map(|(&canister_id, canister)| match canister.next_execution() {
                    NextExecution::None | NextExecution::StartNew => None,
                    NextExecution::ContinueLong | NextExecution::ContinueInstallCode => {
                        Some(canister_id)
                    }
                })
                .collect();

            // Check if any of the long-running canisters has a paused
            // execution. Note that a long-running canister has either
            // a paused execution or an aborted execution.
            let has_any_paused_execution = long_running_canister_ids.iter().any(|canister_id| {
                state
                    .canister_state(canister_id)
                    .map(|canister| {
                        canister.has_paused_execution() || canister.has_paused_install_code()
                    })
                    .unwrap_or(false)
            });

            if !has_any_paused_execution {
                // It is possible that the replica has abandoned the replicated
                // state with paused executions and switched to a new replicated
                // state that was obtained via the state sync.
                // In such a case we need to abort all paused executions to avoid
                // deadlocking the round execution.
                self.exec_env.abandon_paused_executions();
            }

            {
                let _timer = self.metrics.round_preparation_ingress.start_timer();
                self.purge_expired_ingress_messages(&mut state);
            }

            // In the future, subnet messages might be executed in threads. In
            // that case each thread will need its own Csprng instance which
            // is initialized with a distinct "ExecutionThread". Otherwise,
            // two Csprng instances that are initialized with the same Randomness
            // and ExecutionThread would reveal the same bytes and break the
            // guarantees that we provide for raw_rand method of the virtual canister.
            //
            // Currently subnet messages are still executed in a single thread so
            // passing the number of scheduler cores is ok. It would need to be
            // updated in case the execution of subnet messages is running across
            // many threads to ensure a unique execution thread id.
            csprng = Csprng::from_seed_and_purpose(
                &randomness,
                &ExecutionThread(self.config.scheduler_cores as u32),
            );

            // TODO(EXC-1124): Re-enable once the cycle balance check is fixed.
            // for canister in state.canisters_iter_mut() {
            //     cycles_in_sum += canister.system_state.balance();
            //     cycles_in_sum += canister.system_state.queues().input_queue_cycles();
            // }

            // Set the round limits used when executing canister messages.
            //
            // The round will stop as soon as the counter reaches zero.
            // We can compute the initial value `X` of the counter based on:
            // - `R = max_instructions_per_round`,
            // - `S = max(max_instructions_per_slice, max_instructions_per_message_without_dts)`.
            // In the worst case, we start a new Wasm execution when then counter
            // reaches 1 and the execution uses the maximum `S` instructions. After
            // the execution the counter will be set to `1 - S`.
            //
            // We want the total number executed instructions to not exceed `R`,
            // which gives us: `X - (1 - S) <= R` or `X <= R - S + 1`.
            let max_instructions_per_slice = std::cmp::max(
                self.config.max_instructions_per_slice,
                self.config.max_instructions_per_message_without_dts,
            );
            let round_instructions = as_round_instructions(self.config.max_instructions_per_round)
                - as_round_instructions(max_instructions_per_slice)
                + RoundInstructions::from(1);

            SchedulerRoundLimits {
                instructions: round_instructions,
                subnet_instructions: as_round_instructions(
                    self.config.max_instructions_per_round / SUBNET_MESSAGES_LIMIT_FRACTION,
                ),
                subnet_available_memory: self.exec_env.subnet_available_memory(&state),
                compute_allocation_used: state.total_compute_allocation(),
            }
        };

        // Execute subnet messages.
        {
            // Drain the consensus queue.
            let measurement_scope = MeasurementScope::nested(
                &self.metrics.round_consensus_queue,
                &root_measurement_scope,
            );
            let mut subnet_round_limits = scheduler_round_limits.subnet_round_limits();

            // The consensus queue has to be emptied in each round, so we process
            // it fully without applying the per-round instruction limit.
            // For now, we assume all subnet messages need the entire replicated
            // state. That can be changed in the future as we optimize scheduling.
            while let Some(response) = state.consensus_queue.pop() {
                let (new_state, _) = self.execute_subnet_message(
                    // Wrap the callback ID and payload into a Response, to make it easier for
                    // `execute_subnet_message()` to deal with. All other fields will be ignored by
                    // `execute_subnet_message()`.
                    CanisterMessage::Response(
                        Response {
                            originator: CanisterId::ic_00(),
                            respondent: CanisterId::ic_00(),
                            originator_reply_callback: response.callback,
                            refund: Cycles::zero(),
                            response_payload: response.payload,
                            deadline: NO_DEADLINE,
                        }
                        .into(),
                    ),
                    state,
                    &mut csprng,
                    &mut subnet_round_limits,
                    registry_settings,
                    &measurement_scope,
                    &idkg_subnet_public_keys,
                );
                state = new_state;
                if subnet_round_limits.reached() {
                    break;
                }
            }
            scheduler_round_limits.update_subnet_round_limits(&subnet_round_limits);

            let scheduled_heap_delta_limit = scheduled_heap_delta_limit(
                current_round,
                round_summary,
                self.config.subnet_heap_delta_capacity,
                self.config.heap_delta_initial_reserve,
            );
            if state.metadata.heap_delta_estimate >= scheduled_heap_delta_limit {
                warn!(
                    round_log,
                    "At Round {} @ time {}, current heap delta estimate {} \
                        exceeds scheduled limit {} out of {}, so not executing any messages.",
                    current_round,
                    state.time(),
                    state.metadata.heap_delta_estimate,
                    scheduled_heap_delta_limit,
                    self.config.subnet_heap_delta_capacity,
                );
                self.finish_round(&mut state, current_round_type);
                self.metrics
                    .round_skipped_due_to_current_heap_delta_above_limit
                    .inc();
                return state;
            }
        }

        // Execute postponed `raw_rand` subnet messages.
        {
            // Drain the queue holding postponed `raw_rand`` queue.
            let measurement_scope = MeasurementScope::nested(
                &self.metrics.round_postponed_raw_rand_queue,
                &root_measurement_scope,
            );
            let mut subnet_round_limits = scheduler_round_limits.subnet_round_limits();

            // Each round, we check for any postponed `raw_rand` requests.
            // If found, they are processed immediately. Raw rand is not
            // consuming instructions, so all existing raw_rand requests
            // will be processed.
            while let Some(raw_rand_context) = state
                .metadata
                .subnet_call_context_manager
                .raw_rand_contexts
                .pop_front()
            {
                debug_assert!(raw_rand_context.execution_round_id < current_round);
                let (new_state, _) = self.execute_subnet_message(
                    CanisterMessage::Request(raw_rand_context.request.into()),
                    state,
                    &mut csprng,
                    &mut subnet_round_limits,
                    registry_settings,
                    &measurement_scope,
                    &idkg_subnet_public_keys,
                );
                state = new_state;
            }
            scheduler_round_limits.update_subnet_round_limits(&subnet_round_limits);
        }

        // Subnet queues: execute long running install code call if present.
        {
            let measurement_scope = MeasurementScope::nested(
                &self.metrics.round_advance_long_install_code,
                &root_measurement_scope,
            );

            let mut subnet_round_limits = scheduler_round_limits.subnet_round_limits();
            state = self.advance_long_running_install_code(
                state,
                &mut subnet_round_limits,
                &long_running_canister_ids,
                &measurement_scope,
                registry_settings.subnet_size,
            );

            // If we have executed a long-running install code above, then it is
            // very likely that `round_limits.instructions <= 0` at this point.
            // However, we would like to make progress with other subnet
            // messages that do not consume instructions. To allow that, we set
            // the number available instructions to 1 if it is not positive.
            subnet_round_limits.instructions = subnet_round_limits
                .instructions
                .max(RoundInstructions::from(1));
            scheduler_round_limits.update_subnet_round_limits(&subnet_round_limits);
        };

        // Scheduling.
        let round_schedule = {
            let _timer = self.metrics.round_scheduling_duration.start_timer();

            let mut canisters = state.take_canister_states();
            let round_schedule_candidate = self.apply_scheduling_strategy(
                &round_log,
                self.config.scheduler_cores,
                current_round,
                self.config.accumulated_priority_reset_interval,
                &mut canisters,
            );
            state.put_canister_states(canisters);
            round_schedule_candidate
        };

        // Inner round.
        let (mut state, active_canister_ids) = self.inner_round(
            state,
            &mut csprng,
            &round_schedule,
            current_round,
            &root_measurement_scope,
            &mut scheduler_round_limits,
            registry_settings,
            &idkg_subnet_public_keys,
        );

        // Update [`SignWithThresholdContext`]s by assigning randomness and matching quadruples.
        {
            let contexts = state
                .metadata
                .subnet_call_context_manager
                .sign_with_threshold_contexts
                .values_mut()
                .collect();

            update_signature_request_contexts(
                current_round,
                idkg_pre_signature_ids,
                contexts,
                &mut csprng,
                registry_settings,
                self.metrics.as_ref(),
            );
        }

        // Finalization.
        {
            let _timer = self.metrics.round_finalization_duration.start_timer();

            let mut final_state;
            {
                let mut total_canister_balance = Cycles::zero();
                let mut total_canister_reserved_balance = Cycles::zero();
                let mut total_canister_history_memory_usage = NumBytes::new(0);
                let mut total_canister_memory_usage = NumBytes::new(0);
                for canister in state.canisters_iter_mut() {
                    let heap_delta_debit = canister.scheduler_state.heap_delta_debit.get();
                    self.metrics
                        .canister_heap_delta_debits
                        .observe(heap_delta_debit as f64);
                    canister.scheduler_state.heap_delta_debit =
                        match self.rate_limiting_of_heap_delta {
                            FlagStatus::Enabled => NumBytes::from(
                                heap_delta_debit
                                    .saturating_sub(self.config.heap_delta_rate_limit.get()),
                            ),
                            FlagStatus::Disabled => NumBytes::from(0),
                        };

                    let install_code_debit = canister.scheduler_state.install_code_debit.get();
                    self.metrics
                        .canister_install_code_debits
                        .observe(install_code_debit as f64);
                    canister.scheduler_state.install_code_debit =
                        match self.rate_limiting_of_instructions {
                            FlagStatus::Enabled => NumInstructions::from(
                                install_code_debit
                                    .saturating_sub(self.config.install_code_rate_limit.get()),
                            ),
                            FlagStatus::Disabled => NumInstructions::from(0),
                        };
                    self.metrics
                        .canister_log_memory_usage
                        .observe(canister.system_state.canister_log.used_space() as f64);
                    total_canister_history_memory_usage += canister.canister_history_memory_usage();
                    total_canister_memory_usage += canister.memory_usage();
                    total_canister_balance += canister.system_state.balance();
                    total_canister_reserved_balance += canister.system_state.reserved_balance();

                    // TODO(EXC-1124): Re-enable once the cycle balance check is fixed.
                    // cycles_out_sum += canister.system_state.queues().output_queue_cycles();
                }
                // TODO(EXC-1124): Re-enable once the cycle balance check is fixed.
                // cycles_out_sum += total_canister_balance;

                self.metrics
                    .total_canister_balance
                    .set(total_canister_balance.get() as f64);

                self.metrics
                    .total_canister_reserved_balance
                    .set(total_canister_reserved_balance.get() as f64);

                // TODO(EXC-1124): Re-enable the check below once it's fixed.
                //
                // Check that amount of cycles at the beginning of the round (balances and cycles from input messages) is bigger or equal
                // than the amount of cycles at the end of the round (balances and cycles from output messages).
                // if cycles_in_sum < cycles_out_sum {
                //     warn!(
                //         round_log,
                //         "At Round {} @ time {}, the resulted state after execution does not hold the in-out cycles invariant: cycles at beginning of round {} were fewer than cycles at end of round {}",
                //         current_round,
                //         state.time(),
                //         cycles_in_sum,
                //         cycles_out_sum,
                //     );
                // }

                // Check replicated state invariants still hold after the round execution.
                // We allow `total_canister_memory_usage` to exceed the subnet memory capacity
                // by `total_canister_history_memory_usage` because the canister history
                // memory usage is not tracked during a round in `SubnetAvailableMemory`.
                if total_canister_memory_usage
                    > self.exec_env.subnet_memory_capacity() + total_canister_history_memory_usage
                {
                    self.metrics.subnet_memory_usage_invariant.inc();
                    warn!(
                        round_log,
                        "{}: At Round {} @ time {}, the resulted state after execution does not hold the invariants. Exceeding capacity subnet memory allowed: used {} allowed {}",
                        SUBNET_MEMORY_USAGE_INVARIANT_BROKEN,
                        current_round,
                        state.time(),
                        total_canister_memory_usage,
                        self.exec_env.subnet_memory_capacity()
                    );
                }

                // Check if the invariants are still valid after the execution for active canisters.
                self.check_canister_invariants(
                    &round_log,
                    &current_round,
                    &state,
                    &active_canister_ids,
                );

                // NOTE: The logic for deleting canisters assumes that transitioning
                // canisters from `Stopping` to `Stopped` happens at the end of the round
                // as is currently the case. If this logic is moved elsewhere (e.g. at the
                // beginning of the round), then canister deletion logic should be revised.
                {
                    let _timer = self.metrics.round_finalization_stop_canisters.start_timer();
                    final_state = self.exec_env.process_stopping_canisters(state);
                }
                {
                    let _timer = self.metrics.round_finalization_ingress.start_timer();
                    final_state.prune_ingress_history();
                }
                {
                    let _timer = self.metrics.round_finalization_charge.start_timer();
                    self.charge_canisters_for_resource_allocation_and_usage(
                        &mut final_state,
                        registry_settings.subnet_size,
                    );
                }
            }
            self.finish_round(&mut final_state, current_round_type);
            final_state
                .metadata
                .subnet_metrics
                .update_transactions_total += root_measurement_scope.messages().get();
            final_state.metadata.subnet_metrics.num_canisters =
                final_state.canister_states.len() as u64;
            final_state
        }
    }
}

////////////////////////////////////////////////////////////////////////
/// Filtered Canisters

/// This struct represents a collection of canister IDs.
struct FilteredCanisters {
    /// Active canisters during the execution of the inner round.
    active_canister_ids: BTreeSet<CanisterId>,

    /// Canisters that were heap delta rate-limited during the execution of the inner round.
    rate_limited_canister_ids: BTreeSet<CanisterId>,
}

impl FilteredCanisters {
    fn new() -> Self {
        Self {
            active_canister_ids: BTreeSet::new(),
            rate_limited_canister_ids: BTreeSet::new(),
        }
    }

    fn add_canisters(
        &mut self,
        active_round_schedule: &RoundSchedule,
        rate_limited_ids: &[CanisterId],
    ) {
        self.active_canister_ids
            .extend(active_round_schedule.iter());
        self.rate_limited_canister_ids
            .extend(rate_limited_ids.iter());
    }
}

fn observe_instructions_consumed_per_message(
    logger: &ReplicaLogger,
    metrics: &SchedulerMetrics,
    canister: &CanisterState,
    consumed_instructions: NumInstructions,
    instruction_limit_per_message: NumInstructions,
) {
    // If the message consumed any non-zero instructions, count it towards the
    // messages we are going to charge cycles for.
    if consumed_instructions.get() > 0 {
        metrics.canister_messages_where_cycles_were_charged.inc();
    }
    metrics
        .instructions_consumed_per_message
        .observe(consumed_instructions.get() as f64);
    if consumed_instructions > instruction_limit_per_message {
        warn!(
            logger,
            "Execution consumed too many instructions: limit={} consumed={}, canister_id={}",
            instruction_limit_per_message,
            consumed_instructions,
            canister.canister_id()
        );
    }
}

/// This struct holds the result of a single execution thread.
#[derive(Default)]
struct ExecutionThreadResult {
    canisters: Vec<CanisterState>,
    ingress_results: Vec<(MessageId, IngressStatus)>,
    slices_executed: NumSlices,
    messages_executed: NumMessages,
    heap_delta: NumBytes,
    round_limits: RoundLimits,
}

/// Executes the given canisters one by one. For each canister it
/// - runs the heartbeat or timer handlers of the canister if needed,
/// - executes all messages of the canister.
/// The execution stops if `total_instruction_limit` is reached
/// or all canisters are processed.
#[allow(clippy::too_many_arguments)]
fn execute_canisters_on_thread(
    canisters_to_execute: Vec<CanisterState>,
    exec_env: &ExecutionEnvironment,
    config: &SchedulerConfig,
    metrics: Arc<SchedulerMetrics>,
    round_id: ExecutionRound,
    time: Time,
    network_topology: Arc<NetworkTopology>,
    logger: ReplicaLogger,
    rate_limiting_of_heap_delta: FlagStatus,
    deterministic_time_slicing: FlagStatus,
    mut round_limits: RoundLimits,
    subnet_size: usize,
) -> ExecutionThreadResult {
    // Since this function runs on a helper thread, we cannot use a nested scope
    // here. Instead, we propagate metrics to the outer scope manually via
    // `ExecutionThreadResult`.
    let measurement_scope =
        MeasurementScope::root(&metrics.round_inner_iteration_thread).dont_record_zeros();
    // These variables accumulate the results and will be returned at the end.
    let mut canisters = vec![];
    let mut ingress_results = vec![];
    let mut total_slices_executed = NumSlices::from(0);
    let mut total_messages_executed = NumMessages::from(0);
    let mut total_heap_delta = NumBytes::from(0);

    let instruction_limits = InstructionLimits::new(
        deterministic_time_slicing,
        config.max_instructions_per_message,
        config.max_instructions_per_slice,
    );

    for (rank, mut canister) in canisters_to_execute.into_iter().enumerate() {
        // If no more instructions are left or if heap delta is already too
        // large, then skip execution of the canister and keep its old state.
        if round_limits.reached() || total_heap_delta >= config.max_heap_delta_per_iteration {
            canisters.push(canister);
            continue;
        }

        // Process all messages of the canister until
        // - it has not tasks and input messages to execute
        // - or the canister is blocked by a long-running install code.
        // - or the instruction limit is reached.
        // - or the canister finishes a long execution
        loop {
            match canister.next_execution() {
                NextExecution::None | NextExecution::ContinueInstallCode => {
                    break;
                }
                NextExecution::StartNew | NextExecution::ContinueLong => {}
            }

            if round_limits.reached() {
                canister
                    .system_state
                    .canister_metrics
                    .interrupted_during_execution += 1;
                break;
            }
            let measurement_scope = MeasurementScope::nested(
                &metrics.round_inner_iteration_thread_message,
                &measurement_scope,
            );
            let timer = metrics.msg_execution_duration.start_timer();

            let instructions_before = round_limits.instructions;
            let canister_had_paused_execution = canister.has_paused_execution();
            let ExecuteCanisterResult {
                canister: new_canister,
                instructions_used,
                heap_delta,
                ingress_status,
                description,
            } = execute_canister(
                exec_env,
                canister,
                instruction_limits.clone(),
                config.max_instructions_per_message_without_dts,
                Arc::clone(&network_topology),
                time,
                &mut round_limits,
                subnet_size,
            );
            ingress_results.extend(ingress_status);
            let round_instructions_executed =
                as_num_instructions(instructions_before - round_limits.instructions);
            let messages = NumMessages::from(instructions_used.map(|_| 1).unwrap_or(0));
            measurement_scope.add(round_instructions_executed, NumSlices::from(1), messages);
            if let Some(instructions_used) = instructions_used {
                total_messages_executed.inc_assign();
                observe_instructions_consumed_per_message(
                    &logger,
                    &metrics,
                    &new_canister,
                    instructions_used,
                    instruction_limits.message(),
                );
            }
            total_slices_executed.inc_assign();
            canister = new_canister;
            round_limits.instructions -=
                as_round_instructions(config.instruction_overhead_per_execution);
            total_heap_delta += heap_delta;
            if rate_limiting_of_heap_delta == FlagStatus::Enabled {
                canister.scheduler_state.heap_delta_debit += heap_delta;
            }
            let msg_execution_duration = timer.stop_and_record();
            if msg_execution_duration > config.max_message_duration_before_warn_in_seconds {
                warn!(
                    logger,
                    "Finished executing message type {:?} on canister {:?} after {:?} seconds",
                    description.unwrap_or_default(),
                    canister.canister_id(),
                    msg_execution_duration;
                    messaging.canister_id => canister.canister_id().to_string(),
                );
            }
            if total_heap_delta >= config.max_heap_delta_per_iteration {
                break;
            }
            if canister_had_paused_execution && !canister.has_paused_execution() {
                // Break the loop, as the canister just finished its long execution
                break;
            }
        }
        if let Some(es) = &mut canister.execution_state {
            es.last_executed_round = round_id;
        }
        if !canister.has_input() || rank == 0 {
            // The very first canister is considered to have a full execution round for
            // scheduling purposes even if it did not complete within the round.
            canister.scheduler_state.last_full_execution_round = round_id;
        }
        canister.system_state.canister_metrics.executed += 1;
        canisters.push(canister);
        round_limits.instructions -=
            as_round_instructions(config.instruction_overhead_per_canister);
    }

    ExecutionThreadResult {
        canisters,
        ingress_results,
        slices_executed: total_slices_executed,
        messages_executed: total_messages_executed,
        heap_delta: total_heap_delta,
        round_limits,
    }
}

/// Updates end-of-round replicated state metrics (canisters, queues, cycles,
/// etc.).
fn observe_replicated_state_metrics(
    own_subnet_id: SubnetId,
    state: &ReplicatedState,
    current_round: ExecutionRound,
    metrics: &SchedulerMetrics,
    logger: &ReplicaLogger,
) {
    // Observe the number of registered canisters keyed by their status.
    let mut num_running_canisters = 0;
    let mut num_stopping_canisters = 0;
    let mut num_stopped_canisters = 0;

    let mut num_paused_exec = 0;
    let mut num_aborted_exec = 0;
    let mut num_paused_install = 0;
    let mut num_aborted_install = 0;

    let mut consumed_cycles_total = NominalCycles::new(0);
    let mut consumed_cycles_total_by_use_case = BTreeMap::new();

    let mut ingress_queue_message_count = 0;
    let mut ingress_queue_size_bytes = 0;
    let mut input_queues_message_count = 0;
    let mut input_queues_size_bytes = 0;
    let mut queues_response_bytes = 0;
    let mut queues_memory_reservations = 0;
    let mut queues_oversized_requests_extra_bytes = 0;
    let mut canisters_not_in_routing_table = 0;
    let mut canisters_with_old_open_call_contexts = 0;
    let mut old_call_contexts_count = 0;
    let mut num_stop_canister_calls_without_call_id = 0;

    let canister_id_ranges = state.routing_table().ranges(own_subnet_id);
    state.canisters_iter().for_each(|canister| {
        match &canister.system_state.status {
            CanisterStatus::Running { .. } => num_running_canisters += 1,
            CanisterStatus::Stopping { stop_contexts, .. } => {
                num_stopping_canisters += 1;
                // TODO(EXC-1466): Remove once all calls have `call_id` present.
                let stop_contexts_with_missing_call_id: Vec<&StopCanisterContext> = stop_contexts
                    .iter()
                    .take_while(|stop_context| stop_context.call_id().is_none())
                    .collect();
                num_stop_canister_calls_without_call_id += stop_contexts_with_missing_call_id.len();
            }
            CanisterStatus::Stopped { .. } => num_stopped_canisters += 1,
        }
        match canister.next_task() {
            Some(&ExecutionTask::PausedExecution { .. }) => {
                num_paused_exec += 1;
            }
            Some(&ExecutionTask::PausedInstallCode(_)) => {
                num_paused_install += 1;
            }
            Some(&ExecutionTask::AbortedExecution { .. }) => {
                num_aborted_exec += 1;
            }
            Some(&ExecutionTask::AbortedInstallCode { .. }) => {
                num_aborted_install += 1;
            }
            Some(&ExecutionTask::Heartbeat)
            | Some(&ExecutionTask::GlobalTimer)
            | Some(&ExecutionTask::OnLowWasmMemory)
            | None => {}
        }
        consumed_cycles_total += canister.system_state.canister_metrics.consumed_cycles;
        join_consumed_cycles_by_use_case(
            &mut consumed_cycles_total_by_use_case,
            canister
                .system_state
                .canister_metrics
                .get_consumed_cycles_by_use_cases(),
        );
        let queues = canister.system_state.queues();
        ingress_queue_message_count += queues.ingress_queue_message_count();
        ingress_queue_size_bytes += queues.ingress_queue_size_bytes();
        input_queues_message_count += queues.input_queues_message_count();
        input_queues_size_bytes += queues.input_queues_size_bytes();
        queues_response_bytes += queues.guaranteed_responses_size_bytes();
        queues_memory_reservations += queues.guaranteed_response_memory_reservations();
        queues_oversized_requests_extra_bytes += queues.oversized_guaranteed_requests_extra_bytes();
        if !canister_id_ranges.contains(&canister.canister_id()) {
            canisters_not_in_routing_table += 1;
        }
        if let Some(manager) = canister.system_state.call_context_manager() {
            let old_call_contexts =
                manager.call_contexts_older_than(state.time(), OLD_CALL_CONTEXT_CUTOFF_ONE_DAY);
            // Log all old call contexts, but not (nearly) every round.
            if current_round.get() % SPAMMY_LOG_INTERVAL_ROUNDS == 0 {
                for (origin, origin_time) in &old_call_contexts {
                    warn!(
                        logger,
                        "Call context on canister {} with origin {:?} has been open for {:?}",
                        canister.canister_id(),
                        origin,
                        state.time().saturating_duration_since(*origin_time),
                    );
                }
            }
            if !old_call_contexts.is_empty() {
                old_call_contexts_count += old_call_contexts.len();
                canisters_with_old_open_call_contexts += 1;
            }
        }
    });
    metrics
        .old_open_call_contexts
        .with_label_values(&[OLD_CALL_CONTEXT_LABEL_ONE_DAY])
        .set(old_call_contexts_count as i64);
    metrics
        .canisters_with_old_open_call_contexts
        .with_label_values(&[OLD_CALL_CONTEXT_LABEL_ONE_DAY])
        .set(canisters_with_old_open_call_contexts as i64);
    let streams_response_bytes = state
        .metadata
        .streams()
        .responses_size_bytes()
        .values()
        .sum();

    metrics
        .current_heap_delta
        .set(state.metadata.heap_delta_estimate.get() as i64);

    // Add the consumed cycles by canisters that were deleted.
    consumed_cycles_total += state
        .metadata
        .subnet_metrics
        .consumed_cycles_by_deleted_canisters;

    join_consumed_cycles_by_use_case(
        &mut consumed_cycles_total_by_use_case,
        state
            .metadata
            .subnet_metrics
            .get_consumed_cycles_by_use_case(),
    );

    // Add the consumed cycles in ecdsa outcalls.
    consumed_cycles_total += state.metadata.subnet_metrics.consumed_cycles_ecdsa_outcalls;

    // Add the consumed cycles in http outcalls.
    consumed_cycles_total += state.metadata.subnet_metrics.consumed_cycles_http_outcalls;

    metrics.observe_consumed_cycles(consumed_cycles_total);

    metrics.observe_consumed_cycles_by_use_case(&consumed_cycles_total_by_use_case);

    metrics
        .ecdsa_signature_agreements
        .set(state.metadata.subnet_metrics.ecdsa_signature_agreements as i64);

    for (key_id, count) in &state.metadata.subnet_metrics.threshold_signature_agreements {
        metrics
            .threshold_signature_agreements
            .with_label_values(&[&key_id.to_string()])
            .set(*count as i64);
    }

    let observe_reading = |status: CanisterStatusType, num: i64| {
        metrics
            .registered_canisters
            .with_label_values(&[&status.to_string()])
            .set(num);
    };
    observe_reading(CanisterStatusType::Running, num_running_canisters);
    observe_reading(CanisterStatusType::Stopping, num_stopping_canisters);
    observe_reading(CanisterStatusType::Stopped, num_stopped_canisters);

    metrics
        .canister_paused_execution
        .observe(num_paused_exec as f64);
    metrics
        .canister_aborted_execution
        .observe(num_aborted_exec as f64);
    metrics
        .canister_paused_install_code
        .observe(num_paused_install as f64);
    metrics
        .canister_aborted_install_code
        .observe(num_aborted_install as f64);

    metrics
        .available_canister_ids
        .set(state.metadata.available_canister_ids() as i64);

    metrics.observe_input_messages(MESSAGE_KIND_INGRESS, ingress_queue_message_count);
    metrics.observe_input_queues_size_bytes(MESSAGE_KIND_INGRESS, ingress_queue_size_bytes);
    metrics.observe_input_messages(MESSAGE_KIND_CANISTER, input_queues_message_count);
    metrics.observe_input_queues_size_bytes(MESSAGE_KIND_CANISTER, input_queues_size_bytes);

    metrics.observe_queues_response_bytes(queues_response_bytes);
    metrics.observe_queues_memory_reservations(queues_memory_reservations);
    metrics.observe_oversized_requests_extra_bytes(queues_oversized_requests_extra_bytes);
    metrics.observe_streams_response_bytes(streams_response_bytes);

    metrics
        .ingress_history_length
        .set(state.metadata.ingress_history.len() as i64);
    metrics
        .canisters_not_in_routing_table
        .set(canisters_not_in_routing_table);
    metrics
        .stop_canister_calls_without_call_id
        .set(num_stop_canister_calls_without_call_id as i64);
}

fn join_consumed_cycles_by_use_case(
    destination_map: &mut BTreeMap<CyclesUseCase, NominalCycles>,
    source_map: &BTreeMap<CyclesUseCase, NominalCycles>,
) {
    for (use_case, cycles) in source_map.iter() {
        *destination_map
            .entry(*use_case)
            .or_insert_with(|| NominalCycles::from(0)) += *cycles;
    }
}

/// Helper function that checks if a message can be executed:
///     1. A message cannot be executed if it is directed to a canister
///     with another long-running execution in progress.
///     2. Install code messages can only be executed sequentially.
fn can_execute_msg(
    msg: &CanisterMessage,
    ongoing_long_install_code: bool,
    long_running_canister_ids: &BTreeSet<CanisterId>,
) -> bool {
    if let Some(effective_canister_id) = msg.effective_canister_id() {
        if long_running_canister_ids.contains(&effective_canister_id) {
            return false;
        }
    }

    if ongoing_long_install_code {
        let maybe_install_code_method = match msg {
            CanisterMessage::Ingress(ingress) => {
                Ic00Method::from_str(ingress.method_name.as_str()).ok()
            }
            CanisterMessage::Request(request) => {
                Ic00Method::from_str(request.method_name.as_str()).ok()
            }
            CanisterMessage::Response(_) => None,
        };

        // Only one install code message allowed at a time.
        match maybe_install_code_method {
            Some(Ic00Method::InstallCode) | Some(Ic00Method::InstallChunkedCode) => return false,
            _ => {}
        }
    }

    true
}

/// Based on the type of the subnet message to execute, figure out its
/// instruction limits.
///
/// This is primarily done because upgrading a canister might need to
/// (de)-serialize a large state and thus consume a lot of instructions.
fn get_instructions_limits_for_subnet_message(
    dts: FlagStatus,
    config: &SchedulerConfig,
    msg: &CanisterMessage,
) -> InstructionLimits {
    let default_limits = InstructionLimits::new(
        FlagStatus::Disabled,
        config.max_instructions_per_message_without_dts,
        config.max_instructions_per_message_without_dts,
    );
    let method_name = match &msg {
        CanisterMessage::Response(_) => {
            return default_limits;
        }
        CanisterMessage::Ingress(ingress) => &ingress.method_name,
        CanisterMessage::Request(request) => &request.method_name,
    };

    use Ic00Method::*;
    match Ic00Method::from_str(method_name) {
        Ok(method) => match method {
            CanisterStatus
            | CanisterInfo
            | CreateCanister
            | DeleteCanister
            | DepositCycles
            | ECDSAPublicKey
            | RawRand
            | HttpRequest
            | SetupInitialDKG
            | SignWithECDSA
            | ComputeInitialIDkgDealings
            | SchnorrPublicKey
            | SignWithSchnorr
            | StartCanister
            | StopCanister
            | UninstallCode
            | UpdateSettings
            | BitcoinGetBalance
            | BitcoinGetUtxos
            | BitcoinSendTransaction
            | BitcoinSendTransactionInternal
            | BitcoinGetCurrentFeePercentiles
            | BitcoinGetSuccessors
            | NodeMetricsHistory
            | FetchCanisterLogs
            | ProvisionalCreateCanisterWithCycles
            | ProvisionalTopUpCanister
            | UploadChunk
            | StoredChunks
            | DeleteChunks
            | ClearChunkStore
            | TakeCanisterSnapshot
            | LoadCanisterSnapshot
            | ListCanisterSnapshots
            | DeleteCanisterSnapshot => default_limits,
            InstallCode | InstallChunkedCode => InstructionLimits::new(
                dts,
                config.max_instructions_per_install_code,
                config.max_instructions_per_install_code_slice,
            ),
        },
        Err(_) => default_limits,
    }
}

/// If the next execution method (`Message`, `Heartbeat` or `GlobalTimer) may be
/// scheduled, it is added to the front of the canister's task queue, the
/// canister ID is added to `heartbeat_and_timer_canister_ids` and `true` is
/// returned. Otherwise, no mutations are made and `false` is returned.
///
/// If either `Heartbeat` or `GlobalTimer` is enqueued, then the other one is
/// also enqueued in the second position, if it may be scheduled.
fn is_next_method_chosen(
    canister: &mut CanisterState,
    heartbeat_and_timer_canister_ids: &mut BTreeSet<CanisterId>,
    may_schedule_heartbeat: bool,
    may_schedule_global_timer: bool,
) -> bool {
    match canister.get_next_scheduled_method() {
        NextScheduledMethod::Message => canister.has_input(),

        NextScheduledMethod::Heartbeat => {
            if may_schedule_heartbeat {
                enqueue_tasks(
                    ExecutionTask::Heartbeat,
                    may_schedule_global_timer.then_some(ExecutionTask::GlobalTimer),
                    canister,
                );
                heartbeat_and_timer_canister_ids.insert(canister.canister_id());
            }
            may_schedule_heartbeat
        }

        NextScheduledMethod::GlobalTimer => {
            if may_schedule_global_timer {
                enqueue_tasks(
                    ExecutionTask::GlobalTimer,
                    may_schedule_heartbeat.then_some(ExecutionTask::Heartbeat),
                    canister,
                );
                heartbeat_and_timer_canister_ids.insert(canister.canister_id());
            }
            may_schedule_global_timer
        }
    }
}

/// Enqueues `task` (optionally followed by `other_task`) at the front of
/// `canister`'s task queue.
fn enqueue_tasks(
    task: ExecutionTask,
    other_task: Option<ExecutionTask>,
    canister: &mut CanisterState,
) {
    // If the conditions for the 'other_task' are satisfied, then we are
    // adding it as well, because we want to execute as many tasks as
    // possible on the single canister to avoid context switching.
    // We first push the 'other_task' to the front of the queue and then
    // in front of it 'task' so that 'task' is executed first.
    if let Some(other_task) = other_task {
        canister.system_state.task_queue.push_front(other_task);
    }

    canister.system_state.task_queue.push_front(task);
}

/// Estimates the heap delta limit for the given round based on the maximum
/// heap delta limit and the number of rounds between checkpoints.
///
/// The scheduler decides whether to execute the current round or not based on
/// the result of this function. The purpose of this function is to distribute
/// the heap delta budget equally over all rounds in order to make execution of
/// rounds more smooth.
///
/// Note that this function computes a heuristic, so any positive number
/// not exceeding the maximum heap delta limit would be a valid result.
/// The result should be reasonably large to ensure faster progress.
fn scheduled_heap_delta_limit(
    current_round: ExecutionRound,
    round_summary: Option<ExecutionRoundSummary>,
    subnet_heap_delta_capacity: NumBytes,
    heap_delta_initial_reserve: NumBytes,
) -> NumBytes {
    let Some(round_summary) = round_summary else {
        // This should happen only in tests.
        return subnet_heap_delta_capacity;
    };
    let next_checkpoint_round = round_summary.next_checkpoint_round;
    // Plus one is because the interval length is normally 499, not 500.
    let current_interval_length = round_summary
        .current_interval_length
        .get()
        .saturating_add(1);
    let remaining_rounds = next_checkpoint_round
        .get()
        .saturating_sub(current_round.get());

    // The initial reserve is always available, so it should not be scaled.
    let heap_delta_capacity_minus_initial_reserve = subnet_heap_delta_capacity
        .get()
        .saturating_sub(heap_delta_initial_reserve.get());
    // The rest of the heap delta capacity is distributed across remaining rounds.
    let remaining_rounds = remaining_rounds.min(current_interval_length);
    let remaining_heap_delta_reserve = heap_delta_capacity_minus_initial_reserve
        .saturating_mul(remaining_rounds)
        .saturating_div(current_interval_length);

    // The scheduled limit is the capacity minus reserve for the remaining rounds.
    subnet_heap_delta_capacity
        .get()
        .saturating_sub(remaining_heap_delta_reserve)
        .into()
}<|MERGE_RESOLUTION|>--- conflicted
+++ resolved
@@ -816,6 +816,7 @@
                 .round_inner_heartbeat_overhead_duration
                 .start_timer();
             // Remove all remaining `Heartbeat`, `GlobalTimer`, and `OnLowWasmMemory` tasks
+            // Remove all remaining `Heartbeat`, `GlobalTimer`, and `OnLowWasmMemory` tasks
             // because they will be added again in the next round.
             for canister_id in &heartbeat_and_timer_canister_ids {
                 let canister = state.canister_state_mut(canister_id).unwrap();
@@ -1376,13 +1377,10 @@
                             id
                         );
                     }
-<<<<<<< HEAD
-=======
                     // TODO [EXC-1666]
                     // For now, since OnLowWasmMemory is not used we will copy behaviour similar
                     // to Heartbeat and GlobalTimer, but when the feature is implemented we will
                     // come back to it, to revisit if we should keep it after the round ends.
->>>>>>> 022619a7
                     ExecutionTask::OnLowWasmMemory => {
                         panic!(
                             "Unexpected on low wasm memory task after a round in canister {:?}",
