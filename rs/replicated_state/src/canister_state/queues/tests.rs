use super::testing::{new_canister_output_queues_for_test, CanisterQueuesTesting};
use super::InputQueueType::*;
use super::*;
use crate::{CanisterState, SchedulerState, SystemState};
use assert_matches::assert_matches;
use ic_base_types::NumSeconds;
use ic_test_utilities_state::arb_num_receivers;
use ic_test_utilities_types::arbitrary;
use ic_test_utilities_types::ids::{canister_test_id, message_test_id, user_test_id};
use ic_test_utilities_types::messages::{IngressBuilder, RequestBuilder, ResponseBuilder};
use ic_types::messages::{
    CallbackId, CanisterMessage, MAX_INTER_CANISTER_PAYLOAD_IN_BYTES_U64, NO_DEADLINE,
};
use ic_types::time::{expiry_time_from_now, CoarseTime, UNIX_EPOCH};
use ic_types::{Cycles, UserId};
use maplit::{btreemap, btreeset};
use message_pool::REQUEST_LIFETIME;
use proptest::prelude::*;
use queue::{InputQueue, OutputQueue};
use std::cell::RefCell;
use std::collections::BTreeSet;
use std::convert::TryInto;
use std::time::Duration;

/// Wrapper for `CanisterQueues` for tests using only one pair of
/// `(InputQueue, OutputQueue)` and arbitrary requests/responses.
struct CanisterQueuesFixture {
    pub queues: CanisterQueues,
    pub this: CanisterId,
    pub other: CanisterId,

    /// The last callback ID used for outbound requests / inbound responses. Ensures
    /// that all inbound responses have unique callback IDs.
    last_callback_id: u64,
}

impl CanisterQueuesFixture {
    fn new() -> CanisterQueuesFixture {
        CanisterQueuesFixture {
            queues: CanisterQueues::default(),
            this: canister_test_id(13),
            other: canister_test_id(11),
            last_callback_id: 0,
        }
    }

    fn new_with_ids(this: CanisterId, other: CanisterId) -> CanisterQueuesFixture {
        CanisterQueuesFixture {
            queues: CanisterQueues::default(),
            this,
            other,
            last_callback_id: 0,
        }
    }

    fn push_input_request(&mut self) -> Result<(), (StateError, RequestOrResponse)> {
        self.queues.push_input(
            RequestBuilder::default()
                .sender(self.other)
                .receiver(self.this)
                .build()
                .into(),
            LocalSubnet,
        )
    }

    fn push_input_response(&mut self) -> Result<(), (StateError, RequestOrResponse)> {
        self.last_callback_id += 1;
        self.queues.push_input(
            ResponseBuilder::default()
                .originator(self.this)
                .respondent(self.other)
                .originator_reply_callback(CallbackId::from(self.last_callback_id))
                .build()
                .into(),
            LocalSubnet,
        )
    }

    fn pop_input(&mut self) -> Option<CanisterMessage> {
        self.queues.pop_input()
    }

    fn push_output_request(&mut self) -> Result<(), (StateError, Arc<Request>)> {
        self.last_callback_id += 1;
        self.queues.push_output_request(
            Arc::new(
                RequestBuilder::default()
                    .sender(self.this)
                    .receiver(self.other)
                    .sender_reply_callback(CallbackId::from(self.last_callback_id))
                    .build(),
            ),
            UNIX_EPOCH,
        )
    }

    fn push_output_response(&mut self) {
        self.queues.push_output_response(Arc::new(
            ResponseBuilder::default()
                .originator(self.other)
                .respondent(self.this)
                .build(),
        ));
    }

    fn pop_output(&mut self) -> Option<RequestOrResponse> {
        let mut iter = self.queues.output_into_iter();
        iter.pop()
    }

    /// Times out all messages with deadlines: all requests in output queues (best
    /// effort or guaranteed response); and all best effort messages, except
    /// responses in input queues.
    fn time_out_all_messages_with_deadlines(&mut self) -> usize {
        self.queues.time_out_messages(
            Time::from_nanos_since_unix_epoch(u64::MAX),
            &self.this,
            &BTreeMap::default(),
        )
    }

    fn available_output_request_slots(&self) -> usize {
        *self
            .queues
            .available_output_request_slots()
            .get(&self.other)
            .unwrap()
    }
}

fn push_requests(queues: &mut CanisterQueues, input_type: InputQueueType, requests: &Vec<Request>) {
    for req in requests {
        queues.push_input(req.clone().into(), input_type).unwrap()
    }
}

fn request(callback: u64, deadline: CoarseTime) -> Request {
    request_with_payload(13, callback, deadline)
}

fn request_with_payload(payload_size: usize, callback: u64, deadline: CoarseTime) -> Request {
    RequestBuilder::new()
        .sender(canister_test_id(13))
        .receiver(canister_test_id(13))
        .method_payload(vec![13; payload_size])
        .sender_reply_callback(CallbackId::from(callback))
        .deadline(deadline)
        .build()
}

fn response(callback: u64, deadline: CoarseTime) -> Response {
    response_with_payload(13, callback, deadline)
}

fn response_with_payload(payload_size: usize, callback: u64, deadline: CoarseTime) -> Response {
    ResponseBuilder::new()
        .respondent(canister_test_id(13))
        .originator(canister_test_id(13))
        .response_payload(Payload::Data(vec![13; payload_size]))
        .originator_reply_callback(CallbackId::from(callback))
        .deadline(deadline)
        .build()
}

const fn coarse_time(seconds_since_unix_epoch: u32) -> CoarseTime {
    CoarseTime::from_secs_since_unix_epoch(seconds_since_unix_epoch)
}

/// Can push one request to the output queues.
#[test]
fn can_push_output_request() {
    let mut fixture = CanisterQueuesFixture::new();
    fixture.push_output_request().unwrap();
}

/// Cannot push guaranteed response to output queues without having pushed an
/// input request first.
#[test]
#[should_panic(expected = "assertion failed: self.guaranteed_response_memory_reservations > 0")]
fn cannot_push_output_response_guaranteed_without_input_request() {
    let mut fixture = CanisterQueuesFixture::new();
    fixture.push_output_response();
}

/// Cannot push best-effort response to output queues without having pushed an
/// input request first.
#[test]
#[should_panic(expected = "assertion failed: self.output_queues_reserved_slots > 0")]
fn cannot_push_output_response_best_effort_without_input_request() {
    let mut queues = CanisterQueues::default();
    queues.push_output_response(Arc::new(
        ResponseBuilder::default()
            .originator(canister_test_id(11))
            .respondent(canister_test_id(13))
            .deadline(coarse_time(1000))
            .build(),
    ));
}

#[test]
fn enqueuing_unexpected_response_does_not_panic() {
    let mut fixture = CanisterQueuesFixture::new();
    // Enqueue a request to create a queue for `other`.
    fixture.push_input_request().unwrap();
    // Now `other` sends an unexpected `Response`. We should return an error, not
    // panic.
    fixture.push_input_response().unwrap_err();
}

/// Can push response to output queues after pushing input request.
#[test]
fn can_push_output_response_after_input_request() {
    let mut fixture = CanisterQueuesFixture::new();
    fixture.push_input_request().unwrap();
    fixture.pop_input().unwrap();
    fixture.push_output_response();
}

/// Can push one request to the induction pool.
#[test]
fn can_push_input_request() {
    let mut fixture = CanisterQueuesFixture::new();
    fixture.push_input_request().unwrap();
}

/// Cannot push response to the induction pool without pushing output
/// request first.
#[test]
fn cannot_push_input_response_without_output_request() {
    let mut fixture = CanisterQueuesFixture::new();
    fixture.push_input_response().unwrap_err();
}

/// Can push response to input queues after pushing request to output
/// queues.
#[test]
fn can_push_input_response_after_output_request() {
    let mut fixture = CanisterQueuesFixture::new();
    fixture.push_output_request().unwrap();
    fixture.pop_output().unwrap();
    fixture.push_input_response().unwrap();
}

#[test]
fn push_input_response_duplicate_guaranteed_response() {
    let mut queues = CanisterQueues::default();

    // Enqueue two output requests (callback IDs 1 and 2), reserving 2 input queue
    // slots.
    queues
        .push_output_request(request(1, NO_DEADLINE).into(), UNIX_EPOCH)
        .unwrap();
    queues.output_into_iter().pop().unwrap();
    queues
        .push_output_request(request(2, NO_DEADLINE).into(), UNIX_EPOCH)
        .unwrap();
    queues.output_into_iter().pop().unwrap();
    assert_eq!(2, queues.input_queues_reserved_slots());
    assert_eq!(0, queues.input_queues_response_count());

    // Try enqueuing two responses with the same callback ID. The second attempt
    // should fail.
    queues
        .push_input(response(1, NO_DEADLINE).into(), LocalSubnet)
        .unwrap();
    queues
        .push_input(response(1, NO_DEADLINE).into(), LocalSubnet)
        .unwrap_err();
    assert_eq!(1, queues.input_queues_reserved_slots());
    assert_eq!(1, queues.input_queues_response_count());

    // But enqueuing a response with a different callback ID succeeds.
    queues
        .push_input(response(2, NO_DEADLINE).into(), LocalSubnet)
        .unwrap();
    assert_eq!(0, queues.input_queues_reserved_slots());
    assert_eq!(2, queues.input_queues_response_count());
}

#[test]
fn push_input_response_duplicate_best_effort_response() {
    const SOME_DEADLINE: CoarseTime = coarse_time(1);

    let mut queues = CanisterQueues::default();

    // Enqueue two output requests (callback IDs 1 and 2), reserving 2 input queue
    // slots.
    queues
        .push_output_request(request(1, SOME_DEADLINE).into(), UNIX_EPOCH)
        .unwrap();
    queues.output_into_iter().pop().unwrap();
    queues
        .push_output_request(request(2, SOME_DEADLINE).into(), UNIX_EPOCH)
        .unwrap();
    queues.output_into_iter().pop().unwrap();
    assert_eq!(2, queues.input_queues_reserved_slots());
    assert_eq!(0, queues.input_queues_response_count());

    // Try enqueuing two responses with the same callback ID. The second attempt
    // should not return an error, but should be a no-op.
    queues
        .push_input(response(1, SOME_DEADLINE).into(), LocalSubnet)
        .unwrap();
    queues
        .push_input(response(1, SOME_DEADLINE).into(), LocalSubnet)
        .unwrap();
    assert_eq!(1, queues.input_queues_reserved_slots());
    assert_eq!(1, queues.input_queues_response_count());

    // But enqueuing a response with a different callback ID succeeds.
    queues
        .push_input(response(2, SOME_DEADLINE).into(), LocalSubnet)
        .unwrap();
    assert_eq!(0, queues.input_queues_reserved_slots());
    assert_eq!(2, queues.input_queues_response_count());
}

/// Checks that `available_output_request_slots` doesn't count input requests and
/// output reserved slots and responses.
#[test]
fn test_available_output_request_slots_dont_counts() {
    let mut fixture = CanisterQueuesFixture::new();
    fixture.push_input_request().unwrap();
    assert_eq!(
        DEFAULT_QUEUE_CAPACITY,
        fixture.available_output_request_slots()
    );
    fixture.pop_input().unwrap();

    fixture.push_output_response();
    assert_eq!(
        DEFAULT_QUEUE_CAPACITY,
        fixture.available_output_request_slots()
    );
}

/// Checks that `available_output_request_slots` counts output requests and input
/// reserved slots and responses.
#[test]
fn test_available_output_request_slots_counts() {
    let mut fixture = CanisterQueuesFixture::new();

    // Check that output request counts.
    fixture.push_output_request().unwrap();
    assert_eq!(
        DEFAULT_QUEUE_CAPACITY - 1,
        fixture.available_output_request_slots()
    );

    // Check that input reserved slot counts.
    fixture.pop_output().unwrap();
    assert_eq!(
        DEFAULT_QUEUE_CAPACITY - 1,
        fixture.available_output_request_slots()
    );

    // Check that input response counts.
    fixture.push_input_response().unwrap();
    assert_eq!(
        DEFAULT_QUEUE_CAPACITY - 1,
        fixture.available_output_request_slots()
    );
}

/// Checks that `available_output_request_slots` counts timed out output
/// requests.
#[test]
fn test_available_output_request_slots_counts_timed_out_output_requests() {
    let mut fixture = CanisterQueuesFixture::new();

    // Need output response to pin timed out request behind.
    fixture.push_input_request().unwrap();
    fixture.pop_input().unwrap();
    fixture.push_output_response();

    // All output request slots are still available.
    assert_eq!(
        DEFAULT_QUEUE_CAPACITY,
        fixture.available_output_request_slots()
    );

    // Push output request, then time it out.
    fixture.push_output_request().unwrap();
    fixture.time_out_all_messages_with_deadlines();

    // Pop the reject response, to isolate the timed out request.
    fixture.pop_input().unwrap();

    // Check timed out request counts.
    assert_eq!(
        DEFAULT_QUEUE_CAPACITY - 1,
        fixture.available_output_request_slots()
    );
}

#[test]
fn test_backpressure_with_timed_out_requests() {
    let mut fixture = CanisterQueuesFixture::new();

    // Need output response to pin timed out requests behind.
    fixture.push_input_request().unwrap();
    fixture.pop_input();
    fixture.push_output_response();

    // Push `DEFAULT_QUEUE_CAPACITY` output requests and time them all out.
    for _ in 0..DEFAULT_QUEUE_CAPACITY {
        fixture.push_output_request().unwrap();
    }
    fixture.time_out_all_messages_with_deadlines();

    // Check that no new request can be pushed.
    assert!(fixture.push_output_request().is_err());
}

/// Checks that `available_output_request_slots` counts timed out output
/// requests.
#[test]
fn test_has_output() {
    let mut fixture = CanisterQueuesFixture::new();

    // Fill the output queue with requests.
    for _ in 0..DEFAULT_QUEUE_CAPACITY {
        fixture.push_output_request().unwrap();
    }
    // No output request slots are available.
    assert_eq!(0, fixture.available_output_request_slots());

    // Time out all output requests.
    fixture.time_out_all_messages_with_deadlines();
    // Still no output request slots available.
    assert_eq!(0, fixture.available_output_request_slots());

    // Consume the reject responses, to free up input queue response slots.
    for _ in 0..DEFAULT_QUEUE_CAPACITY {
        fixture.pop_input().unwrap();
    }

    // There is no output.
    assert!(!fixture.queues.has_output());
    // All output request slots are now available.
    assert_eq!(
        DEFAULT_QUEUE_CAPACITY,
        fixture.available_output_request_slots()
    );
}

#[test]
fn test_shed_largest_message() {
    let this = canister_test_id(13);
    let other = canister_test_id(11);

    let mut queues = CanisterQueues::default();

    // Push an input and an output request.
    queues
        .push_input(
            RequestBuilder::default()
                .sender(other)
                .receiver(this)
                .deadline(CoarseTime::from_secs_since_unix_epoch(17))
                .build()
                .into(),
            RemoteSubnet,
        )
        .unwrap();
    queues
        .push_output_request(
            Arc::new(
                RequestBuilder::default()
                    .sender(this)
                    .receiver(other)
                    .deadline(CoarseTime::from_secs_since_unix_epoch(19))
                    .build(),
            ),
            UNIX_EPOCH,
        )
        .unwrap();

    // Shed the two requests.
    let local_canisters = Default::default();
    assert!(queues.shed_largest_message(&this, &local_canisters));
    assert!(queues.shed_largest_message(&this, &local_canisters));

    // There should be a reject response in an input queue.
    assert_matches!(queues.pop_input(), Some(CanisterMessage::Response(_)));
    assert!(!queues.has_input());
    // But no output.
    assert!(!queues.has_output());
    assert!(queues.output_into_iter().next().is_none());

    // And nothing else to shed.
    assert!(!queues.shed_largest_message(&this, &local_canisters));
}

/// Enqueues 3 requests for the same canister and consumes them.
#[test]
fn test_message_picking_round_robin_on_one_queue() {
    let mut fixture = CanisterQueuesFixture::new();
    assert!(fixture.pop_input().is_none());
    for _ in 0..3 {
        fixture.push_input_request().expect("could not push");
    }

    for _ in 0..3 {
        match fixture.pop_input().expect("could not pop a message") {
            CanisterMessage::Request(msg) => assert_eq!(msg.sender, fixture.other),
            msg => panic!("unexpected message popped: {:?}", msg),
        }
    }

    assert!(!fixture.queues.has_input());
    assert!(fixture.pop_input().is_none());
}

/// Enqueues 10 ingress messages and pops them.
#[test]
fn test_message_picking_ingress_only() {
    let this = canister_test_id(13);

    let mut queues = CanisterQueues::default();
    assert!(queues.pop_input().is_none());

    for i in 0..10 {
        queues.push_ingress(Ingress {
            source: user_test_id(77),
            receiver: this,
            effective_canister_id: None,
            method_name: String::from("test"),
            method_payload: vec![i as u8],
            message_id: message_test_id(555),
            expiry_time: expiry_time_from_now(),
        });
    }

    let mut expected_byte = 0;
    while queues.has_input() {
        match queues.pop_input().expect("could not pop a message") {
            CanisterMessage::Ingress(msg) => {
                assert_eq!(msg.method_payload, vec![expected_byte])
            }
            msg => panic!("unexpected message popped: {:?}", msg),
        }
        expected_byte += 1;
    }
    assert_eq!(10, expected_byte);

    assert!(queues.pop_input().is_none());
}

/// Wrapper for `CanisterQueues` for tests using requests/responses to/from
/// arbitrary remote canisters.
struct CanisterQueuesMultiFixture {
    pub queues: CanisterQueues,
    pub this: CanisterId,

    /// The last callback ID used for outbound requests / inbound responses. Ensures
    /// that all inbound responses have unique callback IDs.
    last_callback_id: u64,
}

impl CanisterQueuesMultiFixture {
    fn new() -> CanisterQueuesMultiFixture {
        CanisterQueuesMultiFixture {
            queues: CanisterQueues::default(),
            this: canister_test_id(13),
            last_callback_id: 0,
        }
    }

    fn push_input_request(
        &mut self,
        other: CanisterId,
        input_queue_type: InputQueueType,
    ) -> Result<(), (StateError, RequestOrResponse)> {
        self.queues.push_input(
            RequestBuilder::default()
                .sender(other)
                .receiver(self.this)
                .build()
                .into(),
            input_queue_type,
        )
    }

    fn push_input_request_with_deadline(
        &mut self,
        other: CanisterId,
        deadline: CoarseTime,
        input_queue_type: InputQueueType,
    ) -> Result<(), (StateError, RequestOrResponse)> {
        self.queues.push_input(
            RequestBuilder::default()
                .sender(other)
                .receiver(self.this)
                .deadline(deadline)
                .build()
                .into(),
            input_queue_type,
        )
    }

    fn push_input_response(
        &mut self,
        other: CanisterId,
        input_queue_type: InputQueueType,
    ) -> Result<(), (StateError, RequestOrResponse)> {
        self.last_callback_id += 1;
        self.queues.push_input(
            ResponseBuilder::default()
                .originator(self.this)
                .respondent(other)
                .originator_reply_callback(CallbackId::from(self.last_callback_id))
                .build()
                .into(),
            input_queue_type,
        )
    }

    fn reserve_and_push_input_response(
        &mut self,
        other: CanisterId,
        input_queue_type: InputQueueType,
    ) -> Result<(), (StateError, RequestOrResponse)> {
        self.push_output_request(other)
            .map_err(|(se, req)| (se, (*req).clone().into()))?;
        self.pop_output()
            .expect("Just pushed an output request, but nothing popped");
        self.push_input_response(other, input_queue_type)
    }

    fn push_ingress(&mut self, msg: Ingress) {
        self.queues.push_ingress(msg)
    }

    fn pop_input(&mut self) -> Option<CanisterMessage> {
        self.queues.pop_input()
    }

    fn has_input(&mut self) -> bool {
        self.queues.has_input()
    }

    fn push_output_request(&mut self, other: CanisterId) -> Result<(), (StateError, Arc<Request>)> {
        self.last_callback_id += 1;
        self.queues.push_output_request(
            Arc::new(
                RequestBuilder::default()
                    .sender(self.this)
                    .receiver(other)
                    .sender_reply_callback(CallbackId::from(self.last_callback_id))
                    .build(),
            ),
            UNIX_EPOCH,
        )
    }

    fn pop_output(&mut self) -> Option<RequestOrResponse> {
        let mut iter = self.queues.output_into_iter();
        iter.pop()
    }

    /// Times out all messages with deadlines: all requests in output queues (best
    /// effort or guaranteed response); and all best effort messages, except
    /// responses in input queues.
    fn time_out_all_messages_with_deadlines(&mut self) -> usize {
        self.queues.time_out_messages(
            Time::from_nanos_since_unix_epoch(u64::MAX),
            &self.this,
            &BTreeMap::default(),
        )
    }

    fn local_schedule(&self) -> Vec<CanisterId> {
        self.queues.local_subnet_input_schedule.clone().into()
    }

    fn remote_schedule(&self) -> Vec<CanisterId> {
        self.queues.remote_subnet_input_schedule.clone().into()
    }

    fn pool_is_empty(&self) -> bool {
        self.queues.pool.len() == 0
    }
}

/// Enqueues 3 requests and 1 response, then pops them and verifies the
/// expected order.
#[test]
fn test_message_picking_round_robin() {
    let this = canister_test_id(13);
    let other_1 = canister_test_id(1);
    let other_2 = canister_test_id(2);
    let other_3 = canister_test_id(3);

    let mut fixture = CanisterQueuesMultiFixture::new();
    assert!(!fixture.has_input());

    // 3 remote requests from 2 canisters.
    for id in &[other_1, other_1, other_3] {
        fixture
            .push_input_request(*id, RemoteSubnet)
            .expect("could not push");
    }

    // Local response from `other_2`.
    // First push then pop a request to `other_2`, in order to get a reserved slot.
    fixture.push_output_request(other_2).unwrap();
    fixture.pop_output().unwrap();
    fixture.push_input_response(other_2, LocalSubnet).unwrap();

    // Local request from `other_2`.
    fixture
        .push_input_request(other_2, LocalSubnet)
        .expect("could not push");

    fixture.push_ingress(Ingress {
        source: user_test_id(77),
        receiver: this,
        effective_canister_id: None,
        method_name: String::from("test"),
        method_payload: Vec::new(),
        message_id: message_test_id(555),
        expiry_time: expiry_time_from_now(),
    });

    // POPPING
    // Due to the round-robin across Local, Ingress, and Remote subnet messages;
    // and round-robin across input queues within Local and Remote input schedules;
    // the popping order should be:

    // 1. Local Subnet response (other_2)
    assert_matches!(
        fixture.pop_input(),
        Some(CanisterMessage::Response(msg)) if msg.respondent == other_2
    );

    // 2. Ingress message
    assert_matches!(
        fixture.pop_input(),
        Some(CanisterMessage::Ingress(msg)) if msg.source == user_test_id(77)
    );

    // 3. Remote Subnet request (other_1)
    assert_matches!(
        fixture.pop_input(),
        Some(CanisterMessage::Request(msg)) if msg.sender == other_1
    );

    // 4. Local Subnet request (other_2)
    assert_matches!(
        fixture.pop_input(),
        Some(CanisterMessage::Request(msg)) if msg.sender == other_2
    );

    // 5. Remote Subnet request (other_3)
    assert_matches!(
        fixture.pop_input(),
        Some(CanisterMessage::Request(msg)) if msg.sender == other_3
    );

    // 6. Remote Subnet request (other_1)
    assert_matches!(
        fixture.pop_input(),
        Some(CanisterMessage::Request(msg)) if msg.sender == other_1
    );

    assert!(!fixture.has_input());
    assert!(fixture.pop_input().is_none());
    assert!(fixture.pool_is_empty());
}

/// Enqueues 4 input requests across 3 canisters and consumes them, ensuring
/// correct round-robin scheduling.
#[test]
fn test_input_scheduling() {
    let other_1 = canister_test_id(1);
    let other_2 = canister_test_id(2);
    let other_3 = canister_test_id(3);

    let mut fixture = CanisterQueuesMultiFixture::new();
    assert!(!fixture.has_input());

    let push_input_from = |queues_fixture: &mut CanisterQueuesMultiFixture, sender: CanisterId| {
        queues_fixture
            .push_input_request(sender, RemoteSubnet)
            .expect("could not push");
    };

    let assert_sender = |sender: CanisterId, message: CanisterMessage| match message {
        CanisterMessage::Request(req) => assert_eq!(sender, req.sender),
        _ => unreachable!(),
    };

    push_input_from(&mut fixture, other_1);
    assert_eq!(vec![other_1], fixture.remote_schedule());

    push_input_from(&mut fixture, other_2);
    assert_eq!(vec![other_1, other_2], fixture.remote_schedule());

    push_input_from(&mut fixture, other_1);
    assert_eq!(vec![other_1, other_2], fixture.remote_schedule());

    push_input_from(&mut fixture, other_3);
    assert_eq!(vec![other_1, other_2, other_3], fixture.remote_schedule());

    assert_sender(other_1, fixture.pop_input().unwrap());
    assert_eq!(vec![other_2, other_3, other_1], fixture.remote_schedule());

    assert_sender(other_2, fixture.pop_input().unwrap());
    assert_eq!(vec![other_3, other_1], fixture.remote_schedule());

    assert_sender(other_3, fixture.pop_input().unwrap());
    assert_eq!(vec![other_1], fixture.remote_schedule());

    assert_sender(other_1, fixture.pop_input().unwrap());
    assert!(fixture.remote_schedule().is_empty());

    assert!(!fixture.has_input());
}

#[test]
fn test_split_input_schedules() {
    let other_1 = canister_test_id(1);
    let other_2 = canister_test_id(2);
    let other_3 = canister_test_id(3);
    let other_4 = canister_test_id(4);
    let other_5 = canister_test_id(5);

    let mut fixture = CanisterQueuesMultiFixture::new();
    let this = fixture.this;

    // 4 local input queues (`other_1`, `other_2`, `this`, `other_3`) and 2 remote
    // ones (`other_4`, `other_5`).
    fixture.push_input_request(other_1, LocalSubnet).unwrap();
    fixture.push_input_request(other_2, LocalSubnet).unwrap();
    fixture.push_input_request(this, LocalSubnet).unwrap();
    fixture.push_input_request(other_3, LocalSubnet).unwrap();
    fixture.push_input_request(other_4, RemoteSubnet).unwrap();
    fixture.push_input_request(other_5, RemoteSubnet).unwrap();

    // Schedules before.
    assert_eq!(
        vec![other_1, other_2, this, other_3],
        fixture.local_schedule()
    );
    assert_eq!(vec![other_4, other_5], fixture.remote_schedule());

    // After the split we only have `other_1` (and `this`) on the subnet.
    let system_state =
        SystemState::new_running_for_testing(other_1, other_1.get(), Cycles::zero(), 0.into());
    let scheduler_state = SchedulerState::new(UNIX_EPOCH);
    let local_canisters = btreemap! {
        other_1 => CanisterState::new(system_state, None, scheduler_state)
    };

    // Act.
    fixture
        .queues
        .split_input_schedules(&this, &local_canisters);

    // Schedules after: `other_2` and `other_3` have moved to the head of the remote
    // input schedule. Ordering is otherwise retained.
    assert_eq!(vec![other_1, this], fixture.local_schedule());
    assert_eq!(
        vec![other_2, other_3, other_4, other_5],
        fixture.remote_schedule()
    );
}

#[test]
fn test_peek_input_round_robin() {
    let mut queues = CanisterQueues::default();
    assert!(!queues.has_input());

    let local_senders = [
        canister_test_id(1),
        canister_test_id(2),
        canister_test_id(1),
    ];
    let remote_senders = [
        canister_test_id(3),
        canister_test_id(3),
        canister_test_id(4),
    ];

    let local_requests = local_senders
        .iter()
        .map(|sender| RequestBuilder::default().sender(*sender).build())
        .collect::<Vec<_>>();
    let remote_requests = remote_senders
        .iter()
        .map(|sender| RequestBuilder::default().sender(*sender).build())
        .collect::<Vec<_>>();

    push_requests(&mut queues, LocalSubnet, &local_requests);
    push_requests(&mut queues, RemoteSubnet, &remote_requests);

    let ingress = Ingress {
        source: user_test_id(77),
        receiver: canister_test_id(13),
        method_name: String::from("test"),
        method_payload: Vec::new(),
        effective_canister_id: None,
        message_id: message_test_id(555),
        expiry_time: expiry_time_from_now(),
    };
    queues.push_ingress(ingress.clone());

    assert!(queues.has_input());
    /* Peek */
    // Due to the round-robin across Local, Ingress, and Remote Subnet messages,
    // the peek order should be:
    // 1. Local Subnet request (index 0)
    let peeked_input = CanisterMessage::Request(Arc::new(local_requests.first().unwrap().clone()));
    assert_eq!(queues.peek_input().unwrap(), peeked_input);
    // Peeking again the queues would return the same result.
    assert_eq!(queues.peek_input().unwrap(), peeked_input);
    assert_eq!(queues.pop_input().unwrap(), peeked_input);

    // 2. Ingress message
    let peeked_input = CanisterMessage::Ingress(Arc::new(ingress));
    assert_eq!(queues.peek_input().unwrap(), peeked_input);
    assert_eq!(queues.pop_input().unwrap(), peeked_input);

    // 3. Remote Subnet request (index 0)
    let peeked_input = CanisterMessage::Request(Arc::new(remote_requests.first().unwrap().clone()));
    assert_eq!(queues.peek_input().unwrap(), peeked_input);
    assert_eq!(queues.pop_input().unwrap(), peeked_input);

    // 4. Local Subnet request (index 1)
    let peeked_input = CanisterMessage::Request(Arc::new(local_requests.get(1).unwrap().clone()));
    assert_eq!(queues.peek_input().unwrap(), peeked_input);
    assert_eq!(queues.pop_input().unwrap(), peeked_input);

    // 5. Remote Subnet request (index 2)
    let peeked_input = CanisterMessage::Request(Arc::new(remote_requests.get(2).unwrap().clone()));
    assert_eq!(queues.peek_input().unwrap(), peeked_input);
    assert_eq!(queues.pop_input().unwrap(), peeked_input);

    // 6. Local Subnet request (index 2)
    let peeked_input = CanisterMessage::Request(Arc::new(local_requests.get(2).unwrap().clone()));
    assert_eq!(queues.peek_input().unwrap(), peeked_input);
    assert_eq!(queues.pop_input().unwrap(), peeked_input);

    // 7. Remote Subnet request (index 1)
    let peeked_input = CanisterMessage::Request(Arc::new(remote_requests.get(1).unwrap().clone()));
    assert_eq!(queues.peek_input().unwrap(), peeked_input);
    assert_eq!(queues.pop_input().unwrap(), peeked_input);

    assert!(!queues.has_input());
    assert!(queues.pool.len() == 0);
}

#[test]
fn test_skip_input_round_robin() {
    let mut queues = CanisterQueues::default();
    assert!(!queues.has_input());

    let local_senders = [
        canister_test_id(1),
        canister_test_id(2),
        canister_test_id(1),
    ];
    let local_requests = local_senders
        .iter()
        .map(|sender| RequestBuilder::default().sender(*sender).build())
        .collect::<Vec<_>>();

    push_requests(&mut queues, LocalSubnet, &local_requests);
    let ingress = Ingress {
        source: user_test_id(77),
        receiver: canister_test_id(13),
        method_name: String::from("test"),
        method_payload: Vec::new(),
        effective_canister_id: None,
        message_id: message_test_id(555),
        expiry_time: expiry_time_from_now(),
    };
    queues.push_ingress(ingress.clone());
    let ingress_input = CanisterMessage::Ingress(Arc::new(ingress));
    assert!(queues.has_input());

    // 1. Pop local subnet request (index 0)
    // 2. Skip ingress message
    // 3. Pop local subnet request (index 1)
    // 4. Skip ingress message
    // 5. Skip local subnet request (index 2)
    // Loop detected.

    let mut loop_detector = CanisterQueuesLoopDetector::default();

    // Pop local queue.
    let peeked_input = CanisterMessage::Request(Arc::new(local_requests.first().unwrap().clone()));
    assert_eq!(queues.peek_input().unwrap(), peeked_input);
    assert_eq!(queues.pop_input().unwrap(), peeked_input);

    // Skip ingress.
    assert_eq!(queues.peek_input().unwrap(), ingress_input);
    queues.skip_input(&mut loop_detector);
    assert_eq!(loop_detector.ingress_queue_skip_count, 1);
    assert!(!loop_detector.detected_loop(&queues));

    let peeked_input = CanisterMessage::Request(Arc::new(local_requests.get(1).unwrap().clone()));
    assert_eq!(queues.peek_input().unwrap(), peeked_input);
    assert_eq!(queues.pop_input().unwrap(), peeked_input);

    // Skip ingress
    assert_eq!(queues.peek_input().unwrap(), ingress_input);
    queues.skip_input(&mut loop_detector);
    assert!(!loop_detector.detected_loop(&queues));
    assert_eq!(loop_detector.ingress_queue_skip_count, 2);

    // Skip local.
    let peeked_input = CanisterMessage::Request(Arc::new(local_requests.get(2).unwrap().clone()));
    assert_eq!(queues.peek_input().unwrap(), peeked_input);
    queues.skip_input(&mut loop_detector);
    assert_eq!(loop_detector.ingress_queue_skip_count, 2);
    assert!(loop_detector.detected_loop(&queues));
}

#[test]
fn test_peek_input_with_stale_references() {
    let mut queues = CanisterQueues::default();

    let senders = [
        canister_test_id(1),
        canister_test_id(2),
        canister_test_id(1),
        canister_test_id(3),
    ];
    // 4 requests, with deadlines 1000, 1001, 1002, 1003.
    let requests = senders
        .iter()
        .enumerate()
        .map(|(i, sender)| {
            RequestBuilder::default()
                .sender(*sender)
                .deadline(coarse_time(1000 + i as u32))
                .build()
        })
        .collect::<Vec<_>>();

    push_requests(&mut queues, LocalSubnet, &requests);

    let own_canister_id = canister_test_id(13);
    let local_canisters = BTreeMap::new();

    // Time out the first two requests (deadlines 1000, 1001), including the only
    // request from canister 2.
    queues.time_out_messages(coarse_time(1002).into(), &own_canister_id, &local_canisters);

    assert!(queues.has_input());

    // 1. Request from canister 1 (index 2).
    let peeked_input = CanisterMessage::Request(Arc::new(requests.get(2).unwrap().clone()));
    assert_eq!(queues.peek_input().unwrap(), peeked_input);
    assert_eq!(queues.pop_input().unwrap(), peeked_input);

    // 2. Request from canister 3 (index 3).
    let peeked_input = CanisterMessage::Request(Arc::new(requests.get(3).unwrap().clone()));
    assert_eq!(queues.peek_input().unwrap(), peeked_input);
    assert_eq!(queues.pop_input().unwrap(), peeked_input);

    assert!(!queues.has_input());
    assert!(queues.pool.len() == 0);
}

/// Produces a `CanisterQueues` with 3 local input queues and 3 remote input
/// queues, all enqueued in their resepective input schedules, but only the
/// middle one still containing any messages.
fn canister_queues_with_empty_queues_in_input_schedules() -> CanisterQueues {
    let other_1 = canister_test_id(1);
    let other_2 = canister_test_id(2);
    let other_3 = canister_test_id(3);
    let other_4 = canister_test_id(4);
    let other_5 = canister_test_id(5);
    let other_6 = canister_test_id(6);

    let mut fixture = CanisterQueuesMultiFixture::new();

    // 3 local input queues (from `other_1` through `other_3`) and 3 remote ones
    // (from `other_4` through `other_6`). Queues from `other_2` and `other_5` hold
    // guaranteed response requests; the other queues contain best-effort requests.
    fixture
        .push_input_request_with_deadline(other_1, coarse_time(1), LocalSubnet)
        .unwrap();
    fixture.push_input_request(other_2, LocalSubnet).unwrap();
    fixture
        .push_input_request_with_deadline(other_3, coarse_time(1), LocalSubnet)
        .unwrap();
    fixture
        .push_input_request_with_deadline(other_4, coarse_time(1), RemoteSubnet)
        .unwrap();
    fixture.push_input_request(other_5, RemoteSubnet).unwrap();
    fixture
        .push_input_request_with_deadline(other_6, coarse_time(1), RemoteSubnet)
        .unwrap();

    // Time out the messages from `other_1`, `other_3`, `other_4` and `other_6`.
    fixture.time_out_all_messages_with_deadlines();
    assert_eq!(Ok(()), fixture.queues.test_invariants());
    assert_eq!(
        Ok(()),
        fixture
            .queues
            .schedules_ok(&fixture.this, &BTreeMap::default())
    );

    let queues = fixture.queues;

    // Ensure that we only have the messages from `other_2` and `other_5` left.
    assert_eq!(2, queues.input_queues_message_count());
    // And no messages and only 2 reserved slots in output queues.
    assert_eq!(0, queues.output_queues_message_count());
    assert_eq!(2, queues.output_queues_reserved_slots());

    // But both schedules still have length 3.
    assert_eq!(3, queues.local_subnet_input_schedule.len());
    assert_eq!(3, queues.remote_subnet_input_schedule.len());

    queues
}

#[test]
fn test_empty_queue_in_input_schedule() {
    let mut queues = canister_queues_with_empty_queues_in_input_schedules();

    assert!(queues.has_input());
    assert_matches!(queues.pop_input().unwrap(), CanisterMessage::Request(request) if request.sender == canister_test_id(2));

    assert!(queues.has_input());
    assert_matches!(queues.pop_input().unwrap(), CanisterMessage::Request(request) if request.sender == canister_test_id(5));

    assert!(!queues.has_input());
    assert_eq!(None, queues.pop_input());

    assert!(queues.pool.len() == 0);
    assert_eq!(
        Ok(()),
        queues.schedules_ok(
            &CanisterId::unchecked_from_principal(PrincipalId::new_anonymous()),
            &BTreeMap::new(),
        )
    );
}

#[test]
fn test_gced_queue_in_input_schedule() {
    let mut queues = canister_queues_with_empty_queues_in_input_schedules();

    // Garbage collect the empty queue pairs.
    queues.garbage_collect();
    // Only 2 queue pairs should be left.
    assert_eq!(2, queues.canister_queues.len());

    assert!(queues.has_input());
    assert_matches!(queues.pop_input().unwrap(), CanisterMessage::Request(request) if request.sender == canister_test_id(2));

    assert!(queues.has_input());
    assert_matches!(queues.pop_input().unwrap(), CanisterMessage::Request(request) if request.sender == canister_test_id(5));

    assert!(!queues.has_input());
    assert_eq!(None, queues.pop_input());

    assert!(queues.pool.len() == 0);
    assert_eq!(
        Ok(()),
        queues.schedules_ok(
            &CanisterId::unchecked_from_principal(PrincipalId::new_anonymous()),
            &BTreeMap::new(),
        )
    );
}

#[test]
fn test_peek_input_with_empty_queue_in_input_schedule() {
    let mut queues = canister_queues_with_empty_queues_in_input_schedules();

    assert_matches!(queues.peek_input().unwrap(), CanisterMessage::Request(request) if request.sender == canister_test_id(2));
    assert_matches!(queues.pop_input().unwrap(), CanisterMessage::Request(request) if request.sender == canister_test_id(2));

    assert_matches!(queues.peek_input().unwrap(), CanisterMessage::Request(request) if request.sender == canister_test_id(5));
    assert_matches!(queues.pop_input().unwrap(), CanisterMessage::Request(request) if request.sender == canister_test_id(5));

    assert_eq!(None, queues.peek_input());
    assert_eq!(None, queues.pop_input());

    assert!(queues.pool.len() == 0);
}

#[test]
fn test_peek_input_with_gced_queue_in_input_schedule() {
    let mut queues = canister_queues_with_empty_queues_in_input_schedules();

    // Garbage collect the empty queue pairs.
    queues.garbage_collect();
    // Only 2 queue pairs should be left.
    assert_eq!(2, queues.canister_queues.len());

    assert_matches!(queues.peek_input().unwrap(), CanisterMessage::Request(request) if request.sender == canister_test_id(2));
    assert_matches!(queues.pop_input().unwrap(), CanisterMessage::Request(request) if request.sender == canister_test_id(2));

    assert_matches!(queues.peek_input().unwrap(), CanisterMessage::Request(request) if request.sender == canister_test_id(5));
    assert_matches!(queues.pop_input().unwrap(), CanisterMessage::Request(request) if request.sender == canister_test_id(5));

    assert_eq!(None, queues.peek_input());
    assert_eq!(None, queues.pop_input());

    assert!(queues.pool.len() == 0);
}

#[test]
fn roundtrip_encode_empty_queue_in_input_schedule() {
    let queues = canister_queues_with_empty_queues_in_input_schedules();

    let encoded: pb_queues::CanisterQueues = (&queues).into();
    let decoded = (encoded, &StrictMetrics as &dyn CheckpointLoadingMetrics)
        .try_into()
        .unwrap();

    assert_eq!(queues, decoded);
}

#[test]
fn roundtrip_encode_gced_queue_in_input_schedule() {
    let mut queues = canister_queues_with_empty_queues_in_input_schedules();

    // Garbage collect the empty queue pairs.
    queues.garbage_collect();
    // Only 2 queue pairs should be left.
    assert_eq!(2, queues.canister_queues.len());

    let encoded: pb_queues::CanisterQueues = (&queues).into();
    let decoded = (encoded, &StrictMetrics as &dyn CheckpointLoadingMetrics)
        .try_into()
        .unwrap();

    assert_eq!(queues, decoded);
}

#[test]
fn test_push_into_empty_queue_in_input_schedule() {
    let other_1 = canister_test_id(1);
    let other_2 = canister_test_id(2);

    let mut fixture = CanisterQueuesMultiFixture::new();

    // 1 local and 1 remote input queue holding best-effort requests.
    fixture
        .push_input_request_with_deadline(other_1, coarse_time(1), LocalSubnet)
        .unwrap();
    fixture
        .push_input_request_with_deadline(other_2, coarse_time(1), RemoteSubnet)
        .unwrap();

    // Time out all messages.
    fixture.time_out_all_messages_with_deadlines();
    assert_eq!(Ok(()), fixture.queues.test_invariants());
    assert_eq!(
        Ok(()),
        fixture
            .queues
            .schedules_ok(&fixture.this, &BTreeMap::default())
    );
    assert!(!fixture.has_input());

    // Also garbage collect the empty queue pairs, for good measure.
    fixture.queues.garbage_collect();
    assert!(fixture.queues.canister_queues.is_empty());
    assert_eq!(Ok(()), fixture.queues.test_invariants());
    assert_eq!(
        Ok(()),
        fixture
            .queues
            .schedules_ok(&fixture.this, &BTreeMap::default())
    );
    assert!(!fixture.has_input());

    // Push another round of messages into the 2 queues.
    fixture
        .push_input_request_with_deadline(other_1, coarse_time(1), LocalSubnet)
        .unwrap();
    fixture
        .push_input_request_with_deadline(other_2, coarse_time(1), RemoteSubnet)
        .unwrap();

    assert_eq!(
        Ok(()),
        fixture
            .queues
            .schedules_ok(&fixture.this, &BTreeMap::default())
    );
    assert!(fixture.has_input());

    assert!(fixture.pop_input().is_some());
    assert!(fixture.pop_input().is_some());
    assert!(fixture.pop_input().is_none());
    assert!(!fixture.has_input());
}

/// Enqueues 6 output requests across 3 canisters and consumes them.
#[test]
fn test_output_into_iter() {
    let this = canister_test_id(13);
    let other_1 = canister_test_id(1);
    let other_2 = canister_test_id(2);
    let other_3 = canister_test_id(3);

    let mut queues = CanisterQueues::default();
    assert_eq!(0, queues.output_message_count());

    let destinations = [other_1, other_2, other_1, other_3, other_2, other_1];
    for (i, id) in destinations.iter().enumerate() {
        queues
            .push_output_request(
                RequestBuilder::default()
                    .sender(this)
                    .receiver(*id)
                    .method_payload(vec![i as u8])
                    .build()
                    .into(),
                UNIX_EPOCH,
            )
            .expect("could not push");
    }

    let expected = [
        (&other_1, 0),
        (&other_2, 1),
        (&other_3, 3),
        (&other_1, 2),
        (&other_2, 4),
        (&other_1, 5),
    ];
    assert_eq!(expected.len(), queues.output_message_count());

    for (i, msg) in queues.output_into_iter().enumerate() {
        match msg {
            RequestOrResponse::Request(msg) => {
                assert_eq!(this, msg.sender);
                assert_eq!(*expected[i].0, msg.receiver);
                assert_eq!(vec![expected[i].1], msg.method_payload)
            }
            msg => panic!("unexpected message popped: {:?}", msg),
        }
    }

    assert_eq!(0, queues.output_message_count());
    assert!(queues.pool.len() == 0);
}

#[test]
fn test_peek_canister_input_does_not_affect_schedule() {
    let mut queues = CanisterQueues::default();
    let local_senders = [
        canister_test_id(1),
        canister_test_id(2),
        canister_test_id(1),
    ];
    let remote_senders = [canister_test_id(13), canister_test_id(14)];

    let local_requests = local_senders
        .iter()
        .map(|sender| RequestBuilder::default().sender(*sender).build())
        .collect::<Vec<_>>();
    let remote_requests = remote_senders
        .iter()
        .map(|sender| RequestBuilder::default().sender(*sender).build())
        .collect::<Vec<_>>();

    push_requests(&mut queues, LocalSubnet, &local_requests);
    push_requests(&mut queues, RemoteSubnet, &remote_requests);

    // Schedules before peek.
    let before_local_schedule = queues.local_subnet_input_schedule.clone();
    let before_remote_schedule = queues.remote_subnet_input_schedule.clone();

    assert_eq!(
        queues.peek_canister_input(RemoteSubnet).unwrap(),
        CanisterMessage::Request(Arc::new(remote_requests.first().unwrap().clone()))
    );
    assert_eq!(
        queues.peek_canister_input(LocalSubnet).unwrap(),
        CanisterMessage::Request(Arc::new(local_requests.first().unwrap().clone()))
    );

    // Schedules are not changed.
    assert_eq!(queues.local_subnet_input_schedule, before_local_schedule);
    assert_eq!(queues.remote_subnet_input_schedule, before_remote_schedule);
    assert_eq!(
        queues
            .canister_queues
            .get(&canister_test_id(1))
            .unwrap()
            .0
            .len(),
        2
    );
}

#[test]
fn test_skip_canister_input() {
    let mut queues = CanisterQueues::default();
    let local_senders = [
        canister_test_id(1),
        canister_test_id(2),
        canister_test_id(1),
    ];
    let remote_senders = [canister_test_id(13), canister_test_id(14)];

    let local_requests = local_senders
        .iter()
        .map(|sender| RequestBuilder::default().sender(*sender).build())
        .collect::<Vec<_>>();
    let remote_requests = remote_senders
        .iter()
        .map(|sender| RequestBuilder::default().sender(*sender).build())
        .collect::<Vec<_>>();

    push_requests(&mut queues, LocalSubnet, &local_requests);
    push_requests(&mut queues, RemoteSubnet, &remote_requests);

    // Peek before skip.
    assert_eq!(
        queues.peek_canister_input(RemoteSubnet).unwrap(),
        CanisterMessage::Request(Arc::new(remote_requests.first().unwrap().clone()))
    );
    assert_eq!(
        queues.peek_canister_input(LocalSubnet).unwrap(),
        CanisterMessage::Request(Arc::new(local_requests.first().unwrap().clone()))
    );

    queues.skip_canister_input(RemoteSubnet);
    queues.skip_canister_input(LocalSubnet);

    // Peek will return a different result.
    assert_eq!(
        queues.peek_canister_input(RemoteSubnet).unwrap(),
        CanisterMessage::Request(Arc::new(remote_requests.get(1).unwrap().clone()))
    );
    assert_eq!(queues.remote_subnet_input_schedule.len(), 2);
    assert_eq!(
        queues.peek_canister_input(LocalSubnet).unwrap(),
        CanisterMessage::Request(Arc::new(local_requests.get(1).unwrap().clone()))
    );
    assert_eq!(queues.local_subnet_input_schedule.len(), 2);
    assert_eq!(
        queues
            .canister_queues
            .get(&canister_test_id(1))
            .unwrap()
            .0
            .len(),
        2
    );
}

struct StrictMetrics;
impl CheckpointLoadingMetrics for StrictMetrics {
    fn observe_broken_soft_invariant(&self, msg: String) {
        panic!("{}", msg);
    }
}

struct CountingMetrics(RefCell<usize>);
impl CheckpointLoadingMetrics for CountingMetrics {
    fn observe_broken_soft_invariant(&self, _: String) {
        *self.0.borrow_mut() += 1;
    }
}

/// Tests that an encode-decode roundtrip yields a result equal to the original
/// (and that the stats of an organically constructed `CanisterQueues` match
/// those of a deserialized one).
#[test]
fn encode_roundtrip() {
    let mut queues = CanisterQueues::default();

    let this = canister_test_id(13);
    let other = canister_test_id(14);
    queues
        .push_input(
            RequestBuilder::default().sender(this).build().into(),
            LocalSubnet,
        )
        .unwrap();
    queues
        .push_input(
            RequestBuilder::default().sender(other).build().into(),
            RemoteSubnet,
        )
        .unwrap();
    queues.pop_canister_input(RemoteSubnet).unwrap();

    queues
        .push_output_request(
            RequestBuilder::default().receiver(other).build().into(),
            UNIX_EPOCH,
        )
        .unwrap();
    queues.output_into_iter().next().unwrap();
    queues
        .push_input(
            ResponseBuilder::default()
                .respondent(other)
                .originator_reply_callback(CallbackId::from(42))
                .build()
                .into(),
            RemoteSubnet,
        )
        .unwrap();

    queues.push_ingress(IngressBuilder::default().receiver(this).build());

    let encoded: pb_queues::CanisterQueues = (&queues).into();
    let decoded = (encoded, &StrictMetrics as &dyn CheckpointLoadingMetrics)
        .try_into()
        .unwrap();

    assert_eq!(queues, decoded);
}

/// Tests that serializing an empty `CanisterQueues` produces zero bytes.
#[test]
fn encode_empty() {
    use prost::Message;

    let queues = CanisterQueues::default();

    let encoded: pb_queues::CanisterQueues = (&queues).into();
    let mut serialized: Vec<u8> = Vec::new();
    encoded.encode(&mut serialized).unwrap();

    let expected: &[u8] = &[];
    assert_eq!(expected, serialized.as_slice());
}

/// Tests decoding a `CanisterQueues` with an invalid input schedule.
#[test]
fn decode_invalid_input_schedule() {
    let mut queues = CanisterQueues::default();

    let this = canister_test_id(13);
    let other = canister_test_id(14);
    queues
        .push_input(
            RequestBuilder::default().sender(this).build().into(),
            LocalSubnet,
        )
        .unwrap();
    queues
        .push_input(
            RequestBuilder::default().sender(other).build().into(),
            RemoteSubnet,
        )
        .unwrap();
    queues.push_ingress(IngressBuilder::default().receiver(this).build());

    let mut encoded: pb_queues::CanisterQueues = (&queues).into();
    // Wipe the input schedule.
    encoded.local_subnet_input_schedule.clear();

    // Decoding should succeed.
    let metrics = CountingMetrics(RefCell::new(0));
    let mut decoded =
        CanisterQueues::try_from((encoded, &metrics as &dyn CheckpointLoadingMetrics)).unwrap();
    // Even though the input schedules are not valid.
    assert_matches!(
        decoded.schedules_ok(
            &CanisterId::unchecked_from_principal(PrincipalId::new_anonymous()),
            &BTreeMap::new(),
        ),
        Err(_)
    );
    assert_eq!(1, *metrics.0.borrow());

    // If we replace the input schedules with the original ones, the rest should be
    // equal.
    decoded
        .local_subnet_input_schedule
        .clone_from(&queues.local_subnet_input_schedule);
    decoded
        .remote_subnet_input_schedule
        .clone_from(&queues.remote_subnet_input_schedule);
    decoded
        .input_schedule_canisters
        .clone_from(&queues.input_schedule_canisters);
    assert_eq!(queues, decoded);
}

/// Tests that serializing a `CanisterQueues` with an empty but non-default pool
/// preserves the non-default pool.
#[test]
fn encode_non_default_pool() {
    let mut queues = CanisterQueues::default();

    let this = canister_test_id(13);
    queues
        .push_input(
            RequestBuilder::default().sender(this).build().into(),
            RemoteSubnet,
        )
        .unwrap();
    queues.pop_canister_input(RemoteSubnet).unwrap();
    // Sanity check that the pool is empty but not equal to the default.
    assert_eq!(0, queues.pool.len());
    assert_ne!(MessagePool::default(), queues.pool);

    // And a roundtrip encode preserves the `CanisterQueues` unaltered.
    let encoded: pb_queues::CanisterQueues = (&queues).into();
    let decoded = (encoded, &StrictMetrics as &dyn CheckpointLoadingMetrics)
        .try_into()
        .unwrap();
    assert_eq!(queues, decoded);
}

/// Tests decoding `CanisterQueues` from `input_queues` + `output_queues`
/// (instead of `canister_queues` + `pool`).
#[test]
fn decode_backward_compatibility() {
    let local_canister = canister_test_id(13);
    let remote_canister = canister_test_id(14);

    let mut queues_proto = pb_queues::CanisterQueues::default();
    let mut expected_queues = CanisterQueues::default();

    let req = RequestBuilder::default()
        .sender(local_canister)
        .receiver(local_canister)
        .build();
    let rep = ResponseBuilder::default()
        .originator(local_canister)
        .respondent(local_canister)
        .originator_reply_callback(CallbackId::from(42))
        .build();
    let t1 = Time::from_secs_since_unix_epoch(12345).unwrap();
    let t2 = t1 + Duration::from_secs(1);
    let d1 = t1 + REQUEST_LIFETIME;
    let d2 = t2 + REQUEST_LIFETIME;

    //
    // `local_canister`'s queues.
    //

    // An `InputQueue` with a request, a response and a reserved slot.
    let mut iq1 = InputQueue::new(DEFAULT_QUEUE_CAPACITY);
    iq1.push(req.clone().into()).unwrap();
    iq1.reserve_slot().unwrap();
    iq1.push(rep.clone().into()).unwrap();
    iq1.reserve_slot().unwrap();

    // Expected input queue.
    let mut expected_iq1 = CanisterQueue::new(DEFAULT_QUEUE_CAPACITY);
    // Enqueue a request and a response.
    expected_iq1.push_request(expected_queues.pool.insert_inbound(req.clone().into()));
    expected_iq1.try_reserve_response_slot().unwrap();
    expected_iq1.push_response(expected_queues.pool.insert_inbound(rep.clone().into()));
    // Make an extra response reservation.
    expected_iq1.try_reserve_response_slot().unwrap();

    // An output queue with a response, a timed out request, a non-timed out request
    // and a reserved slot.
    let mut oq1 = OutputQueue::new(DEFAULT_QUEUE_CAPACITY);
    oq1.reserve_slot().unwrap();
    oq1.push_response(rep.clone().into());
    oq1.push_request(req.clone().into(), d1).unwrap();
    oq1.time_out_requests(d2).count();
    oq1.push_request(req.clone().into(), d2).unwrap();
    oq1.reserve_slot().unwrap();

    // Expected output queue. The timed out request is gone.
    let mut expected_oq1 = CanisterQueue::new(DEFAULT_QUEUE_CAPACITY);
    expected_oq1.try_reserve_response_slot().unwrap();
    expected_oq1.push_response(
        expected_queues
            .pool
            .insert_outbound_response(rep.clone().into()),
    );
    expected_oq1.push_request(
        expected_queues
            .pool
            .insert_outbound_request(req.clone().into(), t2),
    );
    expected_oq1.try_reserve_response_slot().unwrap();

    queues_proto.input_queues.push(pb_queues::QueueEntry {
        canister_id: Some(local_canister.into()),
        queue: Some((&iq1).into()),
    });
    queues_proto.output_queues.push(pb_queues::QueueEntry {
        canister_id: Some(local_canister.into()),
        queue: Some((&oq1).into()),
    });
    queues_proto
        .local_subnet_input_schedule
        .push(local_canister.into());
    queues_proto.guaranteed_response_memory_reservations += 2;
    expected_queues
        .canister_queues
        .insert(local_canister, (expected_iq1, expected_oq1));
    expected_queues
        .local_subnet_input_schedule
        .push_back(local_canister);
    expected_queues
        .input_schedule_canisters
        .insert(local_canister);

    //
    // `remote_canister`'s queues.
    //

    // Input queue with a reserved slot.
    let mut iq2 = InputQueue::new(DEFAULT_QUEUE_CAPACITY);
    iq2.reserve_slot().unwrap();

    // Expected input queue.
    let mut expected_iq2 = CanisterQueue::new(DEFAULT_QUEUE_CAPACITY);
    expected_iq2.try_reserve_response_slot().unwrap();

    // Empty output queue.
    let oq2 = OutputQueue::new(DEFAULT_QUEUE_CAPACITY);

    queues_proto.input_queues.push(pb_queues::QueueEntry {
        canister_id: Some(remote_canister.into()),
        queue: Some((&iq2).into()),
    });
    queues_proto.output_queues.push(pb_queues::QueueEntry {
        canister_id: Some(remote_canister.into()),
        queue: Some((&oq2).into()),
    });
    queues_proto.guaranteed_response_memory_reservations += 1;
    expected_queues.canister_queues.insert(
        remote_canister,
        (expected_iq2, CanisterQueue::new(DEFAULT_QUEUE_CAPACITY)),
    );

    //
    // Adjust stats.
    //

    expected_queues.queue_stats = CanisterQueues::calculate_queue_stats(
        &expected_queues.canister_queues,
        queues_proto.guaranteed_response_memory_reservations as usize,
        0,
    );
    expected_queues.callbacks_with_enqueued_response = btreeset! {CallbackId::from(42)};

    let queues = (
        queues_proto,
        &StrictMetrics as &dyn CheckpointLoadingMetrics,
    )
        .try_into()
        .unwrap();
    assert_eq!(expected_queues, queues);
}

#[test]
fn decode_duplicate_inbound_response() {
    let mut queues = CanisterQueues::default();

    // Make 2 input queue reservations.
    queues
        .push_output_request(request(1, NO_DEADLINE).into(), UNIX_EPOCH)
        .unwrap();
    queues
        .push_output_request(request(2, coarse_time(1)).into(), UNIX_EPOCH)
        .unwrap();
    assert_eq!(2, queues.output_into_iter().count());

    // Enqueue 2 inbound responses.
    queues
        .push_input(response(1, NO_DEADLINE).into(), LocalSubnet)
        .unwrap();
    queues
        .push_input(response(2, coarse_time(1)).into(), LocalSubnet)
        .unwrap();

    // Sanity check: roundtrip encode succeeds.
    let mut encoded: pb_queues::CanisterQueues = (&queues).into();
    let decoded = (
        encoded.clone(),
        &StrictMetrics as &dyn CheckpointLoadingMetrics,
    )
        .try_into()
        .unwrap();
    assert_eq!(queues, decoded);

    // Tweak the encoded queues so both responses have the same `CallbackId`.
    for entry in &mut encoded.pool.as_mut().unwrap().messages {
        let message = entry.message.as_mut().unwrap().r.as_mut().unwrap();
        let pb_queues::request_or_response::R::Response(ref mut response) = message else {
            panic!("Expected only responses");
        };
        response.originator_reply_callback = 1;
    }

    // Decoding should now fail because of the duplicate `CallbackId`.
    let err = CanisterQueues::try_from((encoded, &StrictMetrics as &dyn CheckpointLoadingMetrics))
        .unwrap_err();
    assert_matches!(err, ProxyDecodeError::Other(msg) if &msg == "CanisterQueues: Duplicate callback(s) in inbound responses: [1]");
}

#[test]
fn test_stats_best_effort() {
    let mut queues = CanisterQueues::default();

    let mut expected_queue_stats = QueueStats::default();
    assert_eq!(expected_queue_stats, queues.queue_stats);
    assert_eq!(
        &message_pool::MessageStats::default(),
        queues.pool.message_stats()
    );

    // Enqueue one best-effort response request and one best-effort response each
    // into an input and an output queue.
<<<<<<< HEAD
    let t10 = coarse_time(10);
    let t20 = coarse_time(20);
    let request1 = request(1, t10);
    let request2 = request(2, t10);
    let request3 = request(3, t10);
    let request4 = request(4, t10);
    let request_size_bytes = request1.count_bytes();
    assert_eq!(request_size_bytes, request2.count_bytes());
    assert_eq!(request_size_bytes, request3.count_bytes());
    assert_eq!(request_size_bytes, request4.count_bytes());
    let response1 = response_with_payload(1000, 1, t20);
    let response2 = response_with_payload(1000, 2, t20);
    let response_size_bytes = response1.count_bytes();
    assert_eq!(response_size_bytes, response2.count_bytes());
=======
    let request = request(coarse_time(10));
    let request_size_bytes = request.count_bytes();
    let response = response_with_payload(1000, coarse_time(20));
    let response_size_bytes = response.count_bytes();
>>>>>>> 59a032f5

    // Make reservations for the responses.
    queues
        .push_input(request1.clone().into(), LocalSubnet)
        .unwrap();
    queues.pop_input().unwrap();
    queues
        .push_output_request(request2.clone().into(), UNIX_EPOCH)
        .unwrap();
    queues.output_into_iter().next().unwrap();
    // Actually enqueue the messages.
    queues
        .push_input(request3.clone().into(), LocalSubnet)
        .unwrap();
    queues
        .push_input(response2.clone().into(), LocalSubnet)
        .unwrap();
    queues.push_output_response(response1.clone().into());
    queues
        .push_output_request(request4.clone().into(), UNIX_EPOCH)
        .unwrap();

    // One input queue slot, one output queue slot, zero memory reservations.
    expected_queue_stats = QueueStats {
        guaranteed_response_memory_reservations: 0,
        input_queues_reserved_slots: 1,
        output_queues_reserved_slots: 1,
        transient_stream_guaranteed_responses_size_bytes: 0,
    };
    assert_eq!(expected_queue_stats, queues.queue_stats);
    // Two best-effort response requests, two best-effort responses.
    assert_eq!(
        &message_pool::MessageStats {
            size_bytes: 2 * (request_size_bytes + response_size_bytes),
            best_effort_message_bytes: 2 * (request_size_bytes + response_size_bytes),
            guaranteed_responses_size_bytes: 0,
            oversized_guaranteed_requests_extra_bytes: 0,
            inbound_size_bytes: request_size_bytes + response_size_bytes,
            inbound_message_count: 2,
            inbound_response_count: 1,
            inbound_guaranteed_request_count: 0,
            inbound_guaranteed_response_count: 0,
            outbound_message_count: 2,
        },
        queues.pool.message_stats()
    );

    // Pop the incoming request and the outgoing response.
    assert_eq!(
        queues.pop_input(),
        Some(CanisterMessage::Request(request3.clone().into()))
    );
    assert_eq!(
        queues.output_into_iter().next().unwrap(),
        RequestOrResponse::Response(response1.clone().into())
    );

    // No changes in slot and memory reservations.
    assert_eq!(expected_queue_stats, queues.queue_stats);
    // One best-effort response request, one best-effort response.
    assert_eq!(
        &message_pool::MessageStats {
            size_bytes: request_size_bytes + response_size_bytes,
            best_effort_message_bytes: request_size_bytes + response_size_bytes,
            guaranteed_responses_size_bytes: 0,
            oversized_guaranteed_requests_extra_bytes: 0,
            inbound_size_bytes: response_size_bytes,
            inbound_message_count: 1,
            inbound_response_count: 1,
            inbound_guaranteed_request_count: 0,
            inbound_guaranteed_response_count: 0,
            outbound_message_count: 1,
        },
        queues.pool.message_stats()
    );

    // Time out the one message with a deadline of less than 20 (the outgoing
    // request), shed the incoming response and pop the generated reject response.
    assert_eq!(
        1,
        queues.time_out_messages(t20.into(), &request1.sender, &BTreeMap::new())
    );
    assert!(queues.shed_largest_message(&request1.sender, &BTreeMap::new()));
    assert!(queues.pop_input().is_some());

    // Input queue slot reservation was consumed.
    expected_queue_stats = QueueStats {
        guaranteed_response_memory_reservations: 0,
        input_queues_reserved_slots: 0,
        output_queues_reserved_slots: 1,
        transient_stream_guaranteed_responses_size_bytes: 0,
    };
    assert_eq!(expected_queue_stats, queues.queue_stats);
    // And we have all-zero message stats.
    assert_eq!(
        &message_pool::MessageStats::default(),
        queues.pool.message_stats()
    );
}

#[test]
fn test_stats_guaranteed_response() {
    let mut queues = CanisterQueues::default();

    let mut expected_queue_stats = QueueStats::default();
    assert_eq!(expected_queue_stats, queues.queue_stats);
    assert_eq!(
        &message_pool::MessageStats::default(),
        queues.pool.message_stats()
    );

    // Enqueue one guaranteed response request and one guaranteed response each into
    // an input and an output queue.
<<<<<<< HEAD
    let request1 = request_with_payload(100, 1, NO_DEADLINE);
    let request2 = request_with_payload(100, 2, NO_DEADLINE);
    let request3 = request_with_payload(100, 3, NO_DEADLINE);
    let request4 = request_with_payload(100, 4, NO_DEADLINE);
    let request_size_bytes = request1.count_bytes();
    assert_eq!(request_size_bytes, request2.count_bytes());
    assert_eq!(request_size_bytes, request3.count_bytes());
    assert_eq!(request_size_bytes, request4.count_bytes());
    let response1 = response(1, NO_DEADLINE);
    let response2 = response(2, NO_DEADLINE);
    let response_size_bytes = response1.count_bytes();
    assert_eq!(response_size_bytes, response2.count_bytes());
=======
    let request = request(NO_DEADLINE);
    let request_size_bytes = request.count_bytes();
    let response = response(NO_DEADLINE);
    let response_size_bytes = response.count_bytes();
>>>>>>> 59a032f5

    // Make reservations for the responses.
    queues
        .push_input(request1.clone().into(), LocalSubnet)
        .unwrap();
    queues.pop_input().unwrap();
    queues
        .push_output_request(request2.clone().into(), UNIX_EPOCH)
        .unwrap();
    queues.output_into_iter().next().unwrap();
    // Actually enqueue the messages.
    queues
        .push_input(request3.clone().into(), LocalSubnet)
        .unwrap();
    queues
        .push_input(response2.clone().into(), LocalSubnet)
        .unwrap();
    queues.push_output_response(response1.clone().into());
    queues
        .push_output_request(request4.clone().into(), UNIX_EPOCH)
        .unwrap();

    // One input queue slot, one output queue slot, two memory reservations.
    expected_queue_stats = QueueStats {
        guaranteed_response_memory_reservations: 2,
        input_queues_reserved_slots: 1,
        output_queues_reserved_slots: 1,
        transient_stream_guaranteed_responses_size_bytes: 0,
    };
    assert_eq!(expected_queue_stats, queues.queue_stats);
    // Two guaranteed response requests, two guaranteed responses.
    assert_eq!(
        &message_pool::MessageStats {
            size_bytes: 2 * (request_size_bytes + response_size_bytes),
            best_effort_message_bytes: 0,
            guaranteed_responses_size_bytes: 2 * response_size_bytes,
            oversized_guaranteed_requests_extra_bytes: 0,
            inbound_size_bytes: request_size_bytes + response_size_bytes,
            inbound_message_count: 2,
            inbound_response_count: 1,
            inbound_guaranteed_request_count: 1,
            inbound_guaranteed_response_count: 1,
            outbound_message_count: 2,
        },
        queues.pool.message_stats()
    );

    // Pop the incoming request and the outgoing response.
    assert_eq!(
        queues.pop_input(),
        Some(CanisterMessage::Request(request3.clone().into()))
    );
    assert_eq!(
        queues.output_into_iter().next().unwrap(),
        RequestOrResponse::Response(response1.clone().into())
    );

    // No changes in slot and memory reservations.
    assert_eq!(expected_queue_stats, queues.queue_stats);
    // One guaranteed response request, one guaranteed response.
    assert_eq!(
        &message_pool::MessageStats {
            size_bytes: request_size_bytes + response_size_bytes,
            best_effort_message_bytes: 0,
            guaranteed_responses_size_bytes: response_size_bytes,
            oversized_guaranteed_requests_extra_bytes: 0,
            inbound_size_bytes: response_size_bytes,
            inbound_message_count: 1,
            inbound_response_count: 1,
            inbound_guaranteed_request_count: 0,
            inbound_guaranteed_response_count: 1,
            outbound_message_count: 1,
        },
        queues.pool.message_stats()
    );

    // Time out the one message that has an (implicit) deadline (the outgoing
    // request), pop the incoming response and the generated reject response.
    assert_eq!(
        1,
        queues.time_out_messages(
            coarse_time(u32::MAX).into(),
            &request1.sender,
            &BTreeMap::new()
        )
    );
    assert_eq!(
        queues.pop_input(),
        Some(CanisterMessage::Response(response2.clone().into()))
    );
    assert!(queues.pop_input().is_some());

    // Input queue slot and memory reservations were consumed.
    expected_queue_stats = QueueStats {
        guaranteed_response_memory_reservations: 1,
        input_queues_reserved_slots: 0,
        output_queues_reserved_slots: 1,
        transient_stream_guaranteed_responses_size_bytes: 0,
    };
    assert_eq!(expected_queue_stats, queues.queue_stats);
    // And we have all-zero message stats.
    assert_eq!(
        &message_pool::MessageStats::default(),
        queues.pool.message_stats()
    );

    // Consume the output queue slot reservation.
    queues.push_output_response(response.clone().into());
    queues.output_into_iter().next().unwrap();

    // Default stats throughout.
    assert_eq!(QueueStats::default(), queues.queue_stats);
    assert_eq!(
        &message_pool::MessageStats::default(),
        queues.pool.message_stats()
    );
}

#[test]
fn test_stats_oversized_requests() {
    let mut queues = CanisterQueues::default();

    let mut expected_queue_stats = QueueStats::default();
    assert_eq!(expected_queue_stats, queues.queue_stats);
    assert_eq!(
        &message_pool::MessageStats::default(),
        queues.pool.message_stats()
    );

    // Enqueue one best-effort and one guaranteed oversized request each into an
    // input and an output queue.
    let best_effort = request_with_payload(
        MAX_INTER_CANISTER_PAYLOAD_IN_BYTES_U64 as usize + 1000,
        1,
        coarse_time(10),
    );
    let best_effort_size_bytes = best_effort.count_bytes();
    let guaranteed = request_with_payload(
        MAX_INTER_CANISTER_PAYLOAD_IN_BYTES_U64 as usize + 2000,
        2,
        NO_DEADLINE,
    );
    let guaranteed_size_bytes = guaranteed.count_bytes();
    // The 2000 bytes we added above; plus the method name provided by
    // `RequestBuilder`; plus any difference in size between the `Request` and
    // `Response` structs, so better compute it.
    let guaranteed_extra_bytes = guaranteed_size_bytes - MAX_RESPONSE_COUNT_BYTES;

    queues
        .push_input(best_effort.clone().into(), LocalSubnet)
        .unwrap();
    queues
        .push_input(guaranteed.clone().into(), LocalSubnet)
        .unwrap();
    queues
        .push_output_request(best_effort.clone().into(), UNIX_EPOCH)
        .unwrap();
    queues
        .push_output_request(guaranteed.clone().into(), UNIX_EPOCH)
        .unwrap();

    // Two input queue slots, two output queue slots, two memory reservations.
    expected_queue_stats = QueueStats {
        guaranteed_response_memory_reservations: 2,
        input_queues_reserved_slots: 2,
        output_queues_reserved_slots: 2,
        transient_stream_guaranteed_responses_size_bytes: 0,
    };
    assert_eq!(expected_queue_stats, queues.queue_stats);
    // Two best-effort requests, two oversized guaranteed requests, 4 requests in all.
    assert_eq!(
        &message_pool::MessageStats {
            size_bytes: 2 * (best_effort_size_bytes + guaranteed_size_bytes),
            best_effort_message_bytes: 2 * best_effort_size_bytes,
            guaranteed_responses_size_bytes: 0,
            oversized_guaranteed_requests_extra_bytes: 2 * guaranteed_extra_bytes,
            inbound_size_bytes: best_effort_size_bytes + guaranteed_size_bytes,
            inbound_message_count: 2,
            inbound_response_count: 0,
            inbound_guaranteed_request_count: 1,
            inbound_guaranteed_response_count: 0,
            outbound_message_count: 2,
        },
        queues.pool.message_stats()
    );

    // Pop the incoming best-effort request and the incoming guaranteed request.
    assert_eq!(
        Some(CanisterMessage::Request(best_effort.clone().into())),
        queues.pop_input()
    );
    assert_eq!(
        Some(CanisterMessage::Request(guaranteed.clone().into())),
        queues.pop_input()
    );

    // No changes in slot and memory reservations.
    assert_eq!(expected_queue_stats, queues.queue_stats);
    // One best-effort request, one oversized guaranteed request, 2 requests in all.
    assert_eq!(
        &message_pool::MessageStats {
            size_bytes: best_effort_size_bytes + guaranteed_size_bytes,
            best_effort_message_bytes: best_effort_size_bytes,
            guaranteed_responses_size_bytes: 0,
            oversized_guaranteed_requests_extra_bytes: guaranteed_extra_bytes,
            inbound_size_bytes: 0,
            inbound_message_count: 0,
            inbound_response_count: 0,
            inbound_guaranteed_request_count: 0,
            inbound_guaranteed_response_count: 0,
            outbound_message_count: 2,
        },
        queues.pool.message_stats()
    );

    // Shed the outgoing best-effort request and time out the outgoing guaranteed one.
    assert!(queues.shed_largest_message(&best_effort.sender, &BTreeMap::new()));
    assert_eq!(
        1,
        queues.time_out_messages(
            coarse_time(u32::MAX).into(),
            &best_effort.sender,
            &BTreeMap::new()
        )
    );

    // Input queue slots and the input queue memory reservation were consumed.
    expected_queue_stats = QueueStats {
        guaranteed_response_memory_reservations: 1,
        input_queues_reserved_slots: 0,
        output_queues_reserved_slots: 2,
        transient_stream_guaranteed_responses_size_bytes: 0,
    };
    assert_eq!(expected_queue_stats, queues.queue_stats);

    // And pop the two reject responses.
    queues.pop_input().unwrap();
    queues.pop_input().unwrap();

    // No change in slot and memory reservations.
    assert_eq!(expected_queue_stats, queues.queue_stats);
    // But back to all-zero message stats.
    assert_eq!(
        &message_pool::MessageStats::default(),
        queues.pool.message_stats()
    );
}

/// Simulates sending an outgoing request and receiving an incoming response,
/// calling `garbage_collect()` throughout. This is always a no-op, until after
/// the response was consumed, when the queue pair is GC-ed and all fields are
/// reset to their default values.
#[test]
fn test_garbage_collect() {
    let this = canister_test_id(1);
    let other = canister_test_id(2);

    // A matching request and response pair.
    let request = RequestBuilder::default()
        .sender(this)
        .receiver(other)
        .build();
    let response = ResponseBuilder::default()
        .respondent(other)
        .originator(this)
        .build();

    // Empty `CanisterQueues`.
    let mut queues = CanisterQueues::default();
    assert!(queues.canister_queues.is_empty());
    // No-op.
    queues.garbage_collect();
    assert_eq!(CanisterQueues::default(), queues);

    // Push output request.
    queues
        .push_output_request(request.into(), UNIX_EPOCH)
        .unwrap();
    // No-op.
    queues.garbage_collect();
    assert!(queues.has_output());
    assert_eq!(1, queues.canister_queues.len());

    // "Route" output request.
    queues.output_into_iter().next();
    // No-op.
    queues.garbage_collect();
    // No messages, but the queue pair is not GC-ed (due to the reserved slot).
    assert!(!queues.has_output());
    assert_eq!(1, queues.canister_queues.len());

    // Push input response.
    queues.push_input(response.into(), LocalSubnet).unwrap();
    // Before popping any input, `queue.next_input_queue` has default value.
    assert_eq!(NextInputQueue::default(), queues.next_input_queue);
    // No-op.
    queues.garbage_collect();
    // Still one queue pair.
    assert!(queues.has_input());
    assert_eq!(1, queues.canister_queues.len());

    // "Process" response.
    queues.pop_input();
    // After having popped an input, `next_input_queue` has advanced.
    assert_ne!(NextInputQueue::default(), queues.next_input_queue);
    // No more inputs, but we still have the queue pair.
    assert!(!queues.has_input());
    assert_eq!(1, queues.canister_queues.len());

    // Queue pair can finally be GC-ed.
    queues.garbage_collect();
    // No canister queues left.
    assert!(queues.canister_queues.is_empty());
    // And all fields have been reset to their default values.
    assert_eq!(CanisterQueues::default(), queues);
}

/// Tests that even when `garbage_collect()` would otherwise be a no-op, fields
/// are always reset to default.
#[test]
fn test_garbage_collect_restores_defaults() {
    let this = canister_test_id(1);

    // Empty `CanisterQueues`.
    let mut queues = CanisterQueues::default();
    assert_eq!(CanisterQueues::default(), queues);

    // Push and pop an ingress message.
    queues.push_ingress(IngressBuilder::default().receiver(this).build());
    assert!(queues.pop_input().is_some());
    // `next_input_queue` has now advanced to `RemoteSubnet`.
    assert_ne!(CanisterQueues::default(), queues);

    // But `garbage_collect()` should restore the struct to its default value.
    queues.garbage_collect();
    assert_eq!(CanisterQueues::default(), queues);
}

#[test]
fn test_reject_subnet_output_request() {
    let this = canister_test_id(1);

    let request = RequestBuilder::default()
        .sender(this)
        .receiver(IC_00)
        .build();
    let reject_context = RejectContext::new(ic_error_types::RejectCode::DestinationInvalid, "");

    let mut queues = CanisterQueues::default();

    // Reject an output request without having enqueued it first.
    queues
        .reject_subnet_output_request(request, reject_context.clone(), &[])
        .unwrap();

    // There is now a reject response.
    assert_eq!(
        CanisterMessage::Response(Arc::new(
            ResponseBuilder::default()
                .respondent(IC_00)
                .originator(this)
                .response_payload(Payload::Reject(reject_context))
                .build()
        )),
        queues.pop_input().unwrap()
    );

    // And after popping it, there are no messages or reserved slots left.
    queues.garbage_collect();
    assert!(queues.canister_queues.is_empty());
    assert!(queues.pool.len() == 0);
}

#[test]
fn test_output_queues_for_each() {
    let this = canister_test_id(13);
    let other_1 = canister_test_id(1);
    let other_2 = canister_test_id(2);

    // 3 requests to `other_1`, one to `other_2`.
    let request_1 = RequestBuilder::default()
        .sender(this)
        .receiver(other_1)
        .method_name("request_1")
        .build();
    let request_2 = RequestBuilder::default()
        .sender(this)
        .receiver(other_1)
        .method_name("request_2")
        .build();
    let request_3 = RequestBuilder::default()
        .sender(this)
        .receiver(other_1)
        .method_name("request_3")
        .build();
    let request_4 = RequestBuilder::default()
        .sender(this)
        .receiver(other_2)
        .method_name("request_4")
        .build();

    let mut queues = CanisterQueues::default();
    queues
        .push_output_request(request_1.into(), UNIX_EPOCH)
        .unwrap();
    queues
        .push_output_request(request_2.into(), UNIX_EPOCH)
        .unwrap();
    queues
        .push_output_request(request_3.into(), UNIX_EPOCH)
        .unwrap();
    queues
        .push_output_request(request_4.into(), UNIX_EPOCH)
        .unwrap();

    // Should have 2 queue pairs (one for `other_1`, one for `other_2`).
    assert_eq!(2, queues.canister_queues.len());

    let mut seen = Vec::new();
    queues.output_queues_for_each(|canister_id, msg| match msg {
        RequestOrResponse::Request(req) => {
            seen.push((*canister_id, req.method_name.clone()));
            // Turn down `request_2`, accept everything else.
            if req.method_name == "request_2" {
                return Err(());
            }
            Ok(())
        }
        _ => unreachable!(),
    });

    // Ensure we've seen `request_1` and `request_2` to `other_1`; and
    // `request_4` to `other_2`; but not `request_3`.
    assert_eq!(
        vec![
            (other_1, "request_1".into()),
            (other_1, "request_2".into()),
            (other_2, "request_4".into())
        ],
        seen
    );

    // `request_2` and `request_3` should have been left in place.
    let mut seen = Vec::new();
    queues.output_queues_for_each(|canister_id, msg| match msg {
        RequestOrResponse::Request(req) => {
            seen.push((*canister_id, req.method_name.clone()));
            Ok(())
        }
        _ => unreachable!(),
    });
    assert_eq!(
        vec![(other_1, "request_2".into()), (other_1, "request_3".into())],
        seen
    );

    // No output left.
    assert!(!queues.has_output());
    // And the pool is also empty.
    assert!(queues.pool.len() == 0);
}

#[test]
fn test_peek_output_with_stale_references() {
    let mut queues = CanisterQueues::default();
    let canister1 = canister_test_id(1);
    let canister2 = canister_test_id(2);
    let canister3 = canister_test_id(3);

    let receivers = [canister1, canister2, canister1, canister3];
    let requests = receivers
        .iter()
        .enumerate()
        .map(|(i, receiver)| {
            RequestBuilder::default()
                .receiver(*receiver)
                .deadline(coarse_time(1000 + i as u32))
                .sender_reply_callback(CallbackId::from(i as u64))
                .build()
        })
        .collect::<Vec<_>>();

    for request in requests.iter() {
        queues
            .push_output_request(request.clone().into(), UNIX_EPOCH)
            .unwrap();
    }

    let own_canister_id = canister_test_id(13);
    let local_canisters = BTreeMap::new();
    // Time out the first two requests, including the only request to canister 2.
    queues.time_out_messages(coarse_time(1002).into(), &own_canister_id, &local_canisters);

    assert!(queues.has_output());

    // One message to canister 1.
    let peeked = requests.get(2).unwrap().clone().into();
    assert_eq!(Some(&peeked), queues.peek_output(&canister1));
    assert_eq!(Some(peeked), queues.pop_canister_output(&canister1));
    assert_eq!(None, queues.peek_output(&canister1));

    // No message to canister 2.
    assert_eq!(None, queues.peek_output(&canister2));

    // One message to canister 3.
    let peeked = requests.get(3).unwrap().clone().into();
    assert_eq!(Some(&peeked), queues.peek_output(&canister3));
    assert_eq!(Some(peeked), queues.pop_canister_output(&canister3));
    assert_eq!(None, queues.peek_output(&canister3));

    assert!(!queues.has_output());
    assert!(queues.pool.len() == 2);
}

// Must be duplicated here, because the `ic_test_utilities` one pulls in the
// `CanisterQueues` defined by its `ic_replicated_state`, not the ones from
// `crate` and we wouldn't have access to its non-public methods.
prop_compose! {
    /// Strategy that generates an arbitrary `CanisterQueues` (and a matching
    /// iteration order); with up to `max_requests` outbound requests; addressed to
    /// up to `max_receivers` (if `Some`) or one request per receiver (if `None`).
    fn arb_canister_output_queues(
        max_requests: usize,
        max_receivers: Option<usize>,
    )(
        num_receivers in arb_num_receivers(max_receivers),
        reqs in prop::collection::vec(arbitrary::request(), 0..max_requests)
    ) -> (CanisterQueues, VecDeque<RequestOrResponse>) {
        new_canister_output_queues_for_test(reqs, canister_test_id(42), num_receivers)
    }
}

#[test_strategy::proptest]
fn output_into_iter_peek_and_next_consistent(
    #[strategy(arb_canister_output_queues(10, Some(5)))] test: (
        CanisterQueues,
        VecDeque<RequestOrResponse>,
    ),
) {
    let (mut canister_queues, raw_requests) = test;
    let mut output_iter = canister_queues.output_into_iter();

    let mut popped = 0;
    while let Some(msg) = output_iter.peek() {
        popped += 1;
        prop_assert_eq!(Some(msg.clone()), output_iter.next());
    }

    prop_assert_eq!(output_iter.next(), None);
    prop_assert_eq!(raw_requests.len(), popped);
    prop_assert!(canister_queues.pool.len() == 0);
}

#[test_strategy::proptest]
fn output_into_iter_peek_and_next_consistent_with_excludes(
    #[strategy(arb_canister_output_queues(10, None))] test: (
        CanisterQueues,
        VecDeque<RequestOrResponse>,
    ),
    #[strategy(0..=1_u64)] start: u64,
    #[strategy(2..=5_u64)] exclude_step: u64,
) {
    let (mut canister_queues, raw_requests) = test;
    let mut output_iter = canister_queues.output_into_iter();

    let mut i = start;
    let mut popped = 0;
    let mut excluded = 0;
    while let Some(msg) = output_iter.peek() {
        i += 1;
        if i % exclude_step == 0 {
            output_iter.exclude_queue();
            excluded += 1;
            continue;
        }
        popped += 1;
        prop_assert_eq!(Some(msg.clone()), output_iter.next());
    }
    prop_assert_eq!(output_iter.pop(), None);
    prop_assert_eq!(raw_requests.len(), excluded + popped);
}

#[test_strategy::proptest]
fn output_into_iter_leaves_non_consumed_messages_untouched(
    #[strategy(arb_canister_output_queues(10, Some(5)))] test: (
        CanisterQueues,
        VecDeque<RequestOrResponse>,
    ),
) {
    let (mut canister_queues, mut raw_requests) = test;
    let num_requests = raw_requests.len();

    // Consume half of the messages in the canister queues and verify whether we pop the
    // expected elements.
    {
        let mut output_iter = canister_queues.output_into_iter();

        for _ in 0..num_requests / 2 {
            let popped_message = output_iter.next().unwrap();
            let expected_message = raw_requests.pop_front().unwrap();
            prop_assert_eq!(popped_message, expected_message);
        }

        prop_assert_eq!(
            canister_queues.output_message_count(),
            num_requests - num_requests / 2
        );
    }

    // Ensure that the messages that have not been consumed above are still in the queues
    // after dropping `output_iter`.
    while let Some(raw) = raw_requests.pop_front() {
        if let Some(msg) = canister_queues.pop_canister_output(&raw.receiver()) {
            prop_assert_eq!(raw, msg);
        } else {
            prop_assert!(false, "Not all unconsumed messages left in canister queues");
        }
    }

    // Ensure that there are no messages left in the canister queues.
    prop_assert_eq!(canister_queues.output_message_count(), 0);
    // And the pool is empty.
    prop_assert!(canister_queues.pool.len() == 0);
}

#[test_strategy::proptest]
fn output_into_iter_with_exclude_leaves_excluded_queues_untouched(
    #[strategy(arb_canister_output_queues(10, None))] test: (
        CanisterQueues,
        VecDeque<RequestOrResponse>,
    ),
    #[strategy(0..=1_u64)] start: u64,
    #[strategy(2..=5_u64)] exclude_step: u64,
) {
    let (mut canister_queues, mut raw_requests) = test;
    let mut excluded_requests = VecDeque::new();
    // Consume half of the messages in the canister queues and verify whether we pop the
    // expected elements.
    {
        let mut output_iter = canister_queues.output_into_iter();

        let mut i = start;
        let mut excluded = 0;
        while let Some(peeked_message) = output_iter.peek() {
            i += 1;
            if i % exclude_step == 0 {
                output_iter.exclude_queue();
                // We only have one message per queue, so popping this request
                // should leave us with a consistent expected queue
                excluded_requests.push_back(raw_requests.pop_front().unwrap());
                excluded += 1;
                continue;
            }

            let peeked_message = peeked_message.clone();
            let popped_message = output_iter.pop().unwrap();
            prop_assert_eq!(&popped_message, &peeked_message);
            let expected_message = raw_requests.pop_front().unwrap();
            prop_assert_eq!(&popped_message, &expected_message);
        }

        prop_assert_eq!(canister_queues.output_message_count(), excluded);
    }

    // Ensure that the messages that have not been consumed above are still in the queues
    // after dropping `output_iter`.
    while let Some(raw) = excluded_requests.pop_front() {
        if let Some(msg) = canister_queues.pop_canister_output(&raw.receiver()) {
            prop_assert_eq!(&raw, &msg, "Popped message does not correspond with expected message. popped: {:?}. expected: {:?}.", msg, raw);
        } else {
            prop_assert!(false, "Not all unconsumed messages left in canister queues");
        }
    }

    // Ensure that there are no messages left in the canister queues.
    prop_assert_eq!(canister_queues.output_message_count(), 0);
    // And the pool is empty.
    prop_assert!(canister_queues.pool.len() == 0);
}

#[test_strategy::proptest]
fn output_into_iter_yields_correct_elements(
    #[strategy(arb_canister_output_queues(10, Some(5)))] test: (
        CanisterQueues,
        VecDeque<RequestOrResponse>,
    ),
) {
    let (mut canister_queues, raw_requests) = test;
    let recovered: VecDeque<_> = canister_queues.output_into_iter().collect();

    prop_assert_eq!(raw_requests, recovered);
}

#[test_strategy::proptest]
fn output_into_iter_exclude_leaves_state_untouched(
    #[strategy(arb_canister_output_queues(10, Some(5)))] test: (
        CanisterQueues,
        VecDeque<RequestOrResponse>,
    ),
) {
    let (mut canister_queues, _raw_requests) = test;
    let expected_canister_queues = canister_queues.clone();
    let mut output_iter = canister_queues.output_into_iter();

    while output_iter.peek().is_some() {
        output_iter.exclude_queue();
    }
    // Check that there's nothing left to pop.
    prop_assert!(output_iter.next().is_none());

    prop_assert_eq!(expected_canister_queues, canister_queues);
}

#[test_strategy::proptest]
fn output_into_iter_peek_pop_loop_terminates(
    #[strategy(arb_canister_output_queues(10, Some(5)))] test: (
        CanisterQueues,
        VecDeque<RequestOrResponse>,
    ),
) {
    let (mut canister_queues, _raw_requests) = test;
    let mut output_iter = canister_queues.output_into_iter();

    while let Some(msg) = output_iter.peek() {
        prop_assert_eq!(Some(msg.clone()), output_iter.next());
    }
    prop_assert_eq!(None, output_iter.next());
}

#[test_strategy::proptest]
fn output_into_iter_peek_pop_loop_with_excludes_terminates(
    #[strategy(arb_canister_output_queues(10, Some(5)))] test: (
        CanisterQueues,
        VecDeque<RequestOrResponse>,
    ),
    #[strategy(0..=1_u64)] start: u64,
    #[strategy(2..=5_u64)] exclude_step: u64,
) {
    let (mut canister_queues, _raw_requests) = test;
    let mut output_iter = canister_queues.output_into_iter();

    let mut i = start;
    while let Some(msg) = output_iter.peek() {
        i += 1;
        if i % exclude_step == 0 {
            output_iter.exclude_queue();
            continue;
        }
        prop_assert_eq!(Some(msg.clone()), output_iter.next());
    }
}

#[test_strategy::proptest]
fn output_into_iter_peek_with_stale_references(
    #[strategy(arb_canister_output_queues(10, Some(5)))] test: (
        CanisterQueues,
        VecDeque<RequestOrResponse>,
    ),
    #[any] deadline: u32,
) {
    let (mut canister_queues, _raw_requests) = test;
    let own_canister_id = canister_test_id(13);
    let local_canisters = BTreeMap::new();
    // Time out some messages.
    canister_queues.time_out_messages(
        coarse_time(deadline).into(),
        &own_canister_id,
        &local_canisters,
    );
    // And shed one more.
    canister_queues.shed_largest_message(&own_canister_id, &local_canisters);

    // Peek and pop until the output queues are empty.
    let mut output_iter = canister_queues.output_into_iter();
    while let Some(msg) = output_iter.peek() {
        prop_assert_eq!(Some(msg.clone()), output_iter.next());
    }
    prop_assert_eq!(None, output_iter.next());
}

/// Tests that 'has_expired_deadlines` reports:
/// - false for an empty `CanisterQueues`.
/// - false for a non-empty `CanisterQueues` using a current time < all deadlines.
/// - true for a non-empty `CanisterQueues` using a current time >= at least one deadline.
#[test]
fn has_expired_deadlines_reports_correctly() {
    let mut canister_queues = CanisterQueues::default();

    let time0 = Time::from_secs_since_unix_epoch(0).unwrap();
    assert!(!canister_queues.has_expired_deadlines(time0 + REQUEST_LIFETIME));

    let time1 = Time::from_secs_since_unix_epoch(1).unwrap();
    canister_queues
        .push_output_request(request(NO_DEADLINE).into(), time0)
        .unwrap();

    let current_time = time0 + REQUEST_LIFETIME;
    assert!(!canister_queues.has_expired_deadlines(current_time));

    let current_time = time1 + REQUEST_LIFETIME;
    assert!(canister_queues.has_expired_deadlines(current_time));

    // Pop the output request.
    canister_queues.output_into_iter().next().unwrap();
    assert!(!canister_queues.has_expired_deadlines(current_time));

    let time100 = coarse_time(100);
    let time101 = Time::from_secs_since_unix_epoch(101).unwrap();

    // Enqueue an inbound best-effort response. No expired deadlines, as inbound
    // responses don't expire.
    canister_queues
        .push_input(response(time100).into(), LocalSubnet)
        .unwrap();
    assert!(!canister_queues.has_expired_deadlines(time101));

    // But an inbound best-effort request does expire.
    canister_queues
        .push_input(request(time100).into(), LocalSubnet)
        .unwrap();
    assert!(canister_queues.has_expired_deadlines(time101));
}

/// Tests `time_out_messages` on an instance of `CanisterQueues` that contains exactly 4 output messages.
/// - A guaranteed response output request addressed to self.
/// - A best-effort output request addressed to a local canister.
/// - Two output requests adressed to a remote canister.
#[test]
fn time_out_messages_pushes_correct_reject_responses() {
    let mut canister_queues = CanisterQueues::default();

    let own_canister_id = canister_test_id(67);
    let local_canister_id = canister_test_id(79);
    let remote_canister_id = canister_test_id(97);

    let t0 = Time::from_secs_since_unix_epoch(0).unwrap();
    let t1 = Time::from_secs_since_unix_epoch(1).unwrap();
    let d1 = CoarseTime::floor(t1);

    for (canister_id, callback_id, time, deadline) in [
        (own_canister_id, 0, t0, NO_DEADLINE),
        (local_canister_id, 1, t0, d1),
        (remote_canister_id, 2, t0, NO_DEADLINE),
        (remote_canister_id, 3, t1, NO_DEADLINE),
    ] {
        canister_queues
            .push_output_request(
                Arc::new(Request {
                    receiver: canister_id,
                    sender: own_canister_id,
                    sender_reply_callback: CallbackId::from(callback_id),
                    payment: Cycles::from(7_u64),
                    method_name: "No-Op".to_string(),
                    method_payload: vec![],
                    metadata: None,
                    deadline,
                }),
                time,
            )
            .unwrap();
    }

    let local_canisters = maplit::btreemap! {
        local_canister_id => {
            let scheduler_state = SchedulerState::default();
            let system_state = SystemState::new_running_for_testing(
                CanisterId::from_u64(42),
                user_test_id(24).get(),
                Cycles::new(1 << 36),
                NumSeconds::from(100_000),
            );
            CanisterState::new(system_state, None, scheduler_state)
        }
    };

    let current_time = t0 + REQUEST_LIFETIME + Duration::from_secs(1);
    assert_eq!(
        3,
        canister_queues.time_out_messages(current_time, &own_canister_id, &local_canisters),
    );

    // Check that each canister has one request timed out in the output queue and one
    // reject response in the corresponding input queue.
    assert_eq!(1, canister_queues.queue_stats.input_queues_reserved_slots);
    let message_stats = canister_queues.pool.message_stats();
    assert_eq!(3, message_stats.inbound_message_count);
    assert_eq!(2, message_stats.inbound_guaranteed_response_count);
    assert_eq!(1, message_stats.outbound_message_count);

    // Explicitly check the contents of the reject responses.
    let check_reject_response = |from_canister: CanisterId,
                                 callback_id: u64,
                                 deadline: CoarseTime| {
        let input_queue_from_canister = &canister_queues
            .canister_queues
            .get(&from_canister)
            .unwrap()
            .0;
        assert_eq!(1, input_queue_from_canister.len());
        let id = input_queue_from_canister.peek().unwrap().id();
        let reject_response = canister_queues.pool.get(id).unwrap();
        assert_eq!(
            RequestOrResponse::from(Response {
                originator: own_canister_id,
                respondent: from_canister,
                originator_reply_callback: CallbackId::from(callback_id),
                refund: Cycles::from(7_u64),
                response_payload: Payload::Reject(RejectContext::new_with_message_length_limit(
                    RejectCode::SysTransient,
                    "Request timed out.",
                    MR_SYNTHETIC_REJECT_MESSAGE_MAX_LEN
                )),
                deadline,
            }),
            *reject_response,
        );
    };
    check_reject_response(own_canister_id, 0, NO_DEADLINE);
    check_reject_response(local_canister_id, 1, d1);
    check_reject_response(remote_canister_id, 2, NO_DEADLINE);

    // Check that subnet input schedules contain the relevant canister IDs exactly once.
    assert_eq!(
        canister_queues
            .local_subnet_input_schedule
            .iter()
            .collect::<BTreeSet<_>>(),
        btreeset! {&own_canister_id, &local_canister_id}
    );
    assert_eq!(
        canister_queues.remote_subnet_input_schedule,
        VecDeque::from(vec![remote_canister_id]),
    );

    let current_time = t1 + REQUEST_LIFETIME + Duration::from_secs(1);
    assert_eq!(
        1,
        canister_queues.time_out_messages(current_time, &own_canister_id, &local_canisters),
    );

    // Zero input queue reserved slots, 4 inbound responses,
    assert_eq!(0, canister_queues.queue_stats.input_queues_reserved_slots);
    let message_stats = canister_queues.pool.message_stats();
    assert_eq!(4, message_stats.inbound_message_count);
    assert_eq!(3, message_stats.inbound_guaranteed_response_count);
    assert_eq!(0, message_stats.outbound_message_count);
    // Check that timing out twice does not lead to duplicate entries in subnet input schedules.
    assert_eq!(
        canister_queues.remote_subnet_input_schedule,
        VecDeque::from(vec![remote_canister_id]),
    );
    assert_eq!(Ok(()), canister_queues.test_invariants());
    assert_eq!(
        Ok(()),
        canister_queues.schedules_ok(&own_canister_id, &BTreeMap::new())
    );
}

/// These tests are used to check the compatibility with the mainnet version.
/// They are not meant to be run as part of the regular test suite (hence the ignore attributes),
/// but instead invoked from the compiled test binary by a separate compatibility test.
mod mainnet_compatibility_tests {
    use prost::Message;
    use std::fs::File;
    use std::io::Write;

    #[cfg(test)]
    mod basic_test {

        use super::super::*;
        use super::*;

        const OUTPUT_NAME: &str = "queues.pbuf";
        const CANISTER_ID: CanisterId = CanisterId::from_u64(42);
        const OTHER_CANISTER_ID: CanisterId = CanisterId::from_u64(13);

        #[test]
        #[ignore]
        fn serialize() {
            let mut fixture = CanisterQueuesFixture::new_with_ids(CANISTER_ID, OTHER_CANISTER_ID);

            fixture.push_input_request().unwrap();
            fixture.push_output_request().unwrap();
            fixture.push_input_response().unwrap();
            fixture.push_output_response();

            let pb_queues: pb_queues::CanisterQueues = (&fixture.queues).into();
            let serialized = pb_queues.encode_to_vec();

            let output_path = std::path::Path::new(OUTPUT_NAME);
            File::create(output_path)
                .unwrap()
                .write_all(&serialized)
                .unwrap();
        }

        #[test]
        #[ignore]
        fn deserialize() {
            let serialized = std::fs::read(OUTPUT_NAME).expect("Could not read file");
            let pb_queues = pb_queues::CanisterQueues::decode(&serialized as &[u8])
                .expect("Failed to deserialize the protobuf");
            let queues = CanisterQueues::try_from((
                pb_queues,
                &StrictMetrics as &dyn CheckpointLoadingMetrics,
            ))
            .expect("Failed to convert the protobuf to CanisterQueues");
            let mut fixture = CanisterQueuesFixture {
                queues,
                this: CANISTER_ID,
                other: OTHER_CANISTER_ID,
                last_callback_id: 0,
            };
            assert_matches!(fixture.pop_input(), Some(CanisterMessage::Request(_)));
            assert_matches!(fixture.pop_input(), Some(CanisterMessage::Response(_)));
            assert_eq!(fixture.pop_input(), None);
            assert!(!fixture.queues.has_input());

            assert_matches!(fixture.pop_output(), Some(RequestOrResponse::Request(_)));
            assert_matches!(fixture.pop_output(), Some(RequestOrResponse::Response(_)));
            assert_eq!(fixture.pop_input(), None);
            assert!(!fixture.queues.has_output());
        }
    }

    /// Test that, with multiple input queues of different types, the order in which they
    /// are consumed stays the same
    mod input_order_test {
        use super::super::*;
        use super::*;

        const OUTPUT_NAME: &str = "queues.pbuf";
        const CANISTER_ID: CanisterId = CanisterId::from_u64(42);
        const LOCAL_CANISTER_ID: CanisterId = CanisterId::from_u64(13);
        const REMOTE_CANISTER_ID: CanisterId = CanisterId::from_u64(666);
        const USER_ID: UserId = user_test_id(7);

        #[test]
        #[ignore]
        fn serialize() {
            let mut queues = CanisterQueuesMultiFixture::new();
            queues.this = CANISTER_ID;

            // Put a request and a response from a local canister in the input queues
            queues
                .push_input_request(LOCAL_CANISTER_ID, LocalSubnet)
                .unwrap();
            queues
                .reserve_and_push_input_response(LOCAL_CANISTER_ID, LocalSubnet)
                .unwrap();

            // Put a request and a response from a remote canister in the input queues
            queues
                .push_input_request(REMOTE_CANISTER_ID, RemoteSubnet)
                .unwrap();
            queues
                .reserve_and_push_input_response(REMOTE_CANISTER_ID, RemoteSubnet)
                .unwrap();

            // Put a request from the canister itself in the input queues
            queues.push_input_request(CANISTER_ID, LocalSubnet).unwrap();

            // Put an ingress message in the input queues
            queues.push_ingress(
                IngressBuilder::default()
                    .source(USER_ID)
                    .receiver(CANISTER_ID)
                    .build(),
            );

            let pb_queues: pb_queues::CanisterQueues = (&queues.queues).into();
            let serialized = pb_queues.encode_to_vec();

            let output_path = std::path::Path::new(OUTPUT_NAME);
            File::create(output_path)
                .unwrap()
                .write_all(&serialized)
                .unwrap();
        }

        #[test]
        #[ignore]
        fn deserialize() {
            let serialized = std::fs::read(OUTPUT_NAME).expect("Could not read file");
            let pb_queues = pb_queues::CanisterQueues::decode(&serialized as &[u8])
                .expect("Failed to deserialize the protobuf");
            let c_queues = CanisterQueues::try_from((
                pb_queues,
                &StrictMetrics as &dyn CheckpointLoadingMetrics,
            ))
            .expect("Failed to convert the protobuf to CanisterQueues");

            let mut queues = CanisterQueuesMultiFixture::new();
            queues.queues = c_queues;
            queues.this = CANISTER_ID;

            assert_matches!(queues.pop_input(), Some(CanisterMessage::Request(ref req)) if req.sender == LOCAL_CANISTER_ID);
            assert_matches!(queues.pop_input(), Some(CanisterMessage::Ingress(ref ing)) if ing.source == USER_ID);
            assert_matches!(queues.pop_input(), Some(CanisterMessage::Request(ref req)) if req.sender == REMOTE_CANISTER_ID);
            assert_matches!(queues.pop_input(), Some(CanisterMessage::Request(ref req)) if req.sender == CANISTER_ID);
            assert_matches!(queues.pop_input(), Some(CanisterMessage::Response(ref req)) if req.respondent == REMOTE_CANISTER_ID);
            assert_matches!(queues.pop_input(), Some(CanisterMessage::Response(ref req)) if req.respondent == LOCAL_CANISTER_ID);

            assert_eq!(queues.pop_input(), None);
            assert!(!queues.has_input());
        }
    }
}<|MERGE_RESOLUTION|>--- conflicted
+++ resolved
@@ -1814,7 +1814,6 @@
 
     // Enqueue one best-effort response request and one best-effort response each
     // into an input and an output queue.
-<<<<<<< HEAD
     let t10 = coarse_time(10);
     let t20 = coarse_time(20);
     let request1 = request(1, t10);
@@ -1829,12 +1828,6 @@
     let response2 = response_with_payload(1000, 2, t20);
     let response_size_bytes = response1.count_bytes();
     assert_eq!(response_size_bytes, response2.count_bytes());
-=======
-    let request = request(coarse_time(10));
-    let request_size_bytes = request.count_bytes();
-    let response = response_with_payload(1000, coarse_time(20));
-    let response_size_bytes = response.count_bytes();
->>>>>>> 59a032f5
 
     // Make reservations for the responses.
     queues
@@ -1948,7 +1941,6 @@
 
     // Enqueue one guaranteed response request and one guaranteed response each into
     // an input and an output queue.
-<<<<<<< HEAD
     let request1 = request_with_payload(100, 1, NO_DEADLINE);
     let request2 = request_with_payload(100, 2, NO_DEADLINE);
     let request3 = request_with_payload(100, 3, NO_DEADLINE);
@@ -1959,14 +1951,10 @@
     assert_eq!(request_size_bytes, request4.count_bytes());
     let response1 = response(1, NO_DEADLINE);
     let response2 = response(2, NO_DEADLINE);
+    let response4 = response(4, NO_DEADLINE);
     let response_size_bytes = response1.count_bytes();
     assert_eq!(response_size_bytes, response2.count_bytes());
-=======
-    let request = request(NO_DEADLINE);
-    let request_size_bytes = request.count_bytes();
-    let response = response(NO_DEADLINE);
-    let response_size_bytes = response.count_bytes();
->>>>>>> 59a032f5
+    assert_eq!(response_size_bytes, response4.count_bytes());
 
     // Make reservations for the responses.
     queues
@@ -2074,7 +2062,7 @@
     );
 
     // Consume the output queue slot reservation.
-    queues.push_output_response(response.clone().into());
+    queues.push_output_response(response4.clone().into());
     queues.output_into_iter().next().unwrap();
 
     // Default stats throughout.
@@ -2760,7 +2748,7 @@
 
     let time1 = Time::from_secs_since_unix_epoch(1).unwrap();
     canister_queues
-        .push_output_request(request(NO_DEADLINE).into(), time0)
+        .push_output_request(request(1, NO_DEADLINE).into(), time0)
         .unwrap();
 
     let current_time = time0 + REQUEST_LIFETIME;
@@ -2779,13 +2767,13 @@
     // Enqueue an inbound best-effort response. No expired deadlines, as inbound
     // responses don't expire.
     canister_queues
-        .push_input(response(time100).into(), LocalSubnet)
+        .push_input(response(1, time100).into(), LocalSubnet)
         .unwrap();
     assert!(!canister_queues.has_expired_deadlines(time101));
 
     // But an inbound best-effort request does expire.
     canister_queues
-        .push_input(request(time100).into(), LocalSubnet)
+        .push_input(request(2, time100).into(), LocalSubnet)
         .unwrap();
     assert!(canister_queues.has_expired_deadlines(time101));
 }
