use crate::{
    canister_state::execution_state::Memory,
    canister_state::system_state::wasm_chunk_store::WasmChunkStore, CanisterState, NumWasmPages,
    PageMap,
};
use ic_sys::PAGE_SIZE;
use ic_types::{CanisterId, NumBytes, SnapshotId, Time};
use ic_wasm_types::CanisterModule;

use std::{
    collections::{BTreeMap, BTreeSet},
    sync::Arc,
};

/// A collection of canister snapshots and their IDs.
///
/// Additionally, keeps track of all the accumulated changes
/// since the last flush to the disk.
#[derive(Clone, Debug, Default, PartialEq, Eq)]
pub struct CanisterSnapshots {
    pub(crate) snapshots: BTreeMap<SnapshotId, Arc<CanisterSnapshot>>,
    /// Snapshot operations are consumed by the `StateManager` in order to
    /// correctly represent backups and restores in the next checkpoint.
    pub(crate) unflushed_changes: Vec<SnapshotOperation>,
    /// The set of snapshots ids grouped by canisters.
    pub(crate) snapshot_ids: BTreeMap<CanisterId, BTreeSet<SnapshotId>>,
}

impl CanisterSnapshots {
    pub fn new(snapshots: BTreeMap<SnapshotId, Arc<CanisterSnapshot>>) -> Self {
        let mut snapshot_ids = BTreeMap::default();
        for snapshot_id in snapshots.keys() {
            let canister_id = snapshot_id.get_canister_id();
            let canister_snapshot_ids: &mut BTreeSet<SnapshotId> =
                snapshot_ids.entry(canister_id).or_default();
            canister_snapshot_ids.insert(*snapshot_id);
        }
        Self {
            snapshots,
            unflushed_changes: vec![],
            snapshot_ids,
        }
    }

    /// Adds new snapshot in the collection and assigns a `SnapshotId`.
    ///
    /// Additionally, adds a new item to the `unflushed_changes`
    /// which represents the new backup accumulated since the last flush to the disk.
    pub fn push(&mut self, snapshot_id: SnapshotId, snapshot: Arc<CanisterSnapshot>) -> SnapshotId {
        let canister_id = snapshot.canister_id();
        self.unflushed_changes
            .push(SnapshotOperation::Backup(canister_id, snapshot_id));
        self.snapshots.insert(snapshot_id, snapshot);
        let snapshot_ids = self.snapshot_ids.entry(canister_id).or_default();
        snapshot_ids.insert(snapshot_id);
        snapshot_id
    }

    /// Returns a reference of the canister snapshot identified by `snapshot_id`.
    pub fn get(&self, snapshot_id: SnapshotId) -> Option<&Arc<CanisterSnapshot>> {
        self.snapshots.get(&snapshot_id)
    }

    /// Remove snapshot identified by `snapshot_id` from the collection of snapshots.
    ///
    /// Additionally, adds a new item to the `unflushed_changes`
    /// which represents the deleted backup since the last flush to the disk.
    pub fn remove(&mut self, snapshot_id: SnapshotId) -> Option<Arc<CanisterSnapshot>> {
        let removed_snapshot = self.snapshots.remove(&snapshot_id);
        match removed_snapshot {
            Some(snapshot) => {
                self.unflushed_changes
                    .push(SnapshotOperation::Delete(snapshot_id));
                let canister_id = snapshot.canister_id();

                // The snapshot ID if present in the `self.snapshots`,
                // must also be present in the `self.snapshot_ids`.
                debug_assert!(self.snapshot_ids.contains_key(&canister_id));
                let snapshot_ids = self.snapshot_ids.get_mut(&canister_id).unwrap();
                debug_assert!(snapshot_ids.contains(&snapshot_id));
                snapshot_ids.remove(&snapshot_id);
                if snapshot_ids.is_empty() {
                    self.snapshot_ids.remove(&canister_id);
                }

                Some(snapshot)
            }
            None => {
                // No snapshot found based on the snapshot ID provided.
                None
            }
        }
    }

    /// Remove all snapshots identified by `canister_id` from the collections of snapshots.
    ///
    /// Additionally, new items are added to the `unflushed_changes`,
    /// representing the deleted backups since the last flush to the disk.
    pub fn delete_snapshots(&mut self, canister_id: CanisterId) {
        if let Some(snapshot_ids) = self.snapshot_ids.remove(&canister_id) {
            for snapshot_id in snapshot_ids {
                debug_assert!(self.snapshots.contains_key(&snapshot_id));
                self.snapshots.remove(&snapshot_id).unwrap();
                self.unflushed_changes
                    .push(SnapshotOperation::Delete(snapshot_id));
            }
        }
    }

    /// Selects the snapshots associated with the provided canister ID.
    /// Returns a list of tuples containing the ID and the canister snapshot.
    pub fn list_snapshots(
        &self,
        canister_id: CanisterId,
    ) -> Vec<(SnapshotId, Arc<CanisterSnapshot>)> {
        let mut snapshots = vec![];

        if let Some(snapshot_ids) = self.snapshot_ids.get(&canister_id) {
            for snapshot_id in snapshot_ids {
                // The snapshot ID if present in the `self.snapshot_ids`,
                // must also be present in the `self.snapshot`.
                let snapshot = self.snapshots.get(snapshot_id).unwrap();
                snapshots.push((*snapshot_id, snapshot.clone()))
            }
        }
        snapshots
    }

    /// Returns the number of snapshots stored for the given canister id.
    pub fn snapshots_count(&self, canister_id: &CanisterId) -> usize {
        match self.snapshot_ids.get(canister_id) {
            Some(snapshot_ids) => snapshot_ids.len(),
            None => 0,
        }
    }

    /// Adds a new restore snapshot operation in the unflushed changes.
    pub fn add_restore_operation(&mut self, canister_id: CanisterId, snapshot_id: SnapshotId) {
        self.unflushed_changes
            .push(SnapshotOperation::Restore(canister_id, snapshot_id))
    }

    /// Returns true if snapshot ID can be found in the collection.
    pub fn contains(&self, snapshot_id: &SnapshotId) -> bool {
        self.snapshots.contains_key(snapshot_id)
    }

    /// Take the unflushed changes.
    pub fn take_unflushed_changes(&mut self) -> Vec<SnapshotOperation> {
        std::mem::take(&mut self.unflushed_changes)
    }

    /// Returns true if unflushed changes list is empty.
    pub fn is_unflushed_changes_empty(&self) -> bool {
        self.unflushed_changes.is_empty()
    }

    /// Splits the `CanisterSnapshots` as part of subnet splitting phase 1.
    ///
    /// A subnet split starts with a subnet A and results in two subnets, A' and B.
    /// For the sake of clarity, comments refer to the two resulting subnets as
    /// *subnet A'* and *subnet B*. And to the original subnet as *subnet A*.
    ///
    /// Splitting the canister snapshot is decided based on the new canister list
    /// hosted by the *subnet A'* or *subnet B*.
    /// A snapshot associated with a canister not hosted by the local subnet
    /// will be discarded. A delete `SnapshotOperation` will also be triggered to
    /// apply the changes during checkpoint time.
    pub(crate) fn split<F>(&mut self, is_local_canister: F)
    where
        F: Fn(CanisterId) -> bool,
    {
        let old_snapshot_ids = self.snapshots.keys().cloned().collect::<Vec<_>>();
        for snapshot_id in old_snapshot_ids {
            // Unwrapping is safe here because `snapshot_id` is part of the keys collection.
            let snapshot = self.snapshots.get(&snapshot_id).unwrap();
            let canister_id = snapshot.canister_id;
            if !is_local_canister(canister_id) {
                self.remove(snapshot_id);
            }
        }

        // Destructure `self` and put it back together, in order for the compiler to
        // enforce an explicit decision whenever new fields are added.
        let CanisterSnapshots {
            snapshots: _,
            unflushed_changes: _,
            snapshot_ids: _,
        } = self;
    }
}

#[derive(Clone, Debug, PartialEq, Eq)]
pub struct PageMemory {
    /// The contents of this memory.
    pub page_map: PageMap,
    /// The size of the memory in wasm pages. This does not indicate how much
    /// data is stored in the `page_map`, only the number of pages the memory
    /// has access to.
    pub size: NumWasmPages,
}

impl From<&Memory> for PageMemory {
    fn from(memory: &Memory) -> Self {
        Self {
            page_map: memory.page_map.clone(),
            size: memory.size,
        }
    }
}

impl From<&PageMemory> for Memory {
    fn from(pg_memory: &PageMemory) -> Self {
        Memory::new(pg_memory.page_map.clone(), pg_memory.size)
    }
}

/// Contains all information related to a canister's execution state.
#[derive(Clone, Debug, PartialEq, Eq)]
pub struct ExecutionStateSnapshot {
    /// The raw canister module.
    pub wasm_binary: CanisterModule,
    /// Snapshot of stable memory.
    pub stable_memory: PageMemory,
    /// Snapshot of wasm memory.
    pub wasm_memory: PageMemory,
}

/// Contains all information related to a canister snapshot.
#[derive(Clone, Debug, PartialEq, Eq)]
pub struct CanisterSnapshot {
    /// Identifies the canister to which this snapshot belongs.
    canister_id: CanisterId,
    /// The timestamp indicating the moment the snapshot was captured.
    taken_at_timestamp: Time,
    /// The canister version at the time of taking the snapshot.
    canister_version: u64,
    /// Amount of memory used by a snapshot in bytes.
    size: NumBytes,
    /// The certified data blob belonging to the canister.
    certified_data: Vec<u8>,
    /// Snapshot of chunked store.
    chunk_store: WasmChunkStore,
    execution_snapshot: ExecutionStateSnapshot,
    /// Amount of heap delta produced by this snapshot.
    heap_delta: NumBytes,
}

impl CanisterSnapshot {
    pub fn new(
        canister_id: CanisterId,
        taken_at_timestamp: Time,
        canister_version: u64,
        certified_data: Vec<u8>,
        chunk_store: WasmChunkStore,
        execution_snapshot: ExecutionStateSnapshot,
        size: NumBytes,
        heap_delta: NumBytes,
    ) -> CanisterSnapshot {
        Self {
            canister_id,
            taken_at_timestamp,
            canister_version,
            certified_data,
            chunk_store,
            execution_snapshot,
            size,
            heap_delta,
        }
    }

    pub fn from_canister(
        canister: &CanisterState,
        taken_at_timestamp: Time,
    ) -> Result<Self, CanisterSnapshotError> {
        let canister_id = canister.canister_id();

        let execution_state = canister
            .execution_state
            .as_ref()
            .ok_or(CanisterSnapshotError::EmptyExecutionState(canister_id))?;
        let execution_snapshot = ExecutionStateSnapshot {
            wasm_binary: execution_state.wasm_binary.binary.clone(),
            stable_memory: PageMemory::from(&execution_state.stable_memory),
            wasm_memory: PageMemory::from(&execution_state.wasm_memory),
        };

        Ok(CanisterSnapshot {
            canister_id,
            taken_at_timestamp,
            canister_version: canister.system_state.canister_version,
            certified_data: canister.system_state.certified_data.clone(),
            chunk_store: canister.system_state.wasm_chunk_store.clone(),
            execution_snapshot,
            size: canister.snapshot_memory_usage(),
            heap_delta: canister.heap_delta(),
        })
    }

    pub fn canister_id(&self) -> CanisterId {
        self.canister_id
    }

    pub fn canister_version(&self) -> u64 {
        self.canister_version
    }

    pub fn taken_at_timestamp(&self) -> &Time {
        &self.taken_at_timestamp
    }

    pub fn size(&self) -> NumBytes {
        self.size
    }

    pub fn execution_snapshot(&self) -> &ExecutionStateSnapshot {
        &self.execution_snapshot
    }

    pub fn stable_memory(&self) -> &PageMemory {
        &self.execution_snapshot.stable_memory
    }

    pub fn wasm_memory(&self) -> &PageMemory {
        &self.execution_snapshot.wasm_memory
    }

    pub fn canister_module(&self) -> &CanisterModule {
        &self.execution_snapshot.wasm_binary
    }

    pub fn chunk_store(&self) -> &WasmChunkStore {
        &self.chunk_store
    }

    pub fn certified_data(&self) -> &Vec<u8> {
        &self.certified_data
    }

<<<<<<< HEAD
    pub fn heap_delta(&self) -> NumBytes {
        self.heap_delta
=======
    /// Returns the heap delta produced by this snapshot.
    ///
    /// The heap delta includes the delta of the wasm memory, stable memory and
    /// the chunk store, i.e. the snapshot parts that are backed by `PageMap`s.
    pub fn heap_delta(&self) -> NumBytes {
        let delta_pages = self
            .execution_snapshot
            .wasm_memory
            .page_map
            .num_delta_pages()
            + self
                .execution_snapshot
                .stable_memory
                .page_map
                .num_delta_pages();
        NumBytes::from((delta_pages * PAGE_SIZE) as u64) + self.chunk_store.heap_delta()
>>>>>>> a1dfb3e6
    }
}

/// Errors that can occur when trying to create a `CanisterSnapshot` from a canister.
#[derive(Debug)]
pub enum CanisterSnapshotError {
    ///  The canister is missing the execution state because it's empty (newly created or uninstalled).
    EmptyExecutionState(CanisterId),
}

/// Describes the types of unflushed changes that can be stored by the `SnapshotManager`.
#[derive(Clone, Debug, PartialEq, Eq)]
pub enum SnapshotOperation {
    Delete(SnapshotId),
    Backup(CanisterId, SnapshotId),
    Restore(CanisterId, SnapshotId),
}

#[cfg(test)]
mod tests {
    use super::*;
    use super::{CanisterSnapshot, CanisterSnapshots, PageMap};
    use ic_test_utilities_types::ids::canister_test_id;
    use ic_types::time::UNIX_EPOCH;
    use ic_types::NumBytes;
    use maplit::{btreemap, btreeset};

    fn fake_canister_snapshot(
        canister_id: CanisterId,
        local_id: u64,
    ) -> (SnapshotId, CanisterSnapshot) {
        let execution_snapshot = ExecutionStateSnapshot {
            wasm_binary: CanisterModule::new(vec![1, 2, 3]),
            stable_memory: PageMemory {
                page_map: PageMap::new_for_testing(),
                size: NumWasmPages::new(10),
            },
            wasm_memory: PageMemory {
                page_map: PageMap::new_for_testing(),
                size: NumWasmPages::new(10),
            },
        };
        let snapshot = CanisterSnapshot::new(
            canister_id,
            UNIX_EPOCH,
            0,
            vec![],
            WasmChunkStore::new_for_testing(),
            execution_snapshot,
            NumBytes::from(0),
            NumBytes::from(0),
        );

        let snapshot_id = SnapshotId::from((canister_id, local_id));

        (snapshot_id, snapshot)
    }

    #[test]
    fn test_push_and_remove_snapshot() {
        let canister_id = canister_test_id(0);
        let (snapshot_id, snapshot) = fake_canister_snapshot(canister_id, 1);
        let mut snapshot_manager = CanisterSnapshots::default();
        assert_eq!(snapshot_manager.snapshots.len(), 0);
        assert_eq!(snapshot_manager.unflushed_changes.len(), 0);
        assert_eq!(snapshot_manager.snapshot_ids.len(), 0);

        // Pushing new snapshot updates the `unflushed_changes` collection.
        snapshot_manager.push(snapshot_id, Arc::<CanisterSnapshot>::new(snapshot));
        assert_eq!(snapshot_manager.snapshots.len(), 1);
        assert_eq!(snapshot_manager.unflushed_changes.len(), 1);
        assert_eq!(snapshot_manager.snapshot_ids.len(), 1);
        assert_eq!(
            snapshot_manager
                .snapshot_ids
                .get(&canister_id)
                .unwrap()
                .len(),
            1
        );

        let unflushed_changes = snapshot_manager.take_unflushed_changes();
        assert_eq!(snapshot_manager.snapshots.len(), 1);
        assert_eq!(snapshot_manager.unflushed_changes.len(), 0);
        assert_eq!(unflushed_changes.len(), 1);

        // Deleting snapshot updates the `unflushed_changes` collection.
        snapshot_manager.remove(snapshot_id);
        assert_eq!(snapshot_manager.snapshots.len(), 0);
        assert_eq!(snapshot_manager.unflushed_changes.len(), 1);
        let unflushed_changes = snapshot_manager.take_unflushed_changes();
        assert_eq!(snapshot_manager.unflushed_changes.len(), 0);
        assert_eq!(unflushed_changes.len(), 1);
        assert_eq!(snapshot_manager.snapshot_ids.len(), 0);
        assert_eq!(snapshot_manager.snapshot_ids.get(&canister_id), None);
    }

    #[test]
    fn test_construct_canister_snapshot_ids() {
        let snapshots: BTreeMap<_, _> = [
            fake_canister_snapshot(canister_test_id(0), 1),
            fake_canister_snapshot(canister_test_id(0), 2),
            fake_canister_snapshot(canister_test_id(1), 0),
        ]
        .into_iter()
        .map(|(i, s)| (i, Arc::new(s)))
        .collect();
        let snapshot_manager = CanisterSnapshots::new(snapshots);

        let expected_snapshot_ids = btreemap! {
            canister_test_id(0) => btreeset!{
                SnapshotId::from((canister_test_id(0), 1)), SnapshotId::from((canister_test_id(0), 2))
            },
            canister_test_id(1) =>  btreeset!{
                SnapshotId::from((canister_test_id(1), 0))
            },
        };

        assert_eq!(snapshot_manager.snapshot_ids, expected_snapshot_ids);
    }
}<|MERGE_RESOLUTION|>--- conflicted
+++ resolved
@@ -337,10 +337,6 @@
         &self.certified_data
     }
 
-<<<<<<< HEAD
-    pub fn heap_delta(&self) -> NumBytes {
-        self.heap_delta
-=======
     /// Returns the heap delta produced by this snapshot.
     ///
     /// The heap delta includes the delta of the wasm memory, stable memory and
@@ -357,7 +353,6 @@
                 .page_map
                 .num_delta_pages();
         NumBytes::from((delta_pages * PAGE_SIZE) as u64) + self.chunk_store.heap_delta()
->>>>>>> a1dfb3e6
     }
 }
 
