--- conflicted
+++ resolved
@@ -23,15 +23,12 @@
 
 def get_ic_repo_for_rust() -> Repository:
     repo_name = REPO_NAME.replace("dfinity/", "")
-<<<<<<< HEAD
-    return Repository(repo_name, f"https://github.com/dfinity/{repo_name}", [Project(name=repo_name, path=repo_name, owner_by_path={f"{repo_name}/rs/crypto": [Team.CRYPTO_TEAM], f"{repo_name}/rs/validator": [Team.CRYPTO_TEAM], f"{repo_name}/rs/canonical_state": [Team.CRYPTO_TEAM]})])
-=======
     return Repository(
-        "ic",
+        repo_name,
         f"https://github.com/dfinity/{repo_name}",
         [
             Project(
-                name="ic",
+                name=repo_name,
                 path=repo_name,
                 owner_by_path={
                     f"{repo_name}/rs/crypto": [Team.CRYPTO_TEAM],
@@ -41,7 +38,6 @@
             )
         ],
     )
->>>>>>> c39a8b35
 
 
 def get_ic_repo_merge_request_base_url() -> str:
