--- conflicted
+++ resolved
@@ -1072,11 +1072,7 @@
     ///  * `InvariantBroken` when pushing a `Response` when none is expected.
     ///  * `CanisterOutOfCycles` if the canister does not have enough cycles.
     ///  * `OutOfMemory` if the necessary guaranteed response memory reservation
-<<<<<<< HEAD
-    ///    is larger than `subnet_available_memory``.
-=======
     ///    is larger than `subnet_available_memory`.
->>>>>>> 1b9da75e
     ///  * `CanisterStopping` if the canister is stopping and inducting a
     ///    `Request` was attempted.
     ///  * `CanisterStopped` if the canister is stopped.
@@ -1477,26 +1473,15 @@
             .map(|ccm| ccm.unresponded_callback_count(self.aborted_or_paused_response()))
             .unwrap_or_default();
 
-<<<<<<< HEAD
-        let num_responses = self.queues.input_queues_response_count();
-        let num_reserved_slots = self.queues.input_queues_reserved_slots();
-
-        if pending_callbacks != num_reserved_slots + num_responses {
-=======
         let input_queue_responses = self.queues.input_queues_response_count();
         let input_queue_reserved_slots = self.queues.input_queues_reserved_slots();
 
         if pending_callbacks != input_queue_reserved_slots + input_queue_responses {
->>>>>>> 1b9da75e
             return Err(StateError::InvariantBroken(format!(
                 "Canister {}: Number of callbacks ({}) is different from the cumulative number of reservations and responses ({})",
                 self.canister_id(),
                 pending_callbacks,
-<<<<<<< HEAD
-                num_reserved_slots + num_responses
-=======
                 input_queue_reserved_slots + input_queue_responses
->>>>>>> 1b9da75e
             )));
         }
 
@@ -1507,17 +1492,6 @@
             })
             .unwrap_or_default();
 
-<<<<<<< HEAD
-        let num_requests = self.queues.input_queues_request_count();
-        let output_queue_reserved_slots = self.queues.output_queues_reserved_slots();
-
-        if num_requests + unresponded_call_contexts != output_queue_reserved_slots {
-            return Err(StateError::InvariantBroken(format!(
-                "Canister {}: Number of output queue reserved slots ({}) is different from the number of input requests plus unresponded call contexts ({})",
-                self.canister_id(),
-                output_queue_reserved_slots,
-                num_requests + unresponded_call_contexts
-=======
         let input_queue_requests = self.queues.input_queues_request_count();
         let output_queue_reserved_slots = self.queues.output_queues_reserved_slots();
 
@@ -1527,7 +1501,6 @@
                 self.canister_id(),
                 output_queue_reserved_slots,
                 input_queue_requests + unresponded_call_contexts
->>>>>>> 1b9da75e
             )));
         }
 
