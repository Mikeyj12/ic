//! # PocketIC: A Canister Testing Platform
//!
//! PocketIC is the local canister smart contract testing platform for the [Internet Computer](https://internetcomputer.org/).
//!
//! It consists of the PocketIC server, which can run many independent IC instances, and a client library (this crate), which provides an interface to your IC instances.
//!
//! With PocketIC, testing canisters is as simple as calling rust functions. Here is a minimal example:
//!
//! ```rust,no_run
//! use candid::encode_one;
//! use pocket_ic::PocketIc;
//!
//!  #[test]
//!  fn test_counter_canister() {
//!     let pic = PocketIc::new();
//!     // Create an empty canister as the anonymous principal and add cycles.
//!     let canister_id = pic.create_canister();
//!     pic.add_cycles(canister_id, 2_000_000_000_000);
//!  
//!     let wasm_bytes = load_counter_wasm(...);
//!     pic.install_canister(canister_id, wasm_bytes, vec![], None);
//!     // 'inc' is a counter canister method.
//!     call_counter_canister(&pic, canister_id, "inc");
//!     // Check if it had the desired effect.
//!     let reply = call_counter_canister(&pic, canister_id, "read");
//!     assert_eq!(reply, WasmResult::Reply(vec![0, 0, 0, 1]));
//!  }
//!
//! fn call_counter_canister(pic: &PocketIc, canister_id: CanisterId, method: &str) -> WasmResult {
//!     pic.update_call(canister_id, Principal::anonymous(), method, encode_one(()).unwrap())
//!         .expect("Failed to call counter canister")
//! }
//! ```
//! For more information, see the [README](https://crates.io/crates/pocket-ic).
//!
use crate::common::rest::{
    BlobCompression, BlobId, DtsFlag, ExtendedSubnetConfigSet, InstanceId, RawEffectivePrincipal,
    RawMessageId, SubnetId, SubnetSpec, Topology,
};
use crate::nonblocking::PocketIc as PocketIcAsync;
use candid::{
    decode_args, encode_args,
    utils::{ArgumentDecoder, ArgumentEncoder},
    Principal,
};
pub use ic_cdk::api::management_canister::main::CanisterSettings;
use ic_cdk::api::management_canister::main::{CanisterId, CanisterStatusResponse};
use reqwest::Url;
use schemars::JsonSchema;
use serde::{Deserialize, Serialize};
use std::sync::mpsc::channel;
use std::thread;
use std::thread::JoinHandle;
use std::{
    path::{Path, PathBuf},
    process::Command,
    sync::Arc,
    time::{Duration, Instant, SystemTime},
};
use tracing::{instrument, warn};

pub mod common;
pub mod nonblocking;

const LOCALHOST: &str = "127.0.0.1";

pub struct PocketIcBuilder {
    config: ExtendedSubnetConfigSet,
}

#[allow(clippy::new_without_default)]
impl PocketIcBuilder {
    pub fn new() -> Self {
        Self {
            config: ExtendedSubnetConfigSet::default(),
        }
    }

    pub fn build(self) -> PocketIc {
        PocketIc::from_config(self.config)
    }

    pub async fn build_async(self) -> PocketIcAsync {
        PocketIcAsync::from_config(self.config).await
    }

    /// Add an empty NNS subnet
    pub fn with_nns_subnet(self) -> Self {
        Self {
            config: ExtendedSubnetConfigSet {
                nns: Some(SubnetSpec::default()),
                ..self.config
            },
        }
    }

    /// Add an NNS subnet loaded form the given state directory. Note that the provided path must
    /// be accessible for the PocketIC server process.
    ///
    /// `path_to_nns_state` should lead to the `ic_state` directory which is expected to have
    /// the following structure:
    ///
    /// ic_state/
    ///  |-- backups
    ///  |-- checkpoints
    ///  |-- diverged_checkpoints
    ///  |-- diverged_state_markers
    ///  |-- fs_tmp
    ///  |-- page_deltas
    ///  |-- states_metadata.pbuf
    ///  |-- tip
    ///  `-- tmp
    ///
    /// `nns_subnet_id` should be the subnet ID of the NNS subnet in the state under
    /// `path_to_state`, e.g.:
    /// ```rust
    /// PrincipalId(
    ///     candid::Principal::from_text(
    ///         "tdb26-jop6k-aogll-7ltgs-eruif-6kk7m-qpktf-gdiqx-mxtrf-vb5e6-eqe",
    ///     )
    ///     .unwrap(),
    /// )
    /// .into();
    /// ```
    ///
    /// The value can be obtained, e.g., via the following command:
    /// ```sh
    /// ic-regedit snapshot <path-to-ic_registry_local_store> | jq -r ".nns_subnet_id"
    /// ```
    pub fn with_nns_state(self, nns_subnet_id: SubnetId, path_to_state: PathBuf) -> Self {
        Self {
            config: ExtendedSubnetConfigSet {
                nns: Some(SubnetSpec::default().with_state_dir(path_to_state, nns_subnet_id)),
                ..self.config
            },
        }
    }

    /// Add an empty sns subnet
    pub fn with_sns_subnet(self) -> Self {
        Self {
            config: ExtendedSubnetConfigSet {
                sns: Some(SubnetSpec::default()),
                ..self.config
            },
        }
    }
    /// Add an empty internet identity subnet
    pub fn with_ii_subnet(self) -> Self {
        Self {
            config: ExtendedSubnetConfigSet {
                ii: Some(SubnetSpec::default()),
                ..self.config
            },
        }
    }

    /// Add an empty fiduciary subnet
    pub fn with_fiduciary_subnet(self) -> Self {
        Self {
            config: ExtendedSubnetConfigSet {
                fiduciary: Some(SubnetSpec::default()),
                ..self.config
            },
        }
    }

    /// Add an empty bitcoin subnet
    pub fn with_bitcoin_subnet(self) -> Self {
        Self {
            config: ExtendedSubnetConfigSet {
                bitcoin: Some(SubnetSpec::default()),
                ..self.config
            },
        }
    }

    /// Add an empty generic system subnet
    pub fn with_system_subnet(mut self) -> Self {
        self.config.system.push(SubnetSpec::default());
        self
    }

    /// Add an empty generic application subnet
    pub fn with_application_subnet(mut self) -> Self {
        self.config.application.push(SubnetSpec::default());
        self
    }

    pub fn with_benchmarking_application_subnet(mut self) -> Self {
        self.config
            .application
            .push(SubnetSpec::default().with_benchmarking_instruction_config());
        self
    }

    pub fn with_benchmarking_system_subnet(mut self) -> Self {
        self.config
            .system
            .push(SubnetSpec::default().with_benchmarking_instruction_config());
        self
    }

    pub fn with_dts_flag(mut self, dts_flag: DtsFlag) -> Self {
        self.config = self.config.with_dts_flag(dts_flag);
        self
    }
}

/// Main entry point for interacting with PocketIC.
pub struct PocketIc {
    pocket_ic: PocketIcAsync,
    runtime: Arc<tokio::runtime::Runtime>,
    thread: Option<JoinHandle<()>>,
}

impl PocketIc {
    /// Creates a new PocketIC instance with a single application subnet on the server.
    /// The server is started if it's not already running.
    pub fn new() -> Self {
        PocketIcBuilder::new().with_application_subnet().build()
    }

    /// Returns the instance ID.
    pub fn instance_id(&self) -> InstanceId {
        self.pocket_ic.instance_id
    }

    /// Creates a new PocketIC instance with the specified subnet config.
    /// The server is started if it's not already running.
    pub fn from_config(config: impl Into<ExtendedSubnetConfigSet>) -> Self {
        let server_url = crate::start_or_reuse_server();
        Self::from_config_and_server_url(config, server_url)
    }

    /// Creates a new PocketIC instance with the specified subnet config and server url.
    /// This function is intended for advanced users who start the server manually.
    pub fn from_config_and_server_url(
        config: impl Into<ExtendedSubnetConfigSet>,
        server_url: Url,
    ) -> Self {
        let (tx, rx) = channel();
        let thread = thread::spawn(move || {
            let rt = tokio::runtime::Builder::new_current_thread()
                .enable_all()
                .build()
                .unwrap();
            tx.send(rt).unwrap();
        });
        let runtime = rx.recv().unwrap();

        let pocket_ic = runtime.block_on(async {
            PocketIcAsync::from_config_and_server_url(config, server_url).await
        });

        Self {
            pocket_ic,
            runtime: Arc::new(runtime),
            thread: Some(thread),
        }
    }

    /// Returns the topology of the different subnets of this PocketIC instance.
    pub fn topology(&self) -> Topology {
        let runtime = self.runtime.clone();
        runtime.block_on(async { self.pocket_ic.topology().await })
    }

    /// Upload and store a binary blob to the PocketIC server.
    #[instrument(ret(Display), skip(self, blob), fields(instance_id=self.pocket_ic.instance_id, blob_len = %blob.len(), compression = ?compression))]
    pub fn upload_blob(&self, blob: Vec<u8>, compression: BlobCompression) -> BlobId {
        let runtime = self.runtime.clone();
        runtime.block_on(async { self.pocket_ic.upload_blob(blob, compression).await })
    }

    /// Set stable memory of a canister. Optional GZIP compression can be used for reduced
    /// data traffic.
    #[instrument(skip(self, data), fields(instance_id=self.pocket_ic.instance_id, canister_id = %canister_id.to_string(), data_len = %data.len(), compression = ?compression))]
    pub fn set_stable_memory(
        &self,
        canister_id: CanisterId,
        data: Vec<u8>,
        compression: BlobCompression,
    ) {
        let runtime = self.runtime.clone();
        runtime.block_on(async {
            self.pocket_ic
                .set_stable_memory(canister_id, data, compression)
                .await
        })
    }

    /// Get stable memory of a canister.
    #[instrument(skip(self), fields(instance_id=self.pocket_ic.instance_id, canister_id = %canister_id.to_string()))]
    pub fn get_stable_memory(&self, canister_id: CanisterId) -> Vec<u8> {
        let runtime = self.runtime.clone();
        runtime.block_on(async { self.pocket_ic.get_stable_memory(canister_id).await })
    }

    /// List all instances and their status.
    #[instrument(ret)]
    pub fn list_instances() -> Vec<String> {
        let url = crate::start_or_reuse_server().join("instances").unwrap();
        let instances: Vec<String> = reqwest::blocking::Client::new()
            .get(url)
            .send()
            .expect("Failed to get result")
            .json()
            .expect("Failed to get json");
        instances
    }

    /// Verify a canister signature.
    #[instrument(skip_all, fields(instance_id=self.pocket_ic.instance_id))]
    pub fn verify_canister_signature(
        &self,
        msg: Vec<u8>,
        sig: Vec<u8>,
        pubkey: Vec<u8>,
        root_pubkey: Vec<u8>,
    ) -> Result<(), String> {
        let runtime = self.runtime.clone();
        runtime.block_on(async {
            self.pocket_ic
                .verify_canister_signature(msg, sig, pubkey, root_pubkey)
                .await
        })
    }

    /// Make the IC produce and progress by one block.
    /// Note that multiple ticks might be necessary to observe
    /// an expected effect, e.g., if the effect depends on
    /// inter-canister calls or heartbeats.
    #[instrument(skip(self), fields(instance_id=self.pocket_ic.instance_id))]
    pub fn tick(&self) {
        let runtime = self.runtime.clone();
        runtime.block_on(async { self.pocket_ic.tick().await })
    }

    /// Configures the IC to make progress automatically,
    /// i.e., periodically update the time of the IC
    /// to the real time and execute rounds on the subnets.
    /// Returns the URL at which `/api/v2` requests
    /// for this instance can be made.
    #[instrument(skip(self), fields(instance_id=self.pocket_ic.instance_id))]
    pub fn auto_progress(&self) -> Url {
        let runtime = self.runtime.clone();
        runtime.block_on(async { self.pocket_ic.auto_progress().await })
    }

    /// Stops automatic progress (see `auto_progress`) on the IC.
    #[instrument(skip(self), fields(instance_id=self.pocket_ic.instance_id))]
    pub fn stop_progress(&self) {
        let runtime = self.runtime.clone();
        runtime.block_on(async { self.pocket_ic.stop_progress().await })
    }

    /// Returns the URL at which `/api/v2` requests
    /// for this instance can be made if the HTTP
    /// gateway has been started.
    pub fn url(&self) -> Option<Url> {
        self.pocket_ic.url()
    }

    /// Returns the URL at which `/api/v2` requests
    /// for this instance can be made if the HTTP
    /// gateway has been started.
    pub fn url(&self) -> Option<Url> {
        self.http_gateway
            .as_ref()
            .map(|res| Url::parse(&format!("http://{}:{}/", LOCALHOST, res.port)).unwrap())
    }

    /// Creates an HTTP gateway for this IC instance
    /// listening on an optionally specified port
    /// and configures the IC instance to make progress
    /// automatically, i.e., periodically update the time
    /// of the IC to the real time and execute rounds on the subnets.
    /// Returns the URL at which `/api/v2` requests
    /// for this instance can be made.
    #[instrument(skip(self), fields(instance_id=self.pocket_ic.instance_id))]
    pub fn make_live(&mut self, listen_at: Option<u16>) -> Url {
<<<<<<< HEAD
        self.auto_progress();
        if let Some(url) = self.url() {
            return url;
        }
        let endpoint = self.server_url.join("http_gateway").unwrap();
        let http_gateway_config = HttpGatewayConfig {
            listen_at,
            forward_to: HttpGatewayBackend::PocketIcInstance(self.instance_id),
        };
        let res = self
            .reqwest_client
            .post(endpoint)
            .json(&http_gateway_config)
            .send()
            .expect("HTTP failure")
            .json::<CreateHttpGatewayResponse>()
            .expect("Could not parse response for create HTTP gateway request");
        match res {
            CreateHttpGatewayResponse::Created(info) => {
                let port = info.port;
                self.http_gateway = Some(info);
                Url::parse(&format!("http://{}:{}/", LOCALHOST, port)).unwrap()
            }
            CreateHttpGatewayResponse::Error { message } => {
                panic!("Failed to crate http gateway: {}", message)
            }
        }
=======
        let runtime = self.runtime.clone();
        runtime.block_on(async { self.pocket_ic.make_live(listen_at).await })
>>>>>>> 317048c6
    }

    /// Stops auto progress (automatic time updates and round executions)
    /// and the HTTP gateway for this IC instance.
    #[instrument(skip(self), fields(instance_id=self.pocket_ic.instance_id))]
    pub fn stop_live(&mut self) {
        let runtime = self.runtime.clone();
        runtime.block_on(async { self.pocket_ic.stop_live().await })
    }

    #[deprecated(note = "Use `stop_live` instead.")]
    /// Use `stop_live` instead.
    pub fn make_deterministic(&mut self) {
        let runtime = self.runtime.clone();
        runtime.block_on(async { self.pocket_ic.stop_live().await })
    }

    /// Get the root key of this IC instance. Returns `None` if the IC has no NNS subnet.
    #[instrument(skip(self), fields(instance_id=self.pocket_ic.instance_id))]
    pub fn root_key(&self) -> Option<Vec<u8>> {
        let runtime = self.runtime.clone();
        runtime.block_on(async { self.pocket_ic.root_key().await })
    }

    /// Get the current time of the IC.
    #[instrument(ret, skip(self), fields(instance_id=self.pocket_ic.instance_id))]
    pub fn get_time(&self) -> SystemTime {
        let runtime = self.runtime.clone();
        runtime.block_on(async { self.pocket_ic.get_time().await })
    }

    /// Set the current time of the IC, on all subnets.
    #[instrument(skip(self), fields(instance_id=self.pocket_ic.instance_id, time = ?time))]
    pub fn set_time(&self, time: SystemTime) {
        let runtime = self.runtime.clone();
        runtime.block_on(async { self.pocket_ic.set_time(time).await })
    }

    /// Advance the time on the IC on all subnets by some nanoseconds.
    #[instrument(skip(self), fields(instance_id=self.pocket_ic.instance_id, duration = ?duration))]
    pub fn advance_time(&self, duration: Duration) {
        let runtime = self.runtime.clone();
        runtime.block_on(async { self.pocket_ic.advance_time(duration).await })
    }

    /// Get the current cycles balance of a canister.
    #[instrument(ret, skip(self), fields(instance_id=self.pocket_ic.instance_id, canister_id = %canister_id.to_string()))]
    pub fn cycle_balance(&self, canister_id: CanisterId) -> u128 {
        let runtime = self.runtime.clone();
        runtime.block_on(async { self.pocket_ic.cycle_balance(canister_id).await })
    }

    /// Add cycles to a canister. Returns the new balance.
    #[instrument(ret, skip(self), fields(instance_id=self.pocket_ic.instance_id, canister_id = %canister_id.to_string(), amount = %amount))]
    pub fn add_cycles(&self, canister_id: CanisterId, amount: u128) -> u128 {
        let runtime = self.runtime.clone();
        runtime.block_on(async { self.pocket_ic.add_cycles(canister_id, amount).await })
    }

    /// Submit an update call (without executing it immediately).
    pub fn submit_call(
        &self,
        canister_id: CanisterId,
        sender: Principal,
        method: &str,
        payload: Vec<u8>,
    ) -> Result<RawMessageId, UserError> {
        let runtime = self.runtime.clone();
        runtime.block_on(async {
            self.pocket_ic
                .submit_call(canister_id, sender, method, payload)
                .await
        })
    }

    /// Submit an update call with a provided effective principal (without executing it immediately).
    pub fn submit_call_with_effective_principal(
        &self,
        canister_id: CanisterId,
        effective_principal: RawEffectivePrincipal,
        sender: Principal,
        method: &str,
        payload: Vec<u8>,
    ) -> Result<RawMessageId, UserError> {
        let runtime = self.runtime.clone();
        runtime.block_on(async {
            self.pocket_ic
                .submit_call_with_effective_principal(
                    canister_id,
                    effective_principal,
                    sender,
                    method,
                    payload,
                )
                .await
        })
    }

    /// Await an update call submitted previously by `submit_call_with_effective_principal`.
    pub fn await_call(&self, message_id: RawMessageId) -> Result<WasmResult, UserError> {
        let runtime = self.runtime.clone();
        runtime.block_on(async { self.pocket_ic.await_call(message_id).await })
    }

    /// Execute an update call on a canister.
    #[instrument(skip(self, payload), fields(instance_id=self.pocket_ic.instance_id, canister_id = %canister_id.to_string(), sender = %sender.to_string(), method = %method, payload_len = %payload.len()))]
    pub fn update_call(
        &self,
        canister_id: CanisterId,
        sender: Principal,
        method: &str,
        payload: Vec<u8>,
    ) -> Result<WasmResult, UserError> {
        let runtime = self.runtime.clone();
        runtime.block_on(async {
            self.pocket_ic
                .update_call(canister_id, sender, method, payload)
                .await
        })
    }

    /// Execute a query call on a canister.
    #[instrument(skip(self, payload), fields(instance_id=self.pocket_ic.instance_id, canister_id = %canister_id.to_string(), sender = %sender.to_string(), method = %method, payload_len = %payload.len()))]
    pub fn query_call(
        &self,
        canister_id: CanisterId,
        sender: Principal,
        method: &str,
        payload: Vec<u8>,
    ) -> Result<WasmResult, UserError> {
        let runtime = self.runtime.clone();
        runtime.block_on(async {
            self.pocket_ic
                .query_call(canister_id, sender, method, payload)
                .await
        })
    }

    /// Request a canister's status.
    #[instrument(skip(self), fields(instance_id=self.pocket_ic.instance_id, sender = %sender.unwrap_or(Principal::anonymous()).to_string()))]
    pub fn canister_status(
        &self,
        canister_id: CanisterId,
        sender: Option<Principal>,
    ) -> Result<CanisterStatusResponse, CallError> {
        let runtime = self.runtime.clone();
        runtime.block_on(async { self.pocket_ic.canister_status(canister_id, sender).await })
    }

    /// Create a canister with default settings as the anonymous principal.
    #[instrument(ret(Display), skip(self), fields(instance_id=self.pocket_ic.instance_id))]
    pub fn create_canister(&self) -> CanisterId {
        let runtime = self.runtime.clone();
        runtime.block_on(async { self.pocket_ic.create_canister().await })
    }

    /// Create a canister with optional custom settings and a sender.
    #[instrument(ret(Display), skip(self), fields(instance_id=self.pocket_ic.instance_id, settings = ?settings, sender = %sender.unwrap_or(Principal::anonymous()).to_string()))]
    pub fn create_canister_with_settings(
        &self,
        sender: Option<Principal>,
        settings: Option<CanisterSettings>,
    ) -> CanisterId {
        let runtime = self.runtime.clone();
        runtime.block_on(async {
            self.pocket_ic
                .create_canister_with_settings(sender, settings)
                .await
        })
    }

    /// Creates a canister with a specific canister ID and optional custom settings.
    /// Returns an error if the canister ID is already in use.
    /// Panics if the canister ID is not contained in any of the subnets.
    ///
    /// The canister ID must be contained in the Bitcoin, Fiduciary, II, SNS or NNS
    /// subnet range, it is not intended to be used on regular app or system subnets,
    /// where it can lead to conflicts on which the function panics.
    #[instrument(ret, skip(self), fields(instance_id=self.pocket_ic.instance_id, sender = %sender.unwrap_or(Principal::anonymous()).to_string(), settings = ?settings, canister_id = %canister_id.to_string()))]
    pub fn create_canister_with_id(
        &self,
        sender: Option<Principal>,
        settings: Option<CanisterSettings>,
        canister_id: CanisterId,
    ) -> Result<CanisterId, String> {
        let runtime = self.runtime.clone();
        runtime.block_on(async {
            self.pocket_ic
                .create_canister_with_id(sender, settings, canister_id)
                .await
        })
    }

    /// Create a canister on a specific subnet with optional custom settings.
    #[instrument(ret(Display), skip(self), fields(instance_id=self.pocket_ic.instance_id, sender = %sender.unwrap_or(Principal::anonymous()).to_string(), settings = ?settings, subnet_id = %subnet_id.to_string()))]
    pub fn create_canister_on_subnet(
        &self,
        sender: Option<Principal>,
        settings: Option<CanisterSettings>,
        subnet_id: SubnetId,
    ) -> CanisterId {
        let runtime = self.runtime.clone();
        runtime.block_on(async {
            self.pocket_ic
                .create_canister_on_subnet(sender, settings, subnet_id)
                .await
        })
    }

    /// Install a WASM module on an existing canister.
    #[instrument(skip(self, wasm_module, arg), fields(instance_id=self.pocket_ic.instance_id, canister_id = %canister_id.to_string(), wasm_module_len = %wasm_module.len(), arg_len = %arg.len(), sender = %sender.unwrap_or(Principal::anonymous()).to_string()))]
    pub fn install_canister(
        &self,
        canister_id: CanisterId,
        wasm_module: Vec<u8>,
        arg: Vec<u8>,
        sender: Option<Principal>,
    ) {
        let runtime = self.runtime.clone();
        runtime.block_on(async {
            self.pocket_ic
                .install_canister(canister_id, wasm_module, arg, sender)
                .await
        })
    }

    /// Upgrade a canister with a new WASM module.
    #[instrument(skip(self, wasm_module, arg), fields(instance_id=self.pocket_ic.instance_id, canister_id = %canister_id.to_string(), wasm_module_len = %wasm_module.len(), arg_len = %arg.len(), sender = %sender.unwrap_or(Principal::anonymous()).to_string()))]
    pub fn upgrade_canister(
        &self,
        canister_id: CanisterId,
        wasm_module: Vec<u8>,
        arg: Vec<u8>,
        sender: Option<Principal>,
    ) -> Result<(), CallError> {
        let runtime = self.runtime.clone();
        runtime.block_on(async {
            self.pocket_ic
                .upgrade_canister(canister_id, wasm_module, arg, sender)
                .await
        })
    }

    /// Reinstall a canister WASM module.
    #[instrument(skip(self, wasm_module, arg), fields(instance_id=self.pocket_ic.instance_id, canister_id = %canister_id.to_string(), wasm_module_len = %wasm_module.len(), arg_len = %arg.len(), sender = %sender.unwrap_or(Principal::anonymous()).to_string()))]
    pub fn reinstall_canister(
        &self,
        canister_id: CanisterId,
        wasm_module: Vec<u8>,
        arg: Vec<u8>,
        sender: Option<Principal>,
    ) -> Result<(), CallError> {
        let runtime = self.runtime.clone();
        runtime.block_on(async {
            self.pocket_ic
                .reinstall_canister(canister_id, wasm_module, arg, sender)
                .await
        })
    }

    /// Set canister's controllers.
    #[instrument(skip(self), fields(instance_id=self.pocket_ic.instance_id, canister_id = %canister_id.to_string(), sender = %sender.unwrap_or(Principal::anonymous()).to_string()))]
    pub fn set_controllers(
        &self,
        canister_id: CanisterId,
        sender: Option<Principal>,
        new_controllers: Vec<Principal>,
    ) -> Result<(), CallError> {
        let runtime = self.runtime.clone();
        runtime.block_on(async {
            self.pocket_ic
                .set_controllers(canister_id, sender, new_controllers)
                .await
        })
    }

    /// Start a canister.
    #[instrument(skip(self), fields(instance_id=self.pocket_ic.instance_id, canister_id = %canister_id.to_string(), sender = %sender.unwrap_or(Principal::anonymous()).to_string()))]
    pub fn start_canister(
        &self,
        canister_id: CanisterId,
        sender: Option<Principal>,
    ) -> Result<(), CallError> {
        let runtime = self.runtime.clone();
        runtime.block_on(async { self.pocket_ic.start_canister(canister_id, sender).await })
    }

    /// Stop a canister.
    #[instrument(skip(self), fields(instance_id=self.pocket_ic.instance_id, canister_id = %canister_id.to_string(), sender = %sender.unwrap_or(Principal::anonymous()).to_string()))]
    pub fn stop_canister(
        &self,
        canister_id: CanisterId,
        sender: Option<Principal>,
    ) -> Result<(), CallError> {
        let runtime = self.runtime.clone();
        runtime.block_on(async { self.pocket_ic.stop_canister(canister_id, sender).await })
    }

    /// Delete a canister.
    #[instrument(skip(self), fields(instance_id=self.pocket_ic.instance_id, canister_id = %canister_id.to_string(), sender = %sender.unwrap_or(Principal::anonymous()).to_string()))]
    pub fn delete_canister(
        &self,
        canister_id: CanisterId,
        sender: Option<Principal>,
    ) -> Result<(), CallError> {
        let runtime = self.runtime.clone();
        runtime.block_on(async { self.pocket_ic.delete_canister(canister_id, sender).await })
    }

    /// Checks whether the provided canister exists.
    #[instrument(ret(Display), skip(self), fields(instance_id=self.pocket_ic.instance_id, canister_id = %canister_id.to_string()))]
    pub fn canister_exists(&self, canister_id: CanisterId) -> bool {
        let runtime = self.runtime.clone();
        runtime.block_on(async { self.pocket_ic.canister_exists(canister_id).await })
    }

    /// Returns the subnet ID of the canister if the canister exists.
    #[instrument(ret, skip(self), fields(instance_id=self.pocket_ic.instance_id, canister_id = %canister_id.to_string()))]
    pub fn get_subnet(&self, canister_id: CanisterId) -> Option<SubnetId> {
        let runtime = self.runtime.clone();
        runtime.block_on(async { self.pocket_ic.get_subnet(canister_id).await })
    }

    fn update_call_with_effective_principal(
        &self,
        canister_id: CanisterId,
        effective_principal: RawEffectivePrincipal,
        sender: Principal,
        method: &str,
        payload: Vec<u8>,
    ) -> Result<WasmResult, UserError> {
        let runtime = self.runtime.clone();
        runtime.block_on(async {
            self.pocket_ic
                .update_call_with_effective_principal(
                    canister_id,
                    effective_principal,
                    sender,
                    method,
                    payload,
                )
                .await
        })
    }
}

impl Default for PocketIc {
    fn default() -> Self {
        Self::new()
    }
}

impl Drop for PocketIc {
    fn drop(&mut self) {
        self.runtime.block_on(async {
            self.pocket_ic.do_drop().await;
        });
        if let Some(thread) = self.thread.take() {
            thread.join().unwrap();
        }
    }
}

/// Call a canister candid method, authenticated. The sender can be impersonated (i.e., the
/// signature is not verified).
/// PocketIC executes update calls synchronously, so there is no need to poll for the result.
pub fn call_candid_as<Input, Output>(
    env: &PocketIc,
    canister_id: CanisterId,
    effective_principal: RawEffectivePrincipal,
    sender: Principal,
    method: &str,
    input: Input,
) -> Result<Output, CallError>
where
    Input: ArgumentEncoder,
    Output: for<'a> ArgumentDecoder<'a>,
{
    with_candid(input, |payload| {
        env.update_call_with_effective_principal(
            canister_id,
            effective_principal,
            sender,
            method,
            payload,
        )
    })
}

/// Call a canister candid method, anonymous.
/// PocketIC executes update calls synchronously, so there is no need to poll for the result.
pub fn call_candid<Input, Output>(
    env: &PocketIc,
    canister_id: CanisterId,
    effective_principal: RawEffectivePrincipal,
    method: &str,
    input: Input,
) -> Result<Output, CallError>
where
    Input: ArgumentEncoder,
    Output: for<'a> ArgumentDecoder<'a>,
{
    call_candid_as(
        env,
        canister_id,
        effective_principal,
        Principal::anonymous(),
        method,
        input,
    )
}

/// Call a canister candid query method, anonymous.
pub fn query_candid<Input, Output>(
    env: &PocketIc,
    canister_id: CanisterId,
    method: &str,
    input: Input,
) -> Result<Output, CallError>
where
    Input: ArgumentEncoder,
    Output: for<'a> ArgumentDecoder<'a>,
{
    query_candid_as(env, canister_id, Principal::anonymous(), method, input)
}

/// Call a canister candid query method, authenticated. The sender can be impersonated (i.e., the
/// signature is not verified).
pub fn query_candid_as<Input, Output>(
    env: &PocketIc,
    canister_id: CanisterId,
    sender: Principal,
    method: &str,
    input: Input,
) -> Result<Output, CallError>
where
    Input: ArgumentEncoder,
    Output: for<'a> ArgumentDecoder<'a>,
{
    with_candid(input, |bytes| {
        env.query_call(canister_id, sender, method, bytes)
    })
}

/// Call a canister candid update method, anonymous.
pub fn update_candid<Input, Output>(
    env: &PocketIc,
    canister_id: CanisterId,
    method: &str,
    input: Input,
) -> Result<Output, CallError>
where
    Input: ArgumentEncoder,
    Output: for<'a> ArgumentDecoder<'a>,
{
    update_candid_as(env, canister_id, Principal::anonymous(), method, input)
}

/// Call a canister candid update method, authenticated. The sender can be impersonated (i.e., the
/// signature is not verified).
pub fn update_candid_as<Input, Output>(
    env: &PocketIc,
    canister_id: CanisterId,
    sender: Principal,
    method: &str,
    input: Input,
) -> Result<Output, CallError>
where
    Input: ArgumentEncoder,
    Output: for<'a> ArgumentDecoder<'a>,
{
    with_candid(input, |bytes| {
        env.update_call(canister_id, sender, method, bytes)
    })
}

/// A helper function that we use to implement both [`call_candid`] and
/// [`query_candid`].
pub fn with_candid<Input, Output>(
    input: Input,
    f: impl FnOnce(Vec<u8>) -> Result<WasmResult, UserError>,
) -> Result<Output, CallError>
where
    Input: ArgumentEncoder,
    Output: for<'a> ArgumentDecoder<'a>,
{
    let in_bytes = encode_args(input).expect("failed to encode args");
    match f(in_bytes) {
        Ok(WasmResult::Reply(out_bytes)) => Ok(decode_args(&out_bytes).unwrap_or_else(|e| {
            panic!(
                "Failed to decode response as candid type {}:\nerror: {}\nbytes: {:?}\nutf8: {}",
                std::any::type_name::<Output>(),
                e,
                out_bytes,
                String::from_utf8_lossy(&out_bytes),
            )
        })),
        Ok(WasmResult::Reject(message)) => Err(CallError::Reject(message)),
        Err(user_error) => Err(CallError::UserError(user_error)),
    }
}

/// Error type for [`TryFrom<u64>`].
#[derive(Clone, Copy, Debug)]
pub enum TryFromError {
    ValueOutOfRange(u64),
}

/// User-facing error codes.
///
/// The error codes are currently assigned using an HTTP-like
/// convention: the most significant digit is the corresponding reject
/// code and the rest is just a sequentially assigned two-digit
/// number.
#[derive(
    PartialOrd, Ord, Clone, Copy, Debug, PartialEq, Eq, Hash, Serialize, Deserialize, JsonSchema,
)]
pub enum ErrorCode {
    // 1xx -- `RejectCode::SysFatal`
    SubnetOversubscribed = 101,
    MaxNumberOfCanistersReached = 102,
    // 2xx -- `RejectCode::SysTransient`
    CanisterQueueFull = 201,
    IngressMessageTimeout = 202,
    CanisterQueueNotEmpty = 203,
    IngressHistoryFull = 204,
    CanisterIdAlreadyExists = 205,
    StopCanisterRequestTimeout = 206,
    CanisterOutOfCycles = 207,
    CertifiedStateUnavailable = 208,
    CanisterInstallCodeRateLimited = 209,
    // 3xx -- `RejectCode::DestinationInvalid`
    CanisterNotFound = 301,
    // 302 (previously `CanisterMethodNotFound`)
    // 303 (previously `CanisterAlreadyInstalled`)
    // 304 (previously `CanisterWasmModuleNotFound`)
    // 4xx -- `RejectCode::CanisterReject`
    // 401
    InsufficientMemoryAllocation = 402,
    InsufficientCyclesForCreateCanister = 403,
    SubnetNotFound = 404,
    CanisterNotHostedBySubnet = 405,
    CanisterRejectedMessage = 406,
    UnknownManagementMessage = 407,
    InvalidManagementPayload = 408,
    // 5xx -- `RejectCode::CanisterError`
    // 501 (previously `CanisterOutOfCycles`)
    CanisterTrapped = 502,
    CanisterCalledTrap = 503,
    CanisterContractViolation = 504,
    CanisterInvalidWasm = 505,
    CanisterDidNotReply = 506,
    CanisterOutOfMemory = 507,
    CanisterStopped = 508,
    CanisterStopping = 509,
    CanisterNotStopped = 510,
    CanisterStoppingCancelled = 511,
    CanisterInvalidController = 512,
    CanisterFunctionNotFound = 513,
    CanisterNonEmpty = 514,
    // 515 (previously `CertifiedStateUnavailable`)
    // 516 (previously `CanisterRejectedMessage`)
    QueryCallGraphLoopDetected = 517,
    // 518 (previously `UnknownManagementMessage`)
    // 519 (previously `InvalidManagementPayload`)
    InsufficientCyclesInCall = 520,
    CanisterWasmEngineError = 521,
    CanisterInstructionLimitExceeded = 522,
    // 523 (previously `CanisterInstallCodeRateLimited`)
    CanisterMemoryAccessLimitExceeded = 524,
    QueryCallGraphTooDeep = 525,
    QueryCallGraphTotalInstructionLimitExceeded = 526,
    CompositeQueryCalledInReplicatedMode = 527,
    QueryTimeLimitExceeded = 528,
    QueryCallGraphInternal = 529,
    InsufficientCyclesInComputeAllocation = 530,
    InsufficientCyclesInMemoryAllocation = 531,
    InsufficientCyclesInMemoryGrow = 532,
    ReservedCyclesLimitExceededInMemoryAllocation = 533,
    ReservedCyclesLimitExceededInMemoryGrow = 534,
    InsufficientCyclesInMessageMemoryGrow = 535,
    CanisterMethodNotFound = 536,
    CanisterWasmModuleNotFound = 537,
    CanisterAlreadyInstalled = 538,
}

impl TryFrom<u64> for ErrorCode {
    type Error = TryFromError;
    fn try_from(err: u64) -> Result<ErrorCode, Self::Error> {
        match err {
            // 1xx -- `RejectCode::SysFatal`
            101 => Ok(ErrorCode::SubnetOversubscribed),
            102 => Ok(ErrorCode::MaxNumberOfCanistersReached),
            // 2xx -- `RejectCode::SysTransient`
            201 => Ok(ErrorCode::CanisterQueueFull),
            202 => Ok(ErrorCode::IngressMessageTimeout),
            203 => Ok(ErrorCode::CanisterQueueNotEmpty),
            204 => Ok(ErrorCode::IngressHistoryFull),
            205 => Ok(ErrorCode::CanisterIdAlreadyExists),
            206 => Ok(ErrorCode::StopCanisterRequestTimeout),
            207 => Ok(ErrorCode::CanisterOutOfCycles),
            208 => Ok(ErrorCode::CertifiedStateUnavailable),
            209 => Ok(ErrorCode::CanisterInstallCodeRateLimited),
            // 3xx -- `RejectCode::DestinationInvalid`
            301 => Ok(ErrorCode::CanisterNotFound),
            // TODO: RUN-948: Backward compatibility
            302 => Ok(ErrorCode::CanisterMethodNotFound),
            303 => Ok(ErrorCode::CanisterAlreadyInstalled),
            304 => Ok(ErrorCode::CanisterWasmModuleNotFound),
            // 4xx -- `RejectCode::CanisterReject`
            // 401
            402 => Ok(ErrorCode::InsufficientMemoryAllocation),
            403 => Ok(ErrorCode::InsufficientCyclesForCreateCanister),
            404 => Ok(ErrorCode::SubnetNotFound),
            405 => Ok(ErrorCode::CanisterNotHostedBySubnet),
            406 => Ok(ErrorCode::CanisterRejectedMessage),
            407 => Ok(ErrorCode::UnknownManagementMessage),
            408 => Ok(ErrorCode::InvalidManagementPayload),
            // 5xx -- `RejectCode::CanisterError`
            // 501 (previously `CanisterOutOfCycles`)
            502 => Ok(ErrorCode::CanisterTrapped),
            503 => Ok(ErrorCode::CanisterCalledTrap),
            504 => Ok(ErrorCode::CanisterContractViolation),
            505 => Ok(ErrorCode::CanisterInvalidWasm),
            506 => Ok(ErrorCode::CanisterDidNotReply),
            507 => Ok(ErrorCode::CanisterOutOfMemory),
            508 => Ok(ErrorCode::CanisterStopped),
            509 => Ok(ErrorCode::CanisterStopping),
            510 => Ok(ErrorCode::CanisterNotStopped),
            511 => Ok(ErrorCode::CanisterStoppingCancelled),
            512 => Ok(ErrorCode::CanisterInvalidController),
            513 => Ok(ErrorCode::CanisterFunctionNotFound),
            514 => Ok(ErrorCode::CanisterNonEmpty),
            // TODO: RUN-948: Backward compatibility
            515 => Ok(ErrorCode::CertifiedStateUnavailable),
            516 => Ok(ErrorCode::CanisterRejectedMessage),
            517 => Ok(ErrorCode::QueryCallGraphLoopDetected),
            518 => Ok(ErrorCode::UnknownManagementMessage),
            519 => Ok(ErrorCode::InvalidManagementPayload),
            520 => Ok(ErrorCode::InsufficientCyclesInCall),
            521 => Ok(ErrorCode::CanisterWasmEngineError),
            522 => Ok(ErrorCode::CanisterInstructionLimitExceeded),
            523 => Ok(ErrorCode::CanisterInstallCodeRateLimited),
            524 => Ok(ErrorCode::CanisterMemoryAccessLimitExceeded),
            525 => Ok(ErrorCode::QueryCallGraphTooDeep),
            526 => Ok(ErrorCode::QueryCallGraphTotalInstructionLimitExceeded),
            527 => Ok(ErrorCode::CompositeQueryCalledInReplicatedMode),
            528 => Ok(ErrorCode::QueryTimeLimitExceeded),
            529 => Ok(ErrorCode::QueryCallGraphInternal),
            530 => Ok(ErrorCode::InsufficientCyclesInComputeAllocation),
            531 => Ok(ErrorCode::InsufficientCyclesInMemoryAllocation),
            532 => Ok(ErrorCode::InsufficientCyclesInMemoryGrow),
            533 => Ok(ErrorCode::ReservedCyclesLimitExceededInMemoryAllocation),
            534 => Ok(ErrorCode::ReservedCyclesLimitExceededInMemoryGrow),
            535 => Ok(ErrorCode::InsufficientCyclesInMessageMemoryGrow),
            536 => Ok(ErrorCode::CanisterMethodNotFound),
            537 => Ok(ErrorCode::CanisterWasmModuleNotFound),
            538 => Ok(ErrorCode::CanisterAlreadyInstalled),
            _ => Err(TryFromError::ValueOutOfRange(err)),
        }
    }
}

impl std::fmt::Display for ErrorCode {
    fn fmt(&self, f: &mut std::fmt::Formatter<'_>) -> std::fmt::Result {
        // E.g. "IC0301"
        write!(f, "IC{:04}", *self as i32)
    }
}

/// The error that is sent back to users from the IC if something goes
/// wrong. It's designed to be copyable and serializable so that we
/// can persist it in the ingress history.
#[derive(
    PartialOrd, Ord, Clone, Debug, PartialEq, Eq, Hash, Serialize, Deserialize, JsonSchema,
)]
pub struct UserError {
    /// The error code.
    pub code: ErrorCode,
    /// A human-readable description of the error.
    pub description: String,
}

impl std::fmt::Display for UserError {
    fn fmt(&self, f: &mut std::fmt::Formatter<'_>) -> std::fmt::Result {
        // E.g. "IC0301: Canister 42 not found"
        write!(f, "{}: {}", self.code, self.description)
    }
}

/// This enum describes the different error types when invoking a canister.
#[derive(Debug, Serialize, Deserialize)]
pub enum CallError {
    Reject(String),
    UserError(UserError),
}

/// This struct describes the different types that executing a WASM function in
/// a canister can produce.
#[derive(PartialOrd, Ord, Clone, Debug, PartialEq, Eq, Hash, Serialize, Deserialize)]
pub enum WasmResult {
    /// Raw response, returned in a successful case.
    Reply(#[serde(with = "serde_bytes")] Vec<u8>),
    /// Returned with an error message when the canister decides to reject the
    /// message.
    Reject(String),
}

/// Attempt to start a new PocketIC server if it's not already running.
pub fn start_or_reuse_server() -> Url {
    let bin_path = match std::env::var_os("POCKET_IC_BIN") {
        None => "./pocket-ic".to_string(),
        Some(path) => path
            .clone()
            .into_string()
            .unwrap_or_else(|_| panic!("Invalid string path for {path:?}")),
    };

    if !Path::new(&bin_path).exists() {
        panic!("
Could not find the PocketIC binary.

The PocketIC binary could not be found at {:?}. Please specify the path to the binary with the POCKET_IC_BIN environment variable, \
or place it in your current working directory (you are running PocketIC from {:?}).

To download the binary, please visit https://github.com/dfinity/pocketic."
, &bin_path, &std::env::current_dir().map(|x| x.display().to_string()).unwrap_or_else(|_| "an unknown directory".to_string()));
    }

    // Use the parent process ID to find the PocketIC server port for this `cargo test` run.
    let parent_pid = std::os::unix::process::parent_id();
    let mut cmd = Command::new(PathBuf::from(bin_path));
    cmd.arg("--pid").arg(parent_pid.to_string());
    if std::env::var("POCKET_IC_MUTE_SERVER").is_ok() {
        cmd.stdout(std::process::Stdio::null());
        cmd.stderr(std::process::Stdio::null());
    }
    cmd.spawn().expect("Failed to start PocketIC binary");

    let port_file_path = std::env::temp_dir().join(format!("pocket_ic_{}.port", parent_pid));
    let ready_file_path = std::env::temp_dir().join(format!("pocket_ic_{}.ready", parent_pid));
    let start = Instant::now();
    loop {
        match ready_file_path.try_exists() {
            Ok(true) => {
                let port_string = std::fs::read_to_string(port_file_path)
                    .expect("Failed to read port from port file");
                let port: u16 = port_string.parse().expect("Failed to parse port to number");
                return Url::parse(&format!("http://{}:{}/", LOCALHOST, port)).unwrap();
            }
            _ => std::thread::sleep(Duration::from_millis(20)),
        }
        if start.elapsed() > Duration::from_secs(5) {
            panic!("Failed to start PocketIC service in time");
        }
    }
}<|MERGE_RESOLUTION|>--- conflicted
+++ resolved
@@ -380,38 +380,8 @@
     /// for this instance can be made.
     #[instrument(skip(self), fields(instance_id=self.pocket_ic.instance_id))]
     pub fn make_live(&mut self, listen_at: Option<u16>) -> Url {
-<<<<<<< HEAD
-        self.auto_progress();
-        if let Some(url) = self.url() {
-            return url;
-        }
-        let endpoint = self.server_url.join("http_gateway").unwrap();
-        let http_gateway_config = HttpGatewayConfig {
-            listen_at,
-            forward_to: HttpGatewayBackend::PocketIcInstance(self.instance_id),
-        };
-        let res = self
-            .reqwest_client
-            .post(endpoint)
-            .json(&http_gateway_config)
-            .send()
-            .expect("HTTP failure")
-            .json::<CreateHttpGatewayResponse>()
-            .expect("Could not parse response for create HTTP gateway request");
-        match res {
-            CreateHttpGatewayResponse::Created(info) => {
-                let port = info.port;
-                self.http_gateway = Some(info);
-                Url::parse(&format!("http://{}:{}/", LOCALHOST, port)).unwrap()
-            }
-            CreateHttpGatewayResponse::Error { message } => {
-                panic!("Failed to crate http gateway: {}", message)
-            }
-        }
-=======
         let runtime = self.runtime.clone();
         runtime.block_on(async { self.pocket_ic.make_live(listen_at).await })
->>>>>>> 317048c6
     }
 
     /// Stops auto progress (automatic time updates and round executions)
