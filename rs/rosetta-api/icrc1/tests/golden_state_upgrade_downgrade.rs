--- conflicted
+++ resolved
@@ -7,28 +7,20 @@
 use ic_state_machine_tests::StateMachine;
 use std::str::FromStr;
 
-<<<<<<< HEAD
-=======
 mod common;
 
->>>>>>> a820ff4f
 #[cfg(not(feature = "u256-tokens"))]
 #[test]
 fn should_upgrade_icrc_ck_btc_canister_with_golden_state() {
     const CK_BTC_LEDGER_CANISTER_ID: &str = "mxzaz-hqaaa-aaaar-qaada-cai";
     const CK_BTC_LEDGER_CANISTER_NAME: &str = "ckBTC";
 
-<<<<<<< HEAD
     let ledger_wasm = ledger_wasm();
-=======
-    let ledger_wasm = Wasm::from_bytes(ledger_wasm());
->>>>>>> a820ff4f
 
     let state_machine =
         ic_nns_test_utils_golden_nns_state::new_state_machine_with_golden_fiduciary_state_or_panic(
         );
 
-<<<<<<< HEAD
     let ck_btc_minter = icrc_ledger_types::icrc1::account::Account {
         owner: PrincipalId::from_str("mqygn-kiaaa-aaaar-qaadq-cai")
             .unwrap()
@@ -47,8 +39,6 @@
     );
     // TODO: Uncomment once mainnet ledger has been upgraded to include `ledger_num_approvals` metric
     // verify_ledger_state(&state_machine, canister_id);
-=======
->>>>>>> a820ff4f
     upgrade_canister(
         &state_machine,
         (CK_BTC_LEDGER_CANISTER_ID, CK_BTC_LEDGER_CANISTER_NAME),
@@ -60,10 +50,7 @@
         (CK_BTC_LEDGER_CANISTER_ID, CK_BTC_LEDGER_CANISTER_NAME),
         bump_gzip_timestamp(&ledger_wasm),
     );
-<<<<<<< HEAD
     verify_ledger_state(&state_machine, canister_id, Some(burns_without_spender));
-=======
->>>>>>> a820ff4f
 }
 
 #[cfg(feature = "u256-tokens")]
@@ -77,7 +64,6 @@
     const CK_PEPE_LEDGER: (&str, &str) = ("etik7-oiaaa-aaaar-qagia-cai", "ckPEPE");
     const CK_SHIB_LEDGER: (&str, &str) = ("fxffn-xiaaa-aaaar-qagoa-cai", "ckSHIB");
 
-<<<<<<< HEAD
     let ck_eth_minter = icrc_ledger_types::icrc1::account::Account {
         owner: PrincipalId::from_str("sv3dd-oaaaa-aaaar-qacoa-cai")
             .unwrap()
@@ -102,41 +88,23 @@
         (CK_OCT_LEDGER, None),
         (CK_PEPE_LEDGER, None),
         (CK_SHIB_LEDGER, None),
-=======
-    let ledger_wasm_u256 = Wasm::from_bytes(ledger_wasm());
-
-    let canister_ids_and_names = vec![
-        CK_ETH_LEDGER,
-        CK_USDC_LEDGER,
-        CK_LINK_LEDGER,
-        CK_OCT_LEDGER,
-        CK_PEPE_LEDGER,
-        CK_SHIB_LEDGER,
->>>>>>> a820ff4f
     ];
 
     let state_machine =
         ic_nns_test_utils_golden_nns_state::new_state_machine_with_golden_fiduciary_state_or_panic(
         );
 
-<<<<<<< HEAD
     for ((canister_id_str, canister_name), burns_without_spender) in
         canister_ids_names_and_burns_without_spender
     {
-=======
-    for (canister_id_str, canister_name) in canister_ids_and_names {
->>>>>>> a820ff4f
         println!(
             "Processing {} ledger, id {}",
             canister_id_str, canister_name
         );
-<<<<<<< HEAD
         let canister_id =
             CanisterId::unchecked_from_principal(PrincipalId::from_str(canister_id_str).unwrap());
         // TODO: Uncomment once mainnet ledgers have been upgraded to include `ledger_num_approvals` metric
         // verify_ledger_state(&state_machine, canister_id, None);
-=======
->>>>>>> a820ff4f
         upgrade_canister(
             &state_machine,
             (canister_id_str, canister_name),
@@ -152,11 +120,7 @@
     }
 }
 
-<<<<<<< HEAD
-#[cfg(not(feature = "u256-tokens"))]
-=======
 #[cfg(feature = "u256-tokens")]
->>>>>>> a820ff4f
 #[test]
 fn should_upgrade_icrc_sns_canisters_with_golden_state() {
     // SNS canisters
@@ -187,14 +151,10 @@
     const WATERNEURON: (&str, &str) = ("jcmow-hyaaa-aaaaq-aadlq-cai", "WaterNeuron");
     const YUKU: (&str, &str) = ("atbfz-diaaa-aaaaq-aacyq-cai", "Yuku");
 
-<<<<<<< HEAD
-    let ledger_wasm = ledger_wasm();
-=======
     let ledger_wasm = Wasm::from_bytes(ledger_wasm());
     let mainnet_ledger_wasm = Wasm::from_bytes(common::load_wasm_using_env_var(
         "IC_ICRC1_LEDGER_DEPLOYED_VERSION_WASM_PATH",
     ));
->>>>>>> a820ff4f
 
     let canister_id_and_names = vec![
         DRAGGINZ,
@@ -232,11 +192,7 @@
         let canister_id =
             CanisterId::unchecked_from_principal(PrincipalId::from_str(canister_id_str).unwrap());
         // TODO: Uncomment once mainnet ledgers have been upgraded to include `ledger_num_approvals` metric
-<<<<<<< HEAD
-        // verify_ledger_state(&state_machine, canister_id, None);
-=======
         // ic_icrc1_ledger_sm_tests::in_memory_ledger::verify_ledger_state(&state_machine, canister_id, None);
->>>>>>> a820ff4f
         upgrade_canister(
             &state_machine,
             (canister_id_str, canister_name),
@@ -248,9 +204,6 @@
             (canister_id_str, canister_name),
             bump_gzip_timestamp(&ledger_wasm),
         );
-<<<<<<< HEAD
-        verify_ledger_state(&state_machine, canister_id, None);
-=======
         ic_icrc1_ledger_sm_tests::in_memory_ledger::verify_ledger_state(
             &state_machine,
             canister_id,
@@ -261,7 +214,6 @@
             (canister_id_str, canister_name),
             mainnet_ledger_wasm.clone(),
         );
->>>>>>> a820ff4f
     }
 }
 
@@ -276,17 +228,6 @@
     println!("Upgraded {} '{}'", canister_name, canister_id_str);
 }
 
-<<<<<<< HEAD
-fn ledger_wasm() -> Wasm {
-    Wasm::from_bytes(ic_test_utilities_load_wasm::load_wasm(
-        PathBuf::from(std::env::var("CARGO_MANIFEST_DIR").unwrap()).join("ledger"),
-        "ic-icrc1-ledger",
-        &[],
-    ))
-}
-
-=======
->>>>>>> a820ff4f
 fn upgrade_ledger(state_machine: &StateMachine, wasm: Wasm, canister_id: CanisterId) {
     let args = ic_icrc1_ledger::LedgerArgument::Upgrade(None);
     let args = Encode!(&args).unwrap();
