--- conflicted
+++ resolved
@@ -917,39 +917,12 @@
     ) -> Result<(), HypervisorError> {
         match execution_memory_type {
             ExecutionMemoryType::WasmMemory => {
-<<<<<<< HEAD
-                let (new_usage, overflow) = self
-                    .wasm_memory_usage
-                    .get()
-                    .overflowing_add(execution_bytes.get());
-
-                if overflow {
-                    return Err(HypervisorError::OutOfMemory);
-                }
-
-                self.wasm_memory_usage = NumBytes::new(new_usage);
-            }
-            ExecutionMemoryType::StableMemory => {
-                let (new_usage, overflow) = self
-                    .stable_memory_usage
-                    .get()
-                    .overflowing_add(execution_bytes.get());
-                if overflow {
-                    return Err(HypervisorError::OutOfMemory);
-                }
-                self.stable_memory_usage = NumBytes::new(new_usage);
-            }
-        }
-
-        Ok(())
-=======
                 add_memory(&mut self.wasm_memory_usage, execution_bytes)
             }
             ExecutionMemoryType::StableMemory => {
                 add_memory(&mut self.stable_memory_usage, execution_bytes)
             }
         }
->>>>>>> 7f4cfdf6
     }
 
     /// Tries to allocate the requested amount of message memory.
