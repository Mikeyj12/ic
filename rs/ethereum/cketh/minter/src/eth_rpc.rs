--- conflicted
+++ resolved
@@ -14,7 +14,7 @@
 use candid::{candid_method, CandidType};
 use ethnum;
 use ic_canister_log::log;
-use ic_cdk::api::call::{RejectionCode};
+use ic_cdk::api::call::RejectionCode;
 use ic_cdk::api::management_canister::http_request::{
     CanisterHttpRequestArgument, HttpHeader, HttpMethod, HttpResponse, TransformArgs,
     TransformContext,
@@ -777,22 +777,9 @@
         //     (request,),
         //     cycles,
         // )
-        let response: HttpResponse = match T::http_request(
-            provider,
-            request,
-            cycles,
-        )
-        .await
-        {
-<<<<<<< HEAD
+        let response: HttpResponse = match T::http_request(provider, request, cycles).await {
             Ok(response) => response,
-            Err((code, message))
-                if code == RejectionCode::SysFatal && message.contains("size limit") =>
-            {
-=======
-            Ok((response,)) => response,
             Err((code, message)) if is_response_too_large(&code, &message) => {
->>>>>>> 2c9f6003
                 let new_estimate = response_size_estimate.adjust();
                 if response_size_estimate == new_estimate {
                     return Err(HttpOutcallError::IcError { code, message }.into());
