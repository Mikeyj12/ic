--- conflicted
+++ resolved
@@ -81,9 +81,8 @@
   // key. If the removed key is not held by another subnet, it will be lost.
   optional ChainKeyConfig chain_key_config = 29;
 
-<<<<<<< HEAD
   bool create_checkpoint = 30;
-=======
+  
   reserved 1, 2, 4, 6, 13, 20, 21, 22;
   reserved "ic_version_id";
   reserved "initial_dkg_transcript";
@@ -92,7 +91,6 @@
   reserved "max_instructions_per_message";
   reserved "max_instructions_per_round";
   reserved "max_instructions_per_install_code";
->>>>>>> 510fcac2
 }
 
 message EcdsaInitialization {
