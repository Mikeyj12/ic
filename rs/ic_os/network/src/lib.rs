--- conflicted
+++ resolved
@@ -17,29 +17,12 @@
 /// Write SetupOS or HostOS systemd network configuration.
 /// Requires superuser permissions to run `ipmitool` and write to the systemd directory
 pub fn generate_network_config(
-<<<<<<< HEAD
     network_settings: &NetworkSettings,
-    deployment_name: &str,
-    node_type: NodeType,
-    output_directory: &Path,
-) -> Result<()> {
-    let mac = generate_mac_address(
-        deployment_name,
-        &node_type,
-        network_settings.mgmt_mac.as_deref(),
-    )?;
-    eprintln!("Using generated mac (unformatted) {}", mac.get());
-
-    eprintln!("Generating ipv6 address");
-    let ipv6_address = generate_ipv6_address(&network_settings.ipv6_prefix, &mac)?;
-=======
-    network_info: &NetworkInfo,
     generated_mac: UnformattedMacAddress,
     output_directory: &Path,
 ) -> Result<()> {
     eprintln!("Generating ipv6 address");
-    let ipv6_address = generate_ipv6_address(&network_info.ipv6_prefix, &generated_mac)?;
->>>>>>> 41a9d9db
+    let ipv6_address = generate_ipv6_address(&network_settings.ipv6_prefix, &generated_mac)?;
     eprintln!("Using ipv6 address: {}", ipv6_address);
 
     let formatted_mac = FormattedMacAddress::from(&generated_mac);
