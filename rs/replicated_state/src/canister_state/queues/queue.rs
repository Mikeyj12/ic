// TODO(MR-569) Remove when `CanisterQueues` has been updated to use this.
#![allow(dead_code)]

use super::message_pool::{self, Context, Kind, MessagePool, REQUEST_LIFETIME};
use crate::StateError;
use ic_base_types::CanisterId;
use ic_protobuf::proxy::ProxyDecodeError;
use ic_protobuf::state::{ingress::v1 as pb_ingress, queues::v1 as pb_queues};
use ic_types::messages::{Ingress, Request, RequestOrResponse, Response, NO_DEADLINE};
use ic_types::time::UNIX_EPOCH;
use ic_types::{CountBytes, Cycles, Time};
use std::collections::{BTreeMap, VecDeque};
use std::convert::{From, TryFrom, TryInto};
use std::mem::size_of;
use std::sync::Arc;

#[cfg(test)]
mod tests;

/// An item enqueued into a `CanisterQueue`.
///
/// May be a weak reference into the message pool; or identify a reject response to
/// a specific callback.
#[derive(Clone, Debug, PartialEq, Eq)]
pub(super) enum CanisterQueueItem {
    /// Weak reference to a `Request` or `Response` held in the message pool.
    ///
    /// Some messages (all best-effort messages; plus guaranteed response requests
    /// in output queues) may time out or be load shed and be dropped from the pool.
    /// The kind (`Request` or `Response`) of such a stale reference can be learned
    /// from the contained `Id`.
    ///
    ///  * Stale requests are to be ignored, whether they are found in an input or
    ///    an output queue. They timed out or were shed while enqueued and, if in an
    ///    output queue, a corresponding reject response was generated.
    ///  * Stale responses in output queues (always best-effort) are also to be
    ///    ignored. They timed out or were shed while enqueued and the originating
    ///    canister is responsible for generating a timeout response instead.
    ///  * Stale responses in input queues (always best-effort) are responses that
    ///    were shed while enqueued or are `SYS_UNKNOWN` reject responses enqueued
    ///    as dangling references to begin with. They are to be handled as
    ///    `SYS_UNKNOWN` reject responses ("timeout" if their deadline expired,
    ///    "drop" otherwise).
    Reference(message_pool::Id),
    //
    // TODO(MR-552) Define and use variants for best-effort and guaranteed reject
    // responses, so we don't need to allocate a full message.

    // Local known (i.e. `SYS_TRANSIENT`) reject for a guaranteed response call:
    // "timeout" if deadline has expired, "drop" otherwise.
    // LocalRejectGuaranteedResponse(CallbackId),

    // Local known (i.e. `SYS_TRANSIENT`) reject for a best-effort response call:
    // "timeout" if deadline has expired, "drop" otherwise.
    // LocalRejectBestEffortResponse(CallbackId),
}

impl CanisterQueueItem {
    /// Returns `true` if this is a reference to a response; or a reject response.
    pub(super) fn is_response(&self) -> bool {
        matches!(self, Self::Reference(id) if id.kind() == Kind::Response)
    }

    /// Returns the ID behind this reference.
    pub(super) fn id(&self) -> message_pool::Id {
        match self {
            Self::Reference(id) => *id,
        }
    }
}

/// A FIFO queue with equal but separate capacities for requests and responses,
/// ensuring full-duplex communication up to the capacity.
///
/// For the most part (with the exception of transient reject response markers)
/// the queue holds weak references into a `MessagePool`. The messages that
/// these references point to may expire or be shed, resulting in stale
/// references that are not immediately removed from the queue. Which is why the
/// queue stats track "request slots" and "response slots" instead of "requests"
/// and "responses" and `len()` returns the length of the queue, not the number
/// of messages that can be popped.
///
/// Backpressure (limiting number of open callbacks to a given destination) is
/// enforced by making enqueuing a request contingent on reserving a slot for
/// the eventual response in the reverse queue; and bounding the number of
/// responses (actually enqueued plus reserved slots) by the queue capacity.
/// Note that this ensures that a response is only ever enqueued into a slot
/// already reserved for it.
///
/// Backpressure should implicitly limit the number of requests (since there
/// cannot be more live requests than callbacks). It is however possible for
/// requests to time out; produce a reject response in the reverse queue; and
/// for that response to be consumed while the request still consumes a slot in
/// the queue; so we must additionally explicitly limit the number of slots used
/// by requests to the queue capacity.
#[derive(Clone, Debug, PartialEq, Eq)]
pub(crate) struct CanisterQueue {
    /// A FIFO queue of requests and responses.
    ///
    /// Since responses may be enqueued at arbitrary points in time, reserved slots
    /// for responses cannot be explicitly represented in `queue`. They only exist
    /// as the difference between `response_slots` and the number of actually
    /// enqueued response references (calculated as `request_slots + response_slots
    /// - queue.len()`).
    queue: VecDeque<CanisterQueueItem>,

    /// Maximum number of requests; or responses + reserved slots; that can be held
    /// in the queue at any one time.
    capacity: usize,

    /// Number of enqueued request references.
    request_slots: usize,

    /// Number of slots used by response references or reserved for expected
    /// responses.
    response_slots: usize,
}

impl CanisterQueue {
    /// The memory overhead of an empty `CanisterQueue`, in bytes.
    pub const EMPTY_SIZE_BYTES: usize = size_of::<CanisterQueue>();

    /// Creates a new `CanisterQueue` with the given capacity.
    pub(super) fn new(capacity: usize) -> Self {
        Self {
            queue: VecDeque::new(),
            capacity,
            request_slots: 0,
            response_slots: 0,
        }
    }

    /// Returns the number of slots available for requests.
    pub(super) fn available_request_slots(&self) -> usize {
        debug_assert!(self.request_slots <= self.capacity);
        self.capacity - self.request_slots
    }

    /// Returns `Ok(())` if there exists at least one available request slot,
    /// `Err(StateError::QueueFull)` otherwise.
    pub(super) fn check_has_request_slot(&self) -> Result<(), StateError> {
        if self.request_slots >= self.capacity {
            return Err(StateError::QueueFull {
                capacity: self.capacity,
            });
        }
        Ok(())
    }

    /// Enqueues a request.
    ///
    /// Panics if there is no available request slot.
    pub(super) fn push_request(&mut self, id: message_pool::Id) {
        debug_assert!(id.kind() == Kind::Request);
        assert!(self.request_slots < self.capacity);

        self.queue.push_back(CanisterQueueItem::Reference(id));
        self.request_slots += 1;

        debug_assert_eq!(Ok(()), self.check_invariants());
    }

    /// Returns the number of response slots available for reservation.
    pub(super) fn available_response_slots(&self) -> usize {
        debug_assert!(self.response_slots <= self.capacity);
        self.capacity - self.response_slots
    }

    /// Reserves a slot for a response, if available; else returns
    /// `Err(StateError::QueueFull)`.
    pub(super) fn try_reserve_response_slot(&mut self) -> Result<(), StateError> {
        debug_assert!(self.response_slots <= self.capacity);
        if self.response_slots >= self.capacity {
            return Err(StateError::QueueFull {
                capacity: self.capacity,
            });
        }

        self.response_slots += 1;
        debug_assert_eq!(Ok(()), self.check_invariants());
        Ok(())
    }

    /// Returns the number of reserved response slots.
    pub(super) fn reserved_slots(&self) -> usize {
        debug_assert!(self.request_slots + self.response_slots >= self.queue.len());
        self.request_slots + self.response_slots - self.queue.len()
    }

    /// Returns `Ok(())` if there exists at least one reserved response slot,
    /// `Err(StateError::InvariantBroken)` otherwise.
    pub(super) fn check_has_reserved_response_slot(&self) -> Result<(), StateError> {
        if self.request_slots + self.response_slots <= self.queue.len() {
            return Err(StateError::InvariantBroken(
                "No reserved response slot".to_string(),
            ));
        }

        Ok(())
    }

    /// Enqueues a response into a reserved slot, consuming the slot.
    ///
    /// Panics if there is no reserved response slot.
    pub(super) fn push_response(&mut self, id: message_pool::Id) {
        debug_assert!(id.kind() == Kind::Response);
        self.check_has_reserved_response_slot().unwrap();

        self.queue.push_back(CanisterQueueItem::Reference(id));
        debug_assert_eq!(Ok(()), self.check_invariants());
    }

    /// Pops an item from the queue. Returns `None` if the queue is empty.
    pub(super) fn pop(&mut self) -> Option<CanisterQueueItem> {
        let item = self.queue.pop_front()?;

        if item.is_response() {
            debug_assert!(self.response_slots > 0);
            self.response_slots -= 1;
        } else {
            debug_assert!(self.request_slots > 0);
            self.request_slots -= 1;
        }
        debug_assert_eq!(Ok(()), self.check_invariants());

        Some(item)
    }

    /// Returns the next item in the queue; or `None` if the queue is empty.
    pub(super) fn peek(&self) -> Option<&CanisterQueueItem> {
        self.queue.front()
    }

    /// Returns `true` if the queue has one or more used slots.
    ///
    /// This is basically an `is_empty()` test, except it also looks at reserved
    /// slots, so it is named differently to make it clear it doesn't only check for
    /// enqueued references.
    pub(super) fn has_used_slots(&self) -> bool {
        !self.queue.is_empty() || self.response_slots > 0
    }

    /// Returns the length of the queue (including stale references, but not
    /// including reserved slots).
    pub(super) fn len(&self) -> usize {
        self.queue.len()
    }

    /// Queue invariant check that panics if any invariant does not hold. Intended
    /// to be called from within a `debug_assert!()` in production code.
    ///
    /// Time complexity: `O(n)`.
    fn check_invariants(&self) -> Result<(), String> {
        // Requests and response slots at or below capacity.
        if self.request_slots > self.capacity || self.response_slots > self.capacity {
            return Err(format!(
                "Request ({}) or response ({}) slots exceed capacity ({})",
                self.request_slots, self.response_slots, self.capacity
            ));
        }

        let responses = self.queue.iter().filter(|msg| msg.is_response()).count();
        if responses > self.response_slots {
            return Err(format!(
                "More responses ({}) than response slots ({})",
                responses, self.response_slots
            ));
        }
        // Queue contains only requests and responses.
        if self.queue.len() != self.request_slots + responses {
            return Err(format!(
                "Invalid `request_slots` ({}): queue length ({}), response count ({})",
                self.request_slots,
                self.queue.len(),
                responses
            ));
        }

        Ok(())
    }

    /// Returns an iterator over the underlying entries.
    pub(super) fn iter(&self) -> impl Iterator<Item = &CanisterQueueItem> {
        self.queue.iter()
    }
}

impl From<&CanisterQueue> for pb_queues::CanisterQueue {
    fn from(item: &CanisterQueue) -> Self {
        Self {
            queue: item
                .queue
                .iter()
                .map(|queue_item| match queue_item {
                    CanisterQueueItem::Reference(id) => id.into(),
                })
                .collect(),
            capacity: item.capacity as u64,
            response_slots: item.response_slots as u64,
        }
    }
}

impl TryFrom<(pb_queues::CanisterQueue, Context)> for CanisterQueue {
    type Error = ProxyDecodeError;

    fn try_from((item, context): (pb_queues::CanisterQueue, Context)) -> Result<Self, Self::Error> {
        let queue: VecDeque<CanisterQueueItem> = item
            .queue
            .into_iter()
            .map(|queue_item| match queue_item.r {
                Some(pb_queues::canister_queue::queue_item::R::Reference(_)) => {
                    let id = message_pool::Id::try_from(queue_item)?;
                    if id.context() != context {
                        return Err(ProxyDecodeError::Other(format!(
                            "CanisterQueue: {:?} message in {:?} queue",
                            id.context(),
                            context
                        )));
                    }
                    Ok(CanisterQueueItem::Reference(id))
                }
                None => Err(ProxyDecodeError::MissingField("CanisterQueue::queue::r")),
            })
            .collect::<Result<_, ProxyDecodeError>>()?;
        let request_slots = queue.iter().filter(|id| !id.is_response()).count();

        let res = Self {
            queue,
            capacity: item.capacity as usize,
            request_slots,
            response_slots: item.response_slots as usize,
        };

        res.check_invariants()
            .map(|_| res)
            .map_err(ProxyDecodeError::Other)
    }
}

impl TryFrom<(InputQueue, &mut MessagePool)> for CanisterQueue {
    type Error = ProxyDecodeError;

    fn try_from((iq, pool): (InputQueue, &mut MessagePool)) -> Result<Self, Self::Error> {
        let mut queue = VecDeque::with_capacity(iq.num_messages());
        for msg in iq.queue.queue.into_iter() {
            let id = pool.insert_inbound(msg);
            queue.push_back(CanisterQueueItem::Reference(id));
        }

        let queue = CanisterQueue {
            queue,
            capacity: iq.queue.capacity,
            request_slots: iq.queue.num_request_slots,
            response_slots: iq.queue.num_response_slots,
        };
        queue
            .check_invariants()
            .map(|_| queue)
            .map_err(ProxyDecodeError::Other)
    }
}

impl TryFrom<(OutputQueue, &mut MessagePool)> for CanisterQueue {
    type Error = ProxyDecodeError;

    fn try_from((oq, pool): (OutputQueue, &mut MessagePool)) -> Result<Self, Self::Error> {
        let mut deadline_range_ends = oq.deadline_range_ends.iter();
        let mut deadline_range_end = deadline_range_ends.next();

        let mut queue = VecDeque::with_capacity(oq.num_messages);
        let mut none_entries = 0;
        for (i, msg) in oq.queue.queue.into_iter().enumerate() {
            let msg = match msg {
                Some(msg) => msg,
                None => {
                    none_entries += 1;
                    continue;
                }
            };
            let id = match msg {
                RequestOrResponse::Request(req) => {
                    let enqueuing_time = if req.deadline == NO_DEADLINE {
                        // Safe to unwrap because `OutputQueue` ensures that every request is covered by
                        // a deadline range.
                        while deadline_range_end.unwrap().1 <= i + oq.begin {
                            deadline_range_end = deadline_range_ends.next();
                        }
                        // Reconstruct the time when the request was enqueued.
                        deadline_range_end
                            .unwrap()
                            .0
                            .checked_sub(REQUEST_LIFETIME)
                            .unwrap()
                    } else {
                        UNIX_EPOCH
                    };
                    pool.insert_outbound_request(req, enqueuing_time)
                }

                RequestOrResponse::Response(rep) => pool.insert_outbound_response(rep),
            };
            queue.push_back(CanisterQueueItem::Reference(id));
        }

        let queue = CanisterQueue {
            queue,
            capacity: oq.queue.capacity,
            request_slots: oq.queue.num_request_slots - none_entries,
            response_slots: oq.queue.num_response_slots,
        };
        queue
            .check_invariants()
            .map(|_| queue)
            .map_err(ProxyDecodeError::Other)
    }
}

impl TryFrom<(&CanisterQueue, &MessagePool)> for InputQueue {
    type Error = ProxyDecodeError;

    fn try_from((q, pool): (&CanisterQueue, &MessagePool)) -> Result<Self, Self::Error> {
        let mut input_queue = InputQueue::new(q.capacity);
        for queue_item in q.iter() {
            let id = queue_item.id();
<<<<<<< HEAD
            let msg = match pool.get(id) {
                Some(msg) => msg.clone(),

                // Stale request, skip it.
                None if id.kind() == Kind::Request => {
                    continue;
                }

                None => {
                    return Err(ProxyDecodeError::Other(format!(
                        "InputQueue: stale responses not supported ({:?})",
                        id
                    )))
                }
            };
=======
            let msg = pool.get(id).ok_or_else(|| {
                ProxyDecodeError::Other(format!(
                    "InputQueue: unexpected stale reference ({:?})",
                    id
                ))
            })?;
>>>>>>> 282bb157
            // Safe to unwrap because we cannot exceed the queue capacity.
            if let RequestOrResponse::Response(_) = msg {
                input_queue.reserve_slot().unwrap();
            }
<<<<<<< HEAD
            input_queue.push(msg).unwrap();
=======
            input_queue.push(msg.clone()).unwrap();
>>>>>>> 282bb157
        }
        input_queue.queue.num_response_slots = q.response_slots;

        if !input_queue.queue.check_invariants() {
            return Err(ProxyDecodeError::Other(format!(
                "Invalid InputQueue: {:?}",
                input_queue
            )));
        }

        Ok(input_queue)
    }
}

impl TryFrom<(&CanisterQueue, &MessagePool)> for OutputQueue {
    type Error = ProxyDecodeError;

    fn try_from((q, pool): (&CanisterQueue, &MessagePool)) -> Result<Self, Self::Error> {
        let mut output_queue = OutputQueue::new(q.capacity);
        let mut request_slots = 0;
        let mut response_slots = 0;
        for queue_item in q.iter() {
            let id = queue_item.id();
            let msg = match pool.get(id) {
                Some(msg) => msg.clone(),
<<<<<<< HEAD
                // Stale reference, skip it.
                None => continue,
=======

                // Stale request, skip it.
                None if id.kind() == Kind::Request => {
                    continue;
                }

                None => {
                    return Err(ProxyDecodeError::Other(format!(
                        "InputQueue: unexpected stale response reference ({:?})",
                        id
                    )))
                }
>>>>>>> 282bb157
            };
            match msg {
                RequestOrResponse::Request(req) => {
                    let deadline = pool
                        .outbound_guaranteed_request_deadlines()
                        .get(&id)
                        .cloned()
                        .unwrap_or(req.deadline);
                    // Safe to unwrap because we cannot exceed the queue capacity.
                    output_queue.push_request(req, deadline.into()).unwrap();
                    request_slots += 1;
                }
                RequestOrResponse::Response(rep) => {
                    // Safe to unwrap because we cannot exceed the queue capacity.
                    output_queue.reserve_slot().unwrap();
                    output_queue.push_response(rep);
                    response_slots += 1;
                }
            }
        }
        output_queue.queue.num_request_slots = request_slots;
        output_queue.queue.num_response_slots = response_slots + q.reserved_slots();
        output_queue.num_messages = request_slots + response_slots;

        if !output_queue.queue.check_invariants() {
            return Err(ProxyDecodeError::Other(format!(
                "Invalid OutputQueue: {:?}",
                output_queue.queue
            )));
        }

        Ok(output_queue)
    }
}

/// Trait for queue items in `InputQueue` and `OutputQueue`. Such items must
/// either be a response or a request (including timed out requests).
/// Since an item is either a request or a response, implementing
/// `is_response()` is sufficient.
trait QueueItem<T> {
    /// Returns true if the queue item is a response.
    fn is_response(&self) -> bool;

    /// Converts a request into a queue item.
    fn from_request(request: Arc<Request>) -> T;

    /// Converts a response into a queue item.
    fn from_response(response: Arc<Response>) -> T;
}

impl QueueItem<RequestOrResponse> for RequestOrResponse {
    fn is_response(&self) -> bool {
        matches!(*self, RequestOrResponse::Response(_))
    }

    fn from_request(request: Arc<Request>) -> RequestOrResponse {
        RequestOrResponse::Request(request)
    }
    fn from_response(response: Arc<Response>) -> RequestOrResponse {
        RequestOrResponse::Response(response)
    }
}

impl QueueItem<Option<RequestOrResponse>> for Option<RequestOrResponse> {
    fn is_response(&self) -> bool {
        matches!(*self, Some(RequestOrResponse::Response(_)))
    }

    fn from_request(request: Arc<Request>) -> Option<RequestOrResponse> {
        Some(RequestOrResponse::Request(request))
    }
    fn from_response(response: Arc<Response>) -> Option<RequestOrResponse> {
        Some(RequestOrResponse::Response(response))
    }
}

/// A FIFO queue with equal but separate capacities for requests and responses,
/// ensuring full-duplex communication up to the capacity; and providing a
/// backpressure mechanism in either direction, once the limit is reached. This
/// is the basis for both `InputQueue` and `OutputQueue`.
///
/// Requests are handled in a straightforward manner: pushing a request onto the
/// queue succeeds if there are available request slots, fails if there aren't.
///
/// Response slots are either used by responses or reserved for expected
/// responses. Since an (incoming or outgoing) response always results from an
/// (outgoing or, respectively, incoming) request, it is required to first
/// reserve a slot for a response; and later push the response into the reserved
/// slot, consuming the slot reservation. Attempting to push a response with no
/// reserved slot available will produce an error.
#[derive(Clone, Debug, PartialEq, Eq, Hash)]
struct QueueWithReservation<T: QueueItem<T> + std::clone::Clone> {
    /// A FIFO queue of all requests and responses. Since responses may be enqueued
    /// at arbitrary points in time, response reservations cannot be explicitly
    /// represented in `queue`. They only exist as the difference between
    /// `num_responses + num_requests` and `queue.len()`.
    queue: VecDeque<T>,
    /// Maximum number of requests; or responses + reservations; allowed by the
    /// queue at any one time.
    capacity: usize,
    /// Number of slots used by requests.
    num_request_slots: usize,
    /// Number of slots used by responses and response reservations.
    num_response_slots: usize,
}

impl<T: QueueItem<T> + std::clone::Clone> QueueWithReservation<T> {
    fn new(capacity: usize) -> Self {
        let queue = VecDeque::new();

        Self {
            queue,
            capacity,
            num_request_slots: 0,
            num_response_slots: 0,
        }
    }

    /// Returns the number of slots available in the queue for reservations.
    fn available_response_slots(&self) -> usize {
        self.capacity.checked_sub(self.num_response_slots).unwrap()
    }

    /// Returns the number slots available for requests.
    fn available_request_slots(&self) -> usize {
        self.capacity.checked_sub(self.num_request_slots).unwrap()
    }

    /// Returns `Ok(())` if there exists at least one available request slot,
    /// `Err(StateError::QueueFull)` otherwise.
    fn check_has_request_slot(&self) -> Result<(), StateError> {
        if self.num_request_slots >= self.capacity {
            return Err(StateError::QueueFull {
                capacity: self.capacity,
            });
        }
        Ok(())
    }

    /// Reserves a slot for a response, if available; else returns `Err(StateError::QueueFull)`.
    fn reserve_slot(&mut self) -> Result<(), StateError> {
        if self.available_response_slots() == 0 {
            return Err(StateError::QueueFull {
                capacity: self.capacity,
            });
        }
        self.num_response_slots += 1;
        debug_assert!(self.check_invariants());
        Ok(())
    }

    /// Pushes a request into the queue or returns an error if the capacity
    /// for requests is exhausted.
    fn push_request(&mut self, request: Arc<Request>) -> Result<(), (StateError, Arc<Request>)> {
        if self.num_request_slots < self.capacity {
            self.num_request_slots += 1;
            self.queue
                .push_back(<T as QueueItem<T>>::from_request(request));
            debug_assert!(self.check_invariants());
            Ok(())
        } else {
            Err((
                StateError::QueueFull {
                    capacity: self.capacity,
                },
                request,
            ))
        }
    }

    /// Pushes a response into a reserved slot, consuming the reservation or
    /// returns an error if there is no reservation available.
    fn push_response(
        &mut self,
        response: Arc<Response>,
    ) -> Result<(), (StateError, Arc<Response>)> {
        if self.reserved_slots() > 0 {
            self.queue
                .push_back(<T as QueueItem<T>>::from_response(response));
            debug_assert!(self.check_invariants());
            Ok(())
        } else {
            Err((
                StateError::QueueFull {
                    capacity: self.capacity,
                },
                response,
            ))
        }
    }

    /// Pops an item from the queue. Returns `None` if the queue is empty.
    fn pop(&mut self) -> Option<T> {
        let msg = self.queue.pop_front();
        if let Some(msg) = &msg {
            if msg.is_response() {
                self.num_response_slots = self.num_response_slots.checked_sub(1).unwrap();
            } else {
                self.num_request_slots = self.num_request_slots.checked_sub(1).unwrap();
            }
        }
        debug_assert!(self.check_invariants());
        msg
    }

    /// Returns a reference to the next item in the queue; or `None` if
    /// the queue is empty.
    fn peek(&self) -> Option<&T> {
        self.queue.front()
    }

    /// Returns the number of reserved slots in the queue.
    pub(super) fn reserved_slots(&self) -> usize {
        (self.num_request_slots + self.num_response_slots)
            .checked_sub(self.queue.len())
            .unwrap()
    }

    /// Returns `true` if the queue has one or more used slots.
    pub(super) fn has_used_slots(&self) -> bool {
        !self.queue.is_empty() || self.num_response_slots > 0
    }

    /// Calculates the sum of the given stat across all enqueued messages.
    ///
    /// Time complexity: O(num_messages).
    fn calculate_stat_sum(&self, stat: impl Fn(&T) -> usize) -> usize {
        self.queue.iter().map(stat).sum::<usize>()
    }

    /// Queue invariant check that panics if any invariant does not hold. Intended
    /// to be called from within a `debug_assert!()` in production code.
    fn check_invariants(&self) -> bool {
        assert!(self.num_request_slots <= self.capacity);
        assert!(self.num_response_slots <= self.capacity);

        let num_responses = self.queue.iter().filter(|msg| msg.is_response()).count();
        assert!(num_responses <= self.num_response_slots);
        assert_eq!(self.num_request_slots, self.queue.len() - num_responses);

        true
    }
}

impl From<&QueueWithReservation<RequestOrResponse>> for Vec<pb_queues::RequestOrResponse> {
    fn from(q: &QueueWithReservation<RequestOrResponse>) -> Self {
        q.queue.iter().map(|rr| rr.into()).collect()
    }
}

impl From<&QueueWithReservation<Option<RequestOrResponse>>> for Vec<pb_queues::RequestOrResponse> {
    fn from(q: &QueueWithReservation<Option<RequestOrResponse>>) -> Self {
        q.queue
            .iter()
            .map(|opt| match opt {
                Some(rr) => rr.into(),
                None => pb_queues::RequestOrResponse { r: None },
            })
            .collect()
    }
}

/// Computes `num_request_slots` and `num_response_slots`.
/// Also performs sanity checks for `capacity` and the above.
fn get_num_slots(q: &pb_queues::InputOutputQueue) -> Result<(usize, usize), ProxyDecodeError> {
    let mut num_request_slots: u64 = 0;
    let mut num_response_slots: u64 = 0;
    for msg in q.queue.iter() {
        if let pb_queues::RequestOrResponse {
            r: Some(pb_queues::request_or_response::R::Response(_)),
        } = msg
        {
            num_response_slots += 1;
        } else {
            num_request_slots += 1;
        }
    }
    num_response_slots = num_response_slots.saturating_add(q.num_slots_reserved);

    if q.capacity != super::DEFAULT_QUEUE_CAPACITY as u64 {
        return Err(ProxyDecodeError::Other(format!(
            "QueueWithReservation: capacity {}, expecting {}",
            q.capacity,
            super::DEFAULT_QUEUE_CAPACITY
        )));
    }
    if num_request_slots > q.capacity {
        return Err(ProxyDecodeError::Other(format!(
            "QueueWithReservation: request slot count ({}) > capacity ({})",
            num_request_slots, q.capacity,
        )));
    }
    if num_response_slots > q.capacity {
        return Err(ProxyDecodeError::Other(format!(
            "QueueWithReservation: response slot count ({}) > capacity ({})",
            num_response_slots, q.capacity,
        )));
    }

    Ok((num_request_slots as usize, num_response_slots as usize))
}

impl TryFrom<pb_queues::InputOutputQueue> for QueueWithReservation<RequestOrResponse> {
    type Error = ProxyDecodeError;

    fn try_from(q: pb_queues::InputOutputQueue) -> Result<Self, Self::Error> {
        let (num_request_slots, num_response_slots) = get_num_slots(&q)?;

        let queue = q
            .queue
            .into_iter()
            .map(|rr| rr.try_into())
            .collect::<Result<VecDeque<_>, _>>()?;
        Ok(QueueWithReservation {
            queue,
            capacity: super::DEFAULT_QUEUE_CAPACITY,
            num_request_slots,
            num_response_slots,
        })
    }
}

impl TryFrom<pb_queues::InputOutputQueue> for QueueWithReservation<Option<RequestOrResponse>> {
    type Error = ProxyDecodeError;

    fn try_from(q: pb_queues::InputOutputQueue) -> Result<Self, Self::Error> {
        let (num_request_slots, num_response_slots) = get_num_slots(&q)?;

        let queue = q
            .queue
            .into_iter()
            .map(|rr| match rr.r {
                None => Ok(None),
                Some(_) => rr.try_into().map(Some),
            })
            .collect::<Result<VecDeque<_>, _>>()?;
        Ok(QueueWithReservation {
            queue,
            capacity: super::DEFAULT_QUEUE_CAPACITY,
            num_request_slots,
            num_response_slots,
        })
    }
}

/// Representation of a single canister input queue. There is an upper bound on
/// the number of messages it can store.
#[derive(Clone, Debug, PartialEq, Eq, Hash)]
pub(super) struct InputQueue {
    queue: QueueWithReservation<RequestOrResponse>,
}

impl InputQueue {
    pub(super) fn new(capacity: usize) -> Self {
        Self {
            queue: QueueWithReservation::new(capacity),
        }
    }

    pub(super) fn available_response_slots(&self) -> usize {
        self.queue.available_response_slots()
    }

    pub(super) fn check_has_request_slot(&self) -> Result<(), StateError> {
        self.queue.check_has_request_slot()
    }

    pub(super) fn push(
        &mut self,
        msg: RequestOrResponse,
    ) -> Result<(), (StateError, RequestOrResponse)> {
        match msg {
            RequestOrResponse::Request(request) => self
                .queue
                .push_request(request)
                .map_err(|(err, request)| (err, RequestOrResponse::Request(request))),
            RequestOrResponse::Response(response) => self
                .queue
                .push_response(response)
                .map_err(|(err, response)| (err, RequestOrResponse::Response(response))),
        }
    }

    pub(super) fn peek(&self) -> Option<&RequestOrResponse> {
        self.queue.peek()
    }

    pub(super) fn reserve_slot(&mut self) -> Result<(), StateError> {
        self.queue.reserve_slot()
    }

    pub(super) fn pop(&mut self) -> Option<RequestOrResponse> {
        self.queue.pop()
    }

    /// Returns the number of messages in the queue.
    pub(super) fn num_messages(&self) -> usize {
        self.queue.queue.len()
    }

    /// Returns the number of reserved slots in the queue.
    pub(super) fn reserved_slots(&self) -> usize {
        self.queue.reserved_slots()
    }

    /// Returns `true` if the queue has one or more used slots.
    pub(super) fn has_used_slots(&self) -> bool {
        self.queue.has_used_slots()
    }

    /// Returns the amount of cycles contained in the queue.
    pub(super) fn cycles_in_queue(&self) -> Cycles {
        let mut total_cycles = Cycles::zero();
        for msg in self.queue.queue.iter() {
            total_cycles += msg.cycles();
        }
        total_cycles
    }

    /// Calculates the size in bytes, including struct and messages.
    ///
    /// Time complexity: O(num_messages).
    pub(super) fn calculate_size_bytes(&self) -> usize {
        size_of::<Self>() + self.queue.calculate_stat_sum(|msg| msg.count_bytes())
    }

    /// Calculates the sum of the given stat across all enqueued messages.
    ///
    /// Time complexity: O(num_messages).
    pub(super) fn calculate_stat_sum(&self, stat: fn(&RequestOrResponse) -> usize) -> usize {
        self.queue.calculate_stat_sum(stat)
    }
}

impl From<&InputQueue> for pb_queues::InputOutputQueue {
    fn from(q: &InputQueue) -> Self {
        Self {
            queue: (&q.queue).into(),
            begin: 0,
            capacity: q.queue.capacity as u64,
            num_slots_reserved: q.queue.reserved_slots() as u64,
            deadline_range_ends: Vec::new(),
            timeout_index: 0,
        }
    }
}

impl TryFrom<pb_queues::InputOutputQueue> for InputQueue {
    type Error = ProxyDecodeError;

    fn try_from(q: pb_queues::InputOutputQueue) -> Result<Self, Self::Error> {
        if !q.deadline_range_ends.is_empty() || q.timeout_index != 0 {
            return Err(Self::Error::Other(
                "Found deadlines on decoding InputQueue".to_string(),
            ));
        }
        Ok(Self {
            queue: q.try_into()?,
        })
    }
}

/// Representation of a single Canister output queue.  There is an upper bound
/// on the number of messages it can store. There is also a begin index which
/// can be used effectively as a sequence number for the next message popped out
/// of the queue.
///
/// Uses `Option<_>` items so that requests can be dropped from anywhere in
/// the queue, i.e. replaced with `None`. They will keep their place in the queue
/// until they reach the beginning, where they will be discarded.
///
/// Additionally, an invariant is imposed such that there is always `Some` at the
/// front. This is ensured when a message is popped off the queue by also popping
/// any subsequent `None` items.
#[derive(Clone, Debug, PartialEq, Eq, Hash)]
pub(crate) struct OutputQueue {
    queue: QueueWithReservation<Option<RequestOrResponse>>,
    /// Queue begin index.
    ///
    /// This provides consistent indices that identify each queue item, even as
    /// items are being pushed and popped, for use e.g. in `deadline_range_ends`.
    begin: usize,
    /// Ordered ranges of messages having the same request deadline. Each range
    /// is represented as a deadline and its end index (the index just past
    /// the last request where the deadline applies). Both the deadlines and queue
    /// indices are strictly increasing.
    deadline_range_ends: VecDeque<(Time, usize)>,
    /// Index from which request timing out will resume.
    ///
    /// Used to ensure amortized constant time for timing out requests.
    /// May point before the beginning of the queue if messages have been popped
    /// since the last `time_out_requests()` call.
    timeout_index: usize,
    /// The number of actual messages in the queue.
    num_messages: usize,
}

impl OutputQueue {
    pub(super) fn new(capacity: usize) -> Self {
        Self {
            queue: QueueWithReservation::new(capacity),
            begin: 0,
            deadline_range_ends: VecDeque::new(),
            timeout_index: 0,
            num_messages: 0,
        }
    }

    pub(super) fn available_request_slots(&self) -> usize {
        self.queue.available_request_slots()
    }

    pub(super) fn check_has_request_slot(&self) -> Result<(), StateError> {
        self.queue.check_has_request_slot()
    }

    pub(super) fn push_request(
        &mut self,
        request: Arc<Request>,
        deadline: Time,
    ) -> Result<(), (StateError, Arc<Request>)> {
        self.queue.push_request(request)?;

        // Update the deadline queue.
        //
        // If the deadline is less than or equal the one at the end of the deadline queue,
        // update the `end` of the last deadline range.
        //
        // If the new deadline is greater than the one of the previous request or there is
        // no previous request in the queue. push a new tuple.
        let end = self.begin + self.queue.queue.len();
        match self.deadline_range_ends.back_mut() {
            Some((back_deadline, deadline_range_end)) if *back_deadline >= deadline => {
                *deadline_range_end = end;
            }
            _ => {
                self.deadline_range_ends.push_back((deadline, end));
            }
        }

        self.num_messages += 1;
        debug_assert!(self.check_invariants());

        Ok(())
    }

    pub(super) fn push_response(&mut self, response: Arc<Response>) {
        self.queue.push_response(response).unwrap();
        self.num_messages += 1;
        debug_assert!(self.check_invariants());
    }

    pub(super) fn reserve_slot(&mut self) -> Result<(), StateError> {
        self.queue.reserve_slot()
    }

    /// Pops a message off the queue and returns it.
    ///
    /// Ensures there is always a 'Some' at the beginning.
    pub(crate) fn pop(&mut self) -> Option<RequestOrResponse> {
        match self.queue.pop() {
            None => None,
            Some(None) => {
                unreachable!("OutputQueue invariant violated: Found `None` at the front.");
            }
            Some(Some(msg)) => {
                self.begin += 1;
                self.advance_to_next_message();

                self.num_messages -= 1;
                debug_assert!(self.check_invariants());

                Some(msg)
            }
        }
    }

    /// Consumes any empty slots at the beginning of the queue and discards consumed deadline ranges.
    fn advance_to_next_message(&mut self) {
        // Remove `None` in the beginning.
        while let Some(None) = self.queue.peek() {
            self.queue.pop();
            self.begin += 1;
        }

        // Remove deadlines that are no longer relevant.
        while let Some((_, deadline_range_end)) = self.deadline_range_ends.front() {
            if *deadline_range_end <= self.begin || *deadline_range_end <= self.timeout_index {
                self.deadline_range_ends.pop_front();
            } else {
                break;
            }
        }
    }

    /// Queue invariant check that panics if any invariant does not hold. Intended
    /// to be called from within a `debug_assert!()` in production code.
    ///
    /// This is (and must remain) strictly a wrapper around `test_invariants()`, as
    /// we should be enforcing the exact same invariants after deserialization as
    /// after mutations.
    ///
    /// # Panics
    ///
    /// If an invariant is violated.
    fn check_invariants(&self) -> bool {
        if let Err(err) = self.test_invariants() {
            panic!("{}", err);
        }
        true
    }

    /// Queue invariant check that produces an error if any invariant does not hold.
    fn test_invariants(&self) -> Result<(), &str> {
        if let Some(None) = self.queue.queue.front() {
            return Err("`None` at the beginning of the queue.");
        }

        if !self
            .deadline_range_ends
            .iter()
            .zip(self.deadline_range_ends.iter().skip(1))
            .all(|(a, b)| a.0 < b.0 && a.1 < b.1)
        {
            return Err("Deadline ranges not sorted.");
        }

        // Deadline indices must be in the
        // `(self.begin, self.begin + self.queue.queue.len()]` interval.
        if let Some((_, first_deadline_range_end)) = self.deadline_range_ends.front() {
            if *first_deadline_range_end <= self.begin {
                return Err("Deadline range end before queue begin.");
            }
            if *first_deadline_range_end <= self.timeout_index {
                return Err("Deadline range end before `timeout_index`.");
            }
        }
        if let Some((_, last_deadline_range_end)) = self.deadline_range_ends.back() {
            if *last_deadline_range_end > self.begin + self.queue.queue.len() {
                return Err("Deadline range end after queue end.");
            }
        }

        if self
            .queue
            .queue
            .iter()
            .take(self.timeout_index.saturating_sub(self.begin))
            .any(|rr| matches!(rr, Some(RequestOrResponse::Request(_))))
        {
            return Err("Request(s) before `timeout_index`.");
        }

        if self.num_messages != self.queue.queue.iter().filter(|rr| rr.is_some()).count() {
            return Err("`num_messages` does is not equal to the number of messages.");
        }

        Ok(())
    }

    /// Returns the message that `pop` would have returned, without removing it
    /// from the queue.
    pub(crate) fn peek(&self) -> Option<&RequestOrResponse> {
        self.queue.peek().map(|msg| msg.as_ref().unwrap())
    }

    /// Number of actual messages in the queue (`None` are ignored).
    pub(super) fn num_messages(&self) -> usize {
        self.num_messages
    }

    /// Returns the number of reserved slots in the queue.
    pub(super) fn reserved_slots(&self) -> usize {
        self.queue.reserved_slots()
    }

    /// Returns `true` if the queue has one or more used slots.
    pub(super) fn has_used_slots(&self) -> bool {
        self.queue.has_used_slots()
    }

    /// Returns the amount of cycles contained in the queue.
    pub(super) fn cycles_in_queue(&self) -> Cycles {
        let mut total_cycles = Cycles::zero();
        for msg in self.queue.queue.iter().flatten() {
            total_cycles += msg.cycles();
        }
        total_cycles
    }

    /// Calculates the sum of the given stat across all enqueued messages.
    ///
    /// Time complexity: O(num_messages).
    pub(super) fn calculate_stat_sum(&self, stat: fn(&RequestOrResponse) -> usize) -> usize {
        let stat =
            |item: &Option<RequestOrResponse>| if let Some(item) = item { stat(item) } else { 0 };
        self.queue.calculate_stat_sum(stat)
    }

    /// Returns true if there are any expired deadlines at `current_time`, false otherwise.
    pub(super) fn has_expired_deadlines(&self, current_time: Time) -> bool {
        match self.deadline_range_ends.front() {
            Some((deadline, _)) => *deadline <= current_time,
            None => false,
        }
    }

    /// Purges timed out requests. Returns an iterator over the timed out requests.
    /// Only consumed items are purged.
    pub(super) fn time_out_requests(&mut self, current_time: Time) -> TimedOutRequestsIter {
        TimedOutRequestsIter {
            q: self,
            current_time,
        }
    }

    /// Returns an iterator over the underlying messages.
    ///
    /// For testing purposes only.
    pub(super) fn iter_for_testing(&self) -> impl Iterator<Item = &Option<RequestOrResponse>> {
        self.queue.queue.iter()
    }
}

/// Iterator over timed out requests in an OutputQueue.
///
/// This extracts timed out requests by removing them from the queue,
/// leaving `None` in their place and returning them one by one.
pub(super) struct TimedOutRequestsIter<'a> {
    /// A mutable reference to the queue whose requests are to be timed out and returned.
    q: &'a mut OutputQueue,
    /// The time used to determine which requests should be considered timed out.
    /// This is compared to deadlines in q.deadline_range_ends.
    current_time: Time,
}

impl<'a> Iterator for TimedOutRequestsIter<'a> {
    type Item = Arc<Request>;

    fn next(&mut self) -> Option<Self::Item> {
        use RequestOrResponse::Request;

        while let Some(&(deadline, deadline_range_end)) = self.q.deadline_range_ends.front() {
            if deadline > self.current_time {
                return None;
            }

            self.q.timeout_index = self.q.timeout_index.max(self.q.begin);

            debug_assert!(deadline_range_end <= self.q.begin + self.q.queue.queue.len());
            while self.q.timeout_index < deadline_range_end {
                let i = self.q.timeout_index - self.q.begin;
                self.q.timeout_index += 1;

                if let Some(Request(request)) = match self.q.queue.queue.get_mut(i) {
                    Some(item @ Some(Request(_))) => item.take(),
                    _ => continue,
                } {
                    self.q.num_messages -= 1;
                    self.q.advance_to_next_message();
                    debug_assert!(self.q.check_invariants());

                    return Some(request);
                }
            }
            self.q.deadline_range_ends.pop_front();
        }
        None
    }
}

impl std::iter::Iterator for OutputQueue {
    type Item = RequestOrResponse;

    fn next(&mut self) -> Option<Self::Item> {
        self.pop()
    }
}

impl From<&OutputQueue> for pb_queues::InputOutputQueue {
    fn from(q: &OutputQueue) -> Self {
        Self {
            queue: (&q.queue).into(),
            begin: q.begin as u64,
            capacity: q.queue.capacity as u64,
            num_slots_reserved: q.queue.reserved_slots() as u64,
            deadline_range_ends: q
                .deadline_range_ends
                .iter()
                .map(
                    |(deadline, deadline_range_end)| pb_queues::MessageDeadline {
                        deadline: deadline.as_nanos_since_unix_epoch(),
                        index: *deadline_range_end as u64,
                    },
                )
                .collect(),
            timeout_index: q.timeout_index as u64,
        }
    }
}

impl TryFrom<pb_queues::InputOutputQueue> for OutputQueue {
    type Error = ProxyDecodeError;

    fn try_from(q: pb_queues::InputOutputQueue) -> Result<Self, Self::Error> {
        let begin = q.begin as usize;
        let timeout_index = q.timeout_index as usize;
        let deadline_range_ends: VecDeque<(Time, usize)> = q
            .deadline_range_ends
            .iter()
            .map(|di| {
                (
                    Time::from_nanos_since_unix_epoch(di.deadline),
                    di.index as usize,
                )
            })
            .collect();
        let queue: QueueWithReservation<Option<RequestOrResponse>> = q.try_into()?;
        let num_messages = queue.queue.iter().filter(|rr| rr.is_some()).count();

        let res = Self {
            begin,
            queue,
            deadline_range_ends,
            timeout_index,
            num_messages,
        };

        if let Err(err) = res.test_invariants() {
            return Err(Self::Error::Other(format!("Invalid OutputQueue: {}", err)));
        }
        Ok(res)
    }
}

/// Representation of the Ingress queue. There is no upper bound on
/// the number of messages it can store.
///
/// `IngressQueue` has a separate queue of Ingress messages for each
/// target canister based on `effective_canister_id`, and `schedule`
/// of executing target canisters with incoming Ingress messages.
///
/// When the Ingress message is pushed to the `IngressQueue`, it is added
/// to the queue of Ingress messages of the target canister. If the target
/// canister does not have other incoming Ingress messages it is added to
/// the back of `schedule`.
///
/// When `pop()` is called `IngressQueue` returns the first Ingress message
/// from the canister at the front of the `schedule`. If that canister
/// has other incoming Ingress messages it is moved to the
/// back of `schedule`, otherwise it is removed from `schedule`.
///
/// When `skip_ingress_input()` is called canister from the front of the
/// `schedule` is moved to its back.
#[derive(Clone, Debug, PartialEq, Eq, Hash)]
pub(super) struct IngressQueue {
    // Schedule of canisters that have Ingress messages to be processed.
    // Because `effective_canister_id` of `Ingress` message has type Option<CanisterId>,
    // the same type is used for entries `schedule` and keys in `queues`.
    schedule: VecDeque<Option<CanisterId>>,
    // Per canister queue of Ingress messages.
    queues: BTreeMap<Option<CanisterId>, VecDeque<Arc<Ingress>>>,
    // Total number of Ingress messages that are waiting to be executed.
    total_ingress_count: usize,
    /// Estimated size in bytes.
    size_bytes: usize,
}

impl IngressQueue {
    /// The memory overhead of a per-canister ingress queue, in bytes.
    const PER_CANISTER_QUEUE_OVERHEAD_BYTES: usize =
        size_of::<Option<CanisterId>>() + size_of::<VecDeque<Arc<Ingress>>>();

    /// Pushes a new ingress message to the back of the queue.
    pub(super) fn push(&mut self, msg: Ingress) {
        let msg_size = Self::ingress_size_bytes(&msg);
        let receiver_ingress_queue = self.queues.entry(msg.effective_canister_id).or_default();

        if receiver_ingress_queue.is_empty() {
            self.schedule.push_back(msg.effective_canister_id);
            self.size_bytes += Self::PER_CANISTER_QUEUE_OVERHEAD_BYTES;
        }

        receiver_ingress_queue.push_back(Arc::new(msg));

        self.size_bytes += msg_size;
        debug_assert_eq!(Self::size_bytes(&self.queues), self.size_bytes);

        self.total_ingress_count += 1;
    }

    /// Returns `None` if the queue is empty, otherwise removes the first Ingress
    /// message of the first scheduled canister, returns it, and moves
    /// that canister at the end of the schedule if it has more messages.
    pub(super) fn pop(&mut self) -> Option<Arc<Ingress>> {
        let canister_id = self.schedule.pop_front()?;

        let canister_ingress_queue = self.queues.get_mut(&canister_id).unwrap();

        let res = canister_ingress_queue.pop_front();

        if !canister_ingress_queue.is_empty() {
            self.schedule.push_back(canister_id);
        } else {
            self.queues.remove(&canister_id);
            self.size_bytes -= Self::PER_CANISTER_QUEUE_OVERHEAD_BYTES;
        }

        let msg = res.unwrap();
        self.size_bytes -= Self::ingress_size_bytes(msg.as_ref());
        debug_assert_eq!(Self::size_bytes(&self.queues), self.size_bytes);

        self.total_ingress_count -= 1;

        Some(msg)
    }

    /// Skips the ingress messages for the currently scheduled canister,
    /// and moves the canister to the end of scheduling queue.
    pub(super) fn skip_ingress_input(&mut self) {
        if let Some(canister_id) = self.schedule.pop_front() {
            self.schedule.push_back(canister_id);
        }
    }

    /// Returns a reference to the ingress message at the front of the queue,
    /// or `None` if the queue is empty.
    pub(super) fn peek(&self) -> Option<Arc<Ingress>> {
        let canister_id = self.schedule.front()?;
        // It is safe to unwrap here since for every value in `self.schedule`
        // we must have corresponding non-empty queue in `self.queues`.
        let ingress = self.queues.get(canister_id).unwrap().front().unwrap();
        Some(Arc::clone(ingress))
    }

    /// Returns the number of Ingress messages in the queue.
    pub(super) fn size(&self) -> usize {
        self.total_ingress_count
    }

    /// Returns the number of canisters with incoming ingress messages.
    pub(super) fn ingress_schedule_size(&self) -> usize {
        self.schedule.len()
    }

    /// Return true if there are no Ingress messages in the queue,
    /// or false otherwise.
    pub(super) fn is_empty(&self) -> bool {
        self.size() == 0
    }

    /// Calls `filter` on each ingress message in the queue, retaining only the
    /// messages for which the filter returns `true` and dropping the rest.
    ///
    /// Returns all dropped ingress messages.
    pub(super) fn filter_messages<F>(&mut self, mut filter: F) -> Vec<Arc<Ingress>>
    where
        F: FnMut(&Arc<Ingress>) -> bool,
    {
        let mut filtered_messages = vec![];
        for canister_ingress_queue in self.queues.values_mut() {
            canister_ingress_queue.retain_mut(|item| {
                if filter(item) {
                    true
                } else {
                    // Empty `canister_ingress_queues` and their corresponding schedule entry
                    // are pruned below.
                    filtered_messages.push(Arc::clone(item));
                    self.size_bytes -= Self::ingress_size_bytes(&(*item));
                    self.total_ingress_count -= 1;
                    false
                }
            });
        }

        self.schedule.retain_mut(|canister_id| {
            let canister_ingress_queue = self.queues.get(canister_id).unwrap();
            if canister_ingress_queue.is_empty() {
                self.queues.remove(canister_id);
                self.size_bytes -= Self::PER_CANISTER_QUEUE_OVERHEAD_BYTES;
                false
            } else {
                true
            }
        });

        filtered_messages
    }

    /// Returns an estimate of the size of an ingress message in bytes.
    fn ingress_size_bytes(msg: &Ingress) -> usize {
        size_of::<Arc<Ingress>>() + msg.count_bytes()
    }

    /// Calculates the size in bytes of an `IngressQueue` holding the given
    /// ingress messages.
    ///
    /// Time complexity: O(num_messages).
    fn size_bytes(
        per_canister_queues: &BTreeMap<Option<CanisterId>, VecDeque<Arc<Ingress>>>,
    ) -> usize {
        let mut size = size_of::<Self>();
        for queue in per_canister_queues.values() {
            size += queue
                .iter()
                .map(|i| Self::ingress_size_bytes(i))
                .sum::<usize>()
                + Self::PER_CANISTER_QUEUE_OVERHEAD_BYTES;
        }
        size
    }
}

impl Default for IngressQueue {
    fn default() -> Self {
        let queues = BTreeMap::new();
        let size_bytes = Self::size_bytes(&queues);
        Self {
            schedule: VecDeque::new(),
            queues,
            total_ingress_count: 0,
            size_bytes,
        }
    }
}

impl CountBytes for IngressQueue {
    /// Estimate of the queue size in bytes, including metadata.
    fn count_bytes(&self) -> usize {
        self.size_bytes
    }
}

impl From<&IngressQueue> for Vec<pb_ingress::Ingress> {
    fn from(item: &IngressQueue) -> Self {
        // When serializing the IngressQueue, we iterate over
        // `schedule` and persist the queues in that order.
        item.schedule
            .iter()
            .flat_map(|canister_id| {
                item.queues
                    .get(canister_id)
                    .unwrap()
                    .iter()
                    .map(|v| pb_ingress::Ingress::from(&(**v)))
            })
            .collect()
    }
}

impl TryFrom<Vec<pb_ingress::Ingress>> for IngressQueue {
    type Error = ProxyDecodeError;

    fn try_from(item: Vec<pb_ingress::Ingress>) -> Result<Self, Self::Error> {
        let mut res = Self::default();

        for ingress_pb in item {
            // Because the contents of `Self::queues` were serialized in `Self::schedule`
            // order, pushing the messages in that same order will implicitly reconstruct
            // `Self::schedule`.
            res.push(ingress_pb.try_into()?);
        }

        Ok(res)
    }
}<|MERGE_RESOLUTION|>--- conflicted
+++ resolved
@@ -423,39 +423,17 @@
         let mut input_queue = InputQueue::new(q.capacity);
         for queue_item in q.iter() {
             let id = queue_item.id();
-<<<<<<< HEAD
-            let msg = match pool.get(id) {
-                Some(msg) => msg.clone(),
-
-                // Stale request, skip it.
-                None if id.kind() == Kind::Request => {
-                    continue;
-                }
-
-                None => {
-                    return Err(ProxyDecodeError::Other(format!(
-                        "InputQueue: stale responses not supported ({:?})",
-                        id
-                    )))
-                }
-            };
-=======
             let msg = pool.get(id).ok_or_else(|| {
                 ProxyDecodeError::Other(format!(
                     "InputQueue: unexpected stale reference ({:?})",
                     id
                 ))
             })?;
->>>>>>> 282bb157
             // Safe to unwrap because we cannot exceed the queue capacity.
             if let RequestOrResponse::Response(_) = msg {
                 input_queue.reserve_slot().unwrap();
             }
-<<<<<<< HEAD
-            input_queue.push(msg).unwrap();
-=======
             input_queue.push(msg.clone()).unwrap();
->>>>>>> 282bb157
         }
         input_queue.queue.num_response_slots = q.response_slots;
 
@@ -481,10 +459,6 @@
             let id = queue_item.id();
             let msg = match pool.get(id) {
                 Some(msg) => msg.clone(),
-<<<<<<< HEAD
-                // Stale reference, skip it.
-                None => continue,
-=======
 
                 // Stale request, skip it.
                 None if id.kind() == Kind::Request => {
@@ -497,7 +471,6 @@
                         id
                     )))
                 }
->>>>>>> 282bb157
             };
             match msg {
                 RequestOrResponse::Request(req) => {
