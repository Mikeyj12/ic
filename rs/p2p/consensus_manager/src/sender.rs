--- conflicted
+++ resolved
@@ -170,10 +170,6 @@
                 pool_reader.read().unwrap().get_validated_by_identifier(&id)
             })
             .await;
-<<<<<<< HEAD
-            // println!("push");
-=======
->>>>>>> 5e8209e5
 
             match artifact {
                 Ok(Some(artifact)) => Some(artifact),
