#!/usr/bin/env bash

set -o nounset
set -o pipefail

source /opt/ic/bin/config.sh
source /opt/ic/bin/functions.sh

SHELL="/bin/bash"
PATH="/sbin:/bin:/usr/sbin:/usr/bin"

function read_config_variables() {
    ipv6_prefix=$(get_config_value '.network_settings.ipv6_prefix')
    ipv6_gateway=$(get_config_value '.network_settings.ipv6_gateway')
    ipv4_address=$(get_config_value '.network_settings.ipv4_address')
    ipv4_prefix_length=$(get_config_value '.network_settings.ipv4_prefix_length')
    ipv4_gateway=$(get_config_value '.network_settings.ipv4_gateway')
    domain=$(get_config_value '.network_settings.domain')
}

# WARNING: Uses 'eval' for command execution.
# Ensure 'command' is a trusted, fixed string.
function eval_command_with_retries() {
    local command="${1}"
    local error_message="${2}"
    local result=""
    local attempt_count=0

    while [ -z "${result}" ] && [ ${attempt_count} -lt 3 ]; do
        result=$(eval "${command}")
        ((attempt_count++))

        if [ -z "${result}" ] && [ ${attempt_count} -lt 3 ]; then
            sleep 1
        fi
    done

    if [ -z "${result}" ]; then
        log_and_halt_installation_on_error "1" "${error_message}"
    fi

    echo "${result}"
}

function get_network_settings() {
    ipv6_capable_interfaces=$(eval_command_with_retries \
        "ip -6 addr show | awk '/^[0-9]+: / {print \$2}' | sed 's/://g' | grep -v '^lo$'" \
        "Failed to get system's network interfaces.")

    if [ -z "${ipv6_capable_interfaces}" ]; then
        log_and_halt_installation_on_error "1" "No network interfaces with IPv6 addresses found."
    else
        echo "IPv6-capable interfaces found:"
        echo "${ipv6_capable_interfaces}"
    fi

    # Full IPv6 address
    ipv6_address_system_full=$(eval_command_with_retries \
        "ip -6 addr show | awk '(/inet6/) && (!/fe80|::1/) { print \$2 }'" \
        "Failed to get system's network configuration.")

    if [ -z "${ipv6_address_system_full}" ]; then
        log_and_halt_installation_on_error "1" "No IPv6 addresses found."
    fi

    ipv6_prefix_system=$(eval_command_with_retries \
        "echo ${ipv6_address_system_full} | cut -d: -f1-4" \
        "Failed to get system's IPv6 prefix.")

    ipv6_subnet_system=$(eval_command_with_retries \
        "echo ${ipv6_address_system_full} | awk -F '/' '{ print \"/\" \$2 }'" \
        "Failed to get system's IPv6 subnet.")

    ipv6_gateway_system=$(eval_command_with_retries \
        "ip -6 route show | awk '(/^default/) { print \$3 }'" \
        "Failed to get system's IPv6 gateway.")

    ipv6_address_system=$(eval_command_with_retries \
        "echo ${ipv6_address_system_full} | awk -F '/' '{ print \$1 }'" \
        "Failed to get system's IPv6 address.")

    HOSTOS_IPV6_ADDRESS=$(/opt/ic/bin/setupos_tool generate-ipv6-address --node-type HostOS)
    GUESTOS_IPV6_ADDRESS=$(/opt/ic/bin/setupos_tool generate-ipv6-address --node-type GuestOS)
}

function print_network_settings() {
    echo "* Printing user defined network settings..."
    echo "  IPv6 Prefix : ${ipv6_prefix}"
    echo "  IPv6 Gateway: ${ipv6_gateway}"
    if [[ -n ${ipv4_address} && -n ${ipv4_prefix_length} && -n ${ipv4_gateway} && -n ${domain} ]]; then
        echo "  IPv4 Address: ${ipv4_address}"
        echo "  IPv4 Prefix Length: ${ipv4_prefix_length}"
        echo "  IPv4 Gateway: ${ipv4_gateway}"
        echo "  Domain name : ${domain}"
    fi
    echo " "

    echo "* Printing system's network settings..."
    echo "  IPv6 Prefix : ${ipv6_prefix_system}"
    echo "  IPv6 Subnet : ${ipv6_subnet_system}"
    echo "  IPv6 Gateway: ${ipv6_gateway_system}"
    echo " "

    echo "* Printing IPv6 addresses..."
    echo "  SetupOS: ${ipv6_address_system_full}"
    echo "  HostOS : ${HOSTOS_IPV6_ADDRESS}"
    echo "  GuestOS: ${GUESTOS_IPV6_ADDRESS}"
    echo " "
}

function validate_domain_name() {
    local domain_part
    local -a domain_parts

    IFS='.' read -ra domain_parts <<<"${domain}"

    if [ ${#domain_parts[@]} -lt 2 ]; then
        log_and_halt_installation_on_error 1 "Domain validation error: less than two domain parts in domain"
    fi

    for domain_part in "${domain_parts[@]}"; do
        if [ -z "$domain_part" ] || [ ${#domain_part} -gt 63 ]; then
            log_and_halt_installation_on_error 1 "Domain validation error: domain part length violation"
        fi

        if [[ $domain_part == -* ]] || [[ $domain_part == *- ]]; then
            log_and_halt_installation_on_error 1 "Domain validation error: domain part starts or ends with a hyphen"
        fi

        if ! [[ $domain_part =~ ^[a-zA-Z0-9-]+$ ]]; then
            log_and_halt_installation_on_error 1 "Domain validation error: invalid characters in domain part"
        fi
    done
}

function setup_ipv4_network() {
    echo "* Setting up IPv4 network..."

    ip addr add ${ipv4_address}/${ipv4_prefix_length} dev 'br6'
    log_and_halt_installation_on_error "${?}" "Unable to add IPv4 address to interface."

    ip route add default via ${ipv4_gateway}
    log_and_halt_installation_on_error "${?}" "Unable to set default route in IPv4 network configuration."
}

function ping_ipv4_gateway() {
    echo "* Pinging IPv4 gateway..."
    # wait 20 seconds maximum for any network changes to settle.
    ping4 -c 2 -w 20 ${ipv4_gateway} >/dev/null 2>&1
    log_and_halt_installation_on_error "${?}" "Unable to ping IPv4 gateway."

    echo "  success"
}

function ping_ipv6_gateway() {
    echo "* Pinging IPv6 gateway..."

    ping6 -c 4 ${ipv6_gateway_system} >/dev/null 2>&1
    log_and_halt_installation_on_error "${?}" "Unable to ping IPv6 gateway."

    echo "  success"
    echo " "
}

<<<<<<< HEAD
function query_nns_nodes() {
    echo "* Querying NNS nodes..."

    local nns_urls=($(get_config_value '.icos_settings.nns_urls' | jq -r '.[]'))
    local success=false

    for url in "${nns_urls[@]}"; do
=======
function assemble_nns_nodes_list() {
    NNS_URL_STRING=$(/opt/ic/bin/fetch-property.sh --key=.nns.url --config=${DEPLOYMENT})
    IFS=',' read -r -a NNS_URL_LIST <<<"$NNS_URL_STRING"
}

function query_nns_nodes() {
    echo "* Querying NNS nodes..."

    local success=false
    # At least one of the provided URLs needs to work.
    for url in "${NNS_URL_LIST[@]}"; do
>>>>>>> 77dc5202
        # When running against testnets, we need to ignore self signed certs
        # with `--insecure`. This check is only meant to confirm from SetupOS
        # that NNS urls are reachable, so we do not mind that it is "weak".
        if curl --insecure --head --connect-timeout 3 --silent "${url}" >/dev/null 2>&1; then
            echo "  okay: ${url}"
            success=true
            break
        else
            echo "  fail: ${url}"
        fi
    done

    if $success; then
        echo "  success"
    else
        log_and_halt_installation_on_error "1" "Unable to query enough healthy NNS nodes."
    fi
}

# Establish run order
main() {
    log_start "$(basename $0)"
    read_config_variables
    get_network_settings
    print_network_settings

    if [[ -n ${ipv4_address} && -n ${ipv4_prefix_length} && -n ${ipv4_gateway} ]]; then
        validate_domain_name
        setup_ipv4_network
        ping_ipv4_gateway
    fi

    ping_ipv6_gateway
    query_nns_nodes
    log_end "$(basename $0)"
}

main<|MERGE_RESOLUTION|>--- conflicted
+++ resolved
@@ -162,7 +162,6 @@
     echo " "
 }
 
-<<<<<<< HEAD
 function query_nns_nodes() {
     echo "* Querying NNS nodes..."
 
@@ -170,30 +169,27 @@
     local success=false
 
     for url in "${nns_urls[@]}"; do
-=======
-function assemble_nns_nodes_list() {
-    NNS_URL_STRING=$(/opt/ic/bin/fetch-property.sh --key=.nns.url --config=${DEPLOYMENT})
-    IFS=',' read -r -a NNS_URL_LIST <<<"$NNS_URL_STRING"
-}
-
-function query_nns_nodes() {
-    echo "* Querying NNS nodes..."
-
-    local success=false
-    # At least one of the provided URLs needs to work.
-    for url in "${NNS_URL_LIST[@]}"; do
->>>>>>> 77dc5202
         # When running against testnets, we need to ignore self signed certs
         # with `--insecure`. This check is only meant to confirm from SetupOS
         # that NNS urls are reachable, so we do not mind that it is "weak".
         if curl --insecure --head --connect-timeout 3 --silent "${url}" >/dev/null 2>&1; then
+        if curl --insecure --head --connect-timeout 3 --silent "${url}" >/dev/null 2>&1; then
             echo "  okay: ${url}"
+            success=true
             success=true
             break
         else
             echo "  fail: ${url}"
+        else
+            echo "  fail: ${url}"
         fi
     done
+
+    if $success; then
+        echo "  success"
+    else
+        log_and_halt_installation_on_error "1" "Unable to query enough healthy NNS nodes."
+    fi
 
     if $success; then
         echo "  success"
