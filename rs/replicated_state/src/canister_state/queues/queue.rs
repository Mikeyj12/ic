#![allow(unused)]

use super::message_pool::{MessageId, MessagePool};
use crate::StateError;
use ic_base_types::CanisterId;
use ic_protobuf::proxy::ProxyDecodeError;
use ic_protobuf::state::{ingress::v1 as pb_ingress, queues::v1 as pb_queues};
use ic_types::messages::{CallbackId, Ingress, Request, RequestOrResponse, Response, NO_DEADLINE};
use ic_types::time::CoarseTime;
use ic_types::{CountBytes, Cycles, Time};
use std::collections::BTreeMap;
use std::iter::Sum;
use std::{
    collections::VecDeque,
    convert::{From, TryFrom, TryInto},
    mem::size_of,
    sync::Arc,
};

#[cfg(test)]
mod tests;

/// A reference to a message, used as `CanisterQueue` item.
///
/// May be a weak reference into the message pool; or identify a reject response to
/// a specific callback.
#[derive(Clone, Debug, PartialEq, Eq)]
pub(super) enum MessageReference {
    /// Weak reference to a `Request` held in the message pool.
    ///
    /// Guaranteed response call requests in output queues and best-effort requests
    /// in input or output queues may time out and be dropped from the pool. Such
    /// stale references can be safely ignored.
    ///
    /// Guaranteed response call requests in input queues never time out.
    Request(MessageId),

    /// Weak reference to a `Response` held in the message pool.
    ///
    /// Best-effort responses in output queues may time out and be dropped from the
    /// pool. Stale response references in output queues can be safely ignored.
    ///
    /// A dangling response reference is enqueued into an input queue as a
    /// `SYS_UNKNOWN` reject response marker. A matching response may or may not be
    /// inserted into the pool while the reference is backlogged in the input queue.
    /// Meaning that dangling response references in input queues are `SYS_UNKNOWN`
    /// reject responses.
    ///
    /// Guaranteed responses never time out.
    Response(MessageId),

    /// Local known (i.e. `SYS_TRANSIENT`) reject response: "timeout" if deadline
    /// has expired, "drop" otherwise.
    LocalRejectResponse(CallbackId),
}

impl MessageReference {
    /// Returns `true` if this is a reference to a response; or a reject response.
    pub(super) fn is_response(&self) -> bool {
        match self {
            Self::Request(_) => false,

            Self::Response(_) | Self::LocalRejectResponse(_) => true,
        }
    }

<<<<<<< HEAD
    pub(super) fn id(&self) -> Option<MessageId> {
=======
    /// Returns the `MessageId` behind this reference, if any; `None` if this is a
    /// reject response marker.
    fn id(&self) -> Option<MessageId> {
>>>>>>> 17ec2d1b
        match self {
            Self::Request(id) | Self::Response(id) => Some(*id),
            Self::LocalRejectResponse(_) => None,
        }
    }
}

/// A FIFO queue with equal but separate capacities for requests and responses,
/// ensuring full-duplex communication up to the capacity.
///
/// For the most part (with the exception of transient reject response markers)
/// the queue holds weak references into a `MessagePool`. The messages that
/// these references point to may expire or be shed, resulting in stale
/// references that are not immediately removed from the queue. Which is why the
/// queue stats track "request slots" and "response slots" instead of "requests"
/// and "responses" and `len()` returns the length of the queue, not the number
/// of messages that can be popped.
///
/// Backpressure (limiting number of open callbacks to a given destination) is
/// enforced by making enqueuing a request contingent on reserving a slot for
/// the eventual response in the reverse queue; and bounding the number of
/// responses (actually enqueued plus reserved slots) by the queue capacity.
/// Note that this ensures that a response is only ever enqueued into a slot
/// already reserved for it.
///
/// Backpressure should implicitly limit the number of requests (since there
/// cannot be more live requests than callbacks). It is however possible for
/// requests to time out; produce a reject response in the reverse queue; and
/// for that response to be consumed while the request still consumes a slot in
/// the queue; so we must additionally explicitly limit the number of slots used
/// by requests to the queue capacity.
#[derive(Clone, Debug, PartialEq, Eq)]
pub(crate) struct CanisterQueue {
<<<<<<< HEAD
    /// A FIFO queue of all requests and responses. Since responses may be enqueued
    /// at arbitrary points in time, reserved slots for responses cannot be
    /// explicitly represented in `queue`. They only exist as the difference between
    /// `request_slots` and the number of actually enqueued request references (also
    /// equal to `request_slots + response_slots - queue.len()`).
    queue: VecDeque<MessageReference>,
    /// Maximum number of requests; or responses + reserved slots; that can be held
    /// in the queue at any one time.
    capacity: usize,
    /// Number of enqueued requests.
    request_slots: usize,
    /// Number of slots used by enqueued responses or reserved for expected
    /// responses.
    response_slots: usize,
=======
    /// A FIFO queue of all requests and responses.
    ///
    /// Since responses may be enqueued at arbitrary points in time, reserved slots
    /// for responses cannot be explicitly represented in `queue`. They only exist
    /// as the difference between `request_slots` and the number of actually
    /// enqueued request references (also equal to `request_slots + response_slots
    /// - queue.len()`).
    queue: VecDeque<MessageReference>,

    /// Maximum number of requests; or responses + reserved slots; that can be held
    /// in the queue at any one time.
    capacity: usize,

    /// Number of enqueued requests.
    request_slots: usize,

    /// Number of slots used by enqueued responses or reserved for expected
    /// responses.
    response_slots: usize,

>>>>>>> 17ec2d1b
    /// Memory reservations for expected guaranteed responses.
    response_memory_reservations: usize,
}

impl CanisterQueue {
<<<<<<< HEAD
=======
    /// Creates a new `CanisterQueue` with the given capacity.
>>>>>>> 17ec2d1b
    pub(super) fn new(capacity: usize) -> Self {
        Self {
            queue: VecDeque::new(),
            capacity,
            request_slots: 0,
            response_slots: 0,
            response_memory_reservations: 0,
        }
    }

    /// Returns the number slots available for requests.
    pub(super) fn available_request_slots(&self) -> usize {
        self.capacity.checked_sub(self.request_slots).unwrap()
    }

    /// Returns `Ok(())` if there exists at least one available request slot,
    /// `Err(StateError::QueueFull)` otherwise.
    pub(super) fn check_has_request_slot(&self) -> Result<(), StateError> {
        if self.request_slots >= self.capacity {
            return Err(StateError::QueueFull {
                capacity: self.capacity,
            });
        }
        Ok(())
    }

<<<<<<< HEAD
    /// Returns the number of slots available in the queue for reservation.
=======
    /// Returns the number of response slots available for reservation.
>>>>>>> 17ec2d1b
    pub(super) fn available_response_slots(&self) -> usize {
        self.capacity.checked_sub(self.response_slots).unwrap()
    }

<<<<<<< HEAD
    /// Reserves a slot for a response, if available; else returns `Err(StateError::QueueFull)`.
=======
    /// Reserves a slot for the response to the given request, if available; else
    /// returns `Err(StateError::QueueFull)`.
    ///
    /// If the request is for a guaranteed response call, also reserves memory for
    /// the response.
>>>>>>> 17ec2d1b
    pub(super) fn try_reserve_response_slot(&mut self, req: &Request) -> Result<(), StateError> {
        if self.response_slots >= self.capacity {
            return Err(StateError::QueueFull {
                capacity: self.capacity,
            });
        }

        self.response_slots += 1;
        self.response_memory_reservations += (req.deadline == NO_DEADLINE) as usize;
        debug_assert!(self.check_invariants());
        Ok(())
    }

<<<<<<< HEAD
    /// Returns the number of reserved response slots in the queue.
=======
    /// Returns the number of reserved response slots.
>>>>>>> 17ec2d1b
    pub(super) fn reserved_slots(&self) -> usize {
        (self.request_slots + self.response_slots)
            .checked_sub(self.queue.len())
            .unwrap()
    }

<<<<<<< HEAD
    /// Returns the number of guaranteed response memory reservations in the queue.
    pub(super) fn response_memory_reservations(&self) -> usize {
        self.response_memory_reservations
    }

    /// Returns `Ok(())` if there exists at least one reserved response slot,
    /// `Err(StateError::QueueFull)` otherwise.
=======
    /// Returns `Ok(())` if there exists at least one reserved response slot,
    /// `Err(StateError::QueueFull)` otherwise.
    ///
    /// Panics if `is_best_effort` is `false` (i.e. this is a guaranteed response
    /// call) and no guaranteed response memory reservation exists.
>>>>>>> 17ec2d1b
    pub(super) fn check_has_reserved_slot(&self, is_best_effort: bool) -> Result<(), StateError> {
        if self.request_slots + self.response_slots <= self.queue.len() {
            return Err(StateError::QueueFull {
                capacity: self.capacity,
            });
        }

        if !is_best_effort {
            // This is a guaranteed response, we must have a memory reservation for it.
            assert!(self.response_memory_reservations > 0);
        }
        Ok(())
    }

<<<<<<< HEAD
=======
    /// Returns the number of guaranteed response memory reservations.
    pub(super) fn response_memory_reservations(&self) -> usize {
        self.response_memory_reservations
    }

>>>>>>> 17ec2d1b
    /// Enqueues a request.
    ///
    /// Panics if there is no available request slot.
    pub(super) fn push_request(&mut self, id: MessageId) {
        assert!(self.request_slots < self.capacity);

        self.queue.push_back(MessageReference::Request(id));
        self.request_slots += 1;

        debug_assert!(self.check_invariants());
    }

    /// Enqueues a response into a reserved slot, consuming the slot.
    ///
<<<<<<< HEAD
    /// Panics if there is no reserved response slot.
=======
    /// Panics if there is no reserved response slot or if this is a guaranteed
    /// response.and there is no matching guaranteed response memory reservation.
>>>>>>> 17ec2d1b
    pub(super) fn push_response(&mut self, id: MessageId) {
        self.check_has_reserved_slot(id.is_best_effort()).unwrap();

        if !id.is_best_effort() {
            // Guaranteed response, consume one memory reservation.
            self.response_memory_reservations -= 1;
        }

        self.queue.push_back(MessageReference::Response(id));
        debug_assert!(self.check_invariants());
    }

<<<<<<< HEAD
    /// Enqueues a local `SYS_TRANSIENT` reject response into a reserved slot,
    /// consuming the slot.
    ///
    /// Panics if there is no reserved response slot.
=======
    /// Enqueues a local `SYS_TRANSIENT` reject response for the given request into
    /// a reserved slot, consuming the slot.
    ///
    /// Panics if there is no reserved response slot or if this is a guaranteed
    /// response.call and there is no guaranteed response memory reservation.
>>>>>>> 17ec2d1b
    pub(super) fn push_local_reject_response(&mut self, own_request: &Request) {
        self.check_has_reserved_slot(own_request.deadline != NO_DEADLINE)
            .unwrap();

        self.queue.push_back(MessageReference::LocalRejectResponse(
            own_request.sender_reply_callback,
        ));
        debug_assert!(self.check_invariants());
    }

    /// Pops a reference from the queue. Returns `None` if the queue is empty.
    pub(super) fn pop(&mut self) -> Option<MessageReference> {
        let reference = self.queue.pop_front()?;

        if reference.is_response() {
            self.response_slots = self.response_slots.checked_sub(1).unwrap();
        } else {
            self.request_slots = self.request_slots.checked_sub(1).unwrap();
        }
        debug_assert!(self.check_invariants());

        Some(reference)
    }

    /// Returns a reference to the next item in the queue; or `None` if
    /// the queue is empty.
    pub(super) fn peek(&self) -> Option<&MessageReference> {
        self.queue.front()
    }

    /// Returns `true` if the queue has one or more used slots.
    ///
    /// This is basically an `is_empty()` test, except it also looks at reserved
    /// slots, so it is named differently to make it clear it doesn't only check for
    /// enqueued references.
    pub(super) fn has_used_slots(&self) -> bool {
        !self.queue.is_empty() || self.response_slots > 0
    }

    /// Returns the length of the queue (including stale references but not
    /// including reserved slots).
    pub(super) fn len(&self) -> usize {
        self.queue.len()
    }

    /// Calculates the size in bytes, including struct and messages.
    ///
    /// Time complexity: `O(n*log(n`.
    pub(super) fn calculate_size_bytes(&self, pool: &MessagePool) -> usize {
        size_of::<Self>() + self.calculate_stat_sum(CountBytes::count_bytes, pool)
    }

    /// Returns the byte size of an empty `CanisterQueue`. This is the same number
    /// that `Self::new(capacity).calculate_size_bytes()` would return.
    pub(super) fn empty_size_bytes() -> usize {
        size_of::<Self>()
    }

    /// Calculates the number of messages (non-stale references or reject response
    /// markers) in the queue.
    ///
    /// Time complexity: `O(n * log(n))`.
    pub(super) fn calculate_message_count(&self, pool: &MessagePool) -> usize {
        use MessageReference::*;

        self.calculate_reference_stat_sum(|reference| match reference {
            Request(id) => pool.get_request(*id).is_some() as usize,
            Response(id) => pool.get_response(*id).is_some() as usize,
            LocalRejectResponse(_) => 1,
        })
    }

    /// Calculates the number of responses (non-stale references or reject response
    /// markers) in the queue.
    ///
    /// Time complexity: `O(n * log(n))`.
    pub(super) fn calculate_response_count(&self, pool: &MessagePool) -> usize {
        use MessageReference::*;

        self.calculate_reference_stat_sum(|reference| match reference {
            Request(_) => 0,
            Response(id) => pool.get_response(*id).is_some() as usize,
            LocalRejectResponse(_) => 1,
        })
    }

    /// Calculates the amount of cycles contained in the queue.
    pub(super) fn calculate_cycles_in_queue(&self, pool: &MessagePool) -> Cycles {
        // FIXME: A reject response could also refund cycles.
        self.calculate_stat_sum(RequestOrResponse::cycles, pool)
    }

    /// Calculates the sum of the given stat across all (non-stale) enqueued
    /// messages.
    ///
    /// Time complexity: `O(n * log(n))`.
    pub(super) fn calculate_stat_sum<S: Sum<S>>(
        &self,
        stat: impl Fn(&RequestOrResponse) -> S,
        pool: &MessagePool,
    ) -> S {
        self.queue
            .iter()
            .filter_map(|reference| pool.get(reference.id()?))
            .map(stat)
            .sum()
    }

    /// Calculates the sum of the given stat across all enqueued references.
    ///
    /// Time complexity: `O(n)`.
    fn calculate_reference_stat_sum(&self, stat: impl Fn(&MessageReference) -> usize) -> usize {
        self.queue.iter().map(stat).sum::<usize>()
    }

    /// Queue invariant check that panics if any invariant does not hold. Intended
    /// to be called from within a `debug_assert!()` in production code.
    ///
    /// Time complexity: `O(n)`.
    fn check_invariants(&self) -> bool {
        assert!(self.request_slots <= self.capacity);
        assert!(self.response_slots <= self.capacity);

        let responses = self.queue.iter().filter(|msg| msg.is_response()).count();
        assert!(responses <= self.response_slots);
        assert_eq!(self.queue.len(), self.request_slots + responses);
        assert!(self.response_memory_reservations <= self.reserved_slots());

        true
    }

    /// Returns an iterator over the underlying messages.
    ///
    /// For testing purposes only.
    pub(super) fn iter_for_testing<'a>(
        &'a self,
        pool: &'a MessagePool,
    ) -> impl Iterator<Item = Option<RequestOrResponse>> + 'a {
        // FIXME: Get rid of this.
        self.queue
            .iter()
            .map(|reference| pool.get(reference.id()?).cloned())
    }
}

/// Trait for queue items in `InputQueue` and `OutputQueue`. Such items must
/// either be a response or a request (including timed out requests).
/// Since an item is either a request or a response, implementing
/// `is_response()` is sufficient.
trait QueueItem<T> {
    /// Returns true if the queue item is a response.
    fn is_response(&self) -> bool;

    /// Converts a request into a queue item.
    fn from_request(request: Arc<Request>) -> T;

    /// Converts a response into a queue item.
    fn from_response(response: Arc<Response>) -> T;
}

impl QueueItem<RequestOrResponse> for RequestOrResponse {
    fn is_response(&self) -> bool {
        matches!(*self, RequestOrResponse::Response(_))
    }

    fn from_request(request: Arc<Request>) -> RequestOrResponse {
        RequestOrResponse::Request(request)
    }
    fn from_response(response: Arc<Response>) -> RequestOrResponse {
        RequestOrResponse::Response(response)
    }
}

impl QueueItem<Option<RequestOrResponse>> for Option<RequestOrResponse> {
    fn is_response(&self) -> bool {
        matches!(*self, Some(RequestOrResponse::Response(_)))
    }

    fn from_request(request: Arc<Request>) -> Option<RequestOrResponse> {
        Some(RequestOrResponse::Request(request))
    }
    fn from_response(response: Arc<Response>) -> Option<RequestOrResponse> {
        Some(RequestOrResponse::Response(response))
    }
}

/// A FIFO queue with equal but separate capacities for requests and responses,
/// ensuring full-duplex communication up to the capacity; and providing a
/// backpressure mechanism in either direction, once the limit is reached. This
/// is the basis for both `InputQueue` and `OutputQueue`.
///
/// Requests are handled in a straightforward manner: pushing a request onto the
/// queue succeeds if there are available request slots, fails if there aren't.
///
/// Response slots are either used by either responses or reserved for expected
/// responses. Since an (incoming or outgoing) response always results from an
/// (outgoing or, respectively, incoming) request, it is required to first
/// reserve a slot for a response; and later push the response into the reserved
/// slot, consuming the slot reservation. Attempting to push a response with no
/// reserved slot available will produce an error.
#[derive(Clone, Debug, PartialEq, Eq, Hash)]
struct QueueWithReservation<T: QueueItem<T> + std::clone::Clone> {
    /// A FIFO queue of all requests and responses. Since responses may be enqueued
    /// at arbitrary points in time, response reservations cannot be explicitly
    /// represented in `queue`. They only exist as the difference between
    /// `num_responses + num_requests` and `queue.len()`.
    queue: VecDeque<T>,
    /// Maximum number of requests; or responses + reservations; allowed by the
    /// queue at any one time.
    capacity: usize,
    /// Number of slots used by requests.
    num_request_slots: usize,
    /// Number of slots used by responses and response reservations.
    num_response_slots: usize,
}

impl<T: QueueItem<T> + std::clone::Clone> QueueWithReservation<T> {
    fn new(capacity: usize) -> Self {
        let queue = VecDeque::new();

        Self {
            queue,
            capacity,
            num_request_slots: 0,
            num_response_slots: 0,
        }
    }

    /// Returns the number of slots available in the queue for reservations.
    fn available_response_slots(&self) -> usize {
        self.capacity.checked_sub(self.num_response_slots).unwrap()
    }

    /// Returns the number slots available for requests.
    fn available_request_slots(&self) -> usize {
        self.capacity.checked_sub(self.num_request_slots).unwrap()
    }

    /// Returns `Ok(())` if there exists at least one available request slot,
    /// `Err(StateError::QueueFull)` otherwise.
    fn check_has_request_slot(&self) -> Result<(), StateError> {
        if self.num_request_slots >= self.capacity {
            return Err(StateError::QueueFull {
                capacity: self.capacity,
            });
        }
        Ok(())
    }

    /// Reserves a slot for a response, if available; else returns `Err(StateError::QueueFull)`.
    fn reserve_slot(&mut self) -> Result<(), StateError> {
        if self.available_response_slots() == 0 {
            return Err(StateError::QueueFull {
                capacity: self.capacity,
            });
        }
        self.num_response_slots += 1;
        debug_assert!(self.check_invariants());
        Ok(())
    }

    /// Pushes a request into the queue or returns an error if the capacity
    /// for requests is exhausted.
    fn push_request(&mut self, request: Arc<Request>) -> Result<(), (StateError, Arc<Request>)> {
        if self.num_request_slots < self.capacity {
            self.num_request_slots += 1;
            self.queue
                .push_back(<T as QueueItem<T>>::from_request(request));
            debug_assert!(self.check_invariants());
            Ok(())
        } else {
            Err((
                StateError::QueueFull {
                    capacity: self.capacity,
                },
                request,
            ))
        }
    }

    /// Pushes a response into a reserved slot, consuming the reservation or
    /// returns an error if there is no reservation available.
    fn push_response(
        &mut self,
        response: Arc<Response>,
    ) -> Result<(), (StateError, Arc<Response>)> {
        if self.reserved_slots() > 0 {
            self.queue
                .push_back(<T as QueueItem<T>>::from_response(response));
            debug_assert!(self.check_invariants());
            Ok(())
        } else {
            Err((
                StateError::QueueFull {
                    capacity: self.capacity,
                },
                response,
            ))
        }
    }

    /// Pops an item from the queue. Returns `None` if the queue is empty.
    fn pop(&mut self) -> Option<T> {
        let msg = self.queue.pop_front();
        if let Some(msg) = &msg {
            if msg.is_response() {
                self.num_response_slots = self.num_response_slots.checked_sub(1).unwrap();
            } else {
                self.num_request_slots = self.num_request_slots.checked_sub(1).unwrap();
            }
        }
        debug_assert!(self.check_invariants());
        msg
    }

    /// Returns a reference to the next item in the queue; or `None` if
    /// the queue is empty.
    fn peek(&self) -> Option<&T> {
        self.queue.front()
    }

    /// Returns the number of reserved slots in the queue.
    pub(super) fn reserved_slots(&self) -> usize {
        (self.num_request_slots + self.num_response_slots)
            .checked_sub(self.queue.len())
            .unwrap()
    }

    /// Returns `true` if the queue has one or more used slots.
    pub(super) fn has_used_slots(&self) -> bool {
        !self.queue.is_empty() || self.num_response_slots > 0
    }

    /// Calculates the sum of the given stat across all enqueued messages.
    ///
    /// Time complexity: O(num_messages).
    fn calculate_stat_sum(&self, stat: impl Fn(&T) -> usize) -> usize {
        self.queue.iter().map(stat).sum::<usize>()
    }

    /// Queue invariant check that panics if any invariant does not hold. Intended
    /// to be called from within a `debug_assert!()` in production code.
    fn check_invariants(&self) -> bool {
        assert!(self.num_request_slots <= self.capacity);
        assert!(self.num_response_slots <= self.capacity);

        let num_responses = self.queue.iter().filter(|msg| msg.is_response()).count();
        assert!(num_responses <= self.num_response_slots);
        assert_eq!(self.num_request_slots, self.queue.len() - num_responses);

        true
    }
}

impl From<&QueueWithReservation<RequestOrResponse>> for Vec<pb_queues::RequestOrResponse> {
    fn from(q: &QueueWithReservation<RequestOrResponse>) -> Self {
        q.queue.iter().map(|rr| rr.into()).collect()
    }
}

impl From<&QueueWithReservation<Option<RequestOrResponse>>> for Vec<pb_queues::RequestOrResponse> {
    fn from(q: &QueueWithReservation<Option<RequestOrResponse>>) -> Self {
        q.queue
            .iter()
            .map(|opt| match opt {
                Some(rr) => rr.into(),
                None => pb_queues::RequestOrResponse { r: None },
            })
            .collect()
    }
}

/// Computes `num_request_slots` and `num_response_slots`.
/// Also performs sanity checks for `capacity` and the above.
fn get_num_slots(q: &pb_queues::InputOutputQueue) -> Result<(usize, usize), ProxyDecodeError> {
    let mut num_request_slots: u64 = 0;
    let mut num_response_slots: u64 = 0;
    for msg in q.queue.iter() {
        if let pb_queues::RequestOrResponse {
            r: Some(pb_queues::request_or_response::R::Response(_)),
        } = msg
        {
            num_response_slots += 1;
        } else {
            num_request_slots += 1;
        }
    }
    num_response_slots = num_response_slots.saturating_add(q.num_slots_reserved);

    if q.capacity != super::DEFAULT_QUEUE_CAPACITY as u64 {
        return Err(ProxyDecodeError::Other(format!(
            "QueueWithReservation: capacity {}, expecting {}",
            q.capacity,
            super::DEFAULT_QUEUE_CAPACITY
        )));
    }
    if num_request_slots > q.capacity {
        return Err(ProxyDecodeError::Other(format!(
            "QueueWithReservation: request slot count ({}) > capacity ({})",
            num_request_slots, q.capacity,
        )));
    }
    if num_response_slots > q.capacity {
        return Err(ProxyDecodeError::Other(format!(
            "QueueWithReservation: response slot count ({}) > capacity ({})",
            num_response_slots, q.capacity,
        )));
    }

    Ok((num_request_slots as usize, num_response_slots as usize))
}

impl TryFrom<pb_queues::InputOutputQueue> for QueueWithReservation<RequestOrResponse> {
    type Error = ProxyDecodeError;

    fn try_from(q: pb_queues::InputOutputQueue) -> Result<Self, Self::Error> {
        let (num_request_slots, num_response_slots) = get_num_slots(&q)?;

        let queue = q
            .queue
            .into_iter()
            .map(|rr| rr.try_into())
            .collect::<Result<VecDeque<_>, _>>()?;
        Ok(QueueWithReservation {
            queue,
            capacity: super::DEFAULT_QUEUE_CAPACITY,
            num_request_slots,
            num_response_slots,
        })
    }
}

impl TryFrom<pb_queues::InputOutputQueue> for QueueWithReservation<Option<RequestOrResponse>> {
    type Error = ProxyDecodeError;

    fn try_from(q: pb_queues::InputOutputQueue) -> Result<Self, Self::Error> {
        let (num_request_slots, num_response_slots) = get_num_slots(&q)?;

        let queue = q
            .queue
            .into_iter()
            .map(|rr| match rr.r {
                None => Ok(None),
                Some(_) => rr.try_into().map(Some),
            })
            .collect::<Result<VecDeque<_>, _>>()?;
        Ok(QueueWithReservation {
            queue,
            capacity: super::DEFAULT_QUEUE_CAPACITY,
            num_request_slots,
            num_response_slots,
        })
    }
}

/// Representation of a single canister input queue. There is an upper bound on
/// the number of messages it can store.
#[derive(Clone, Debug, PartialEq, Eq, Hash)]
pub(super) struct InputQueue {
    queue: QueueWithReservation<RequestOrResponse>,
}

impl InputQueue {
    pub(super) fn new(capacity: usize) -> Self {
        Self {
            queue: QueueWithReservation::new(capacity),
        }
    }

    pub(super) fn available_response_slots(&self) -> usize {
        self.queue.available_response_slots()
    }

    pub(super) fn check_has_request_slot(&self) -> Result<(), StateError> {
        self.queue.check_has_request_slot()
    }

    pub(super) fn push(
        &mut self,
        msg: RequestOrResponse,
    ) -> Result<(), (StateError, RequestOrResponse)> {
        match msg {
            RequestOrResponse::Request(request) => self
                .queue
                .push_request(request)
                .map_err(|(err, request)| (err, RequestOrResponse::Request(request))),
            RequestOrResponse::Response(response) => self
                .queue
                .push_response(response)
                .map_err(|(err, response)| (err, RequestOrResponse::Response(response))),
        }
    }

    pub(super) fn peek(&self) -> Option<&RequestOrResponse> {
        self.queue.peek()
    }

    pub(super) fn reserve_slot(&mut self) -> Result<(), StateError> {
        self.queue.reserve_slot()
    }

    pub(super) fn pop(&mut self) -> Option<RequestOrResponse> {
        self.queue.pop()
    }

    /// Returns the number of messages in the queue.
    pub(super) fn num_messages(&self) -> usize {
        self.queue.queue.len()
    }

    /// Returns the number of reserved slots in the queue.
    pub(super) fn reserved_slots(&self) -> usize {
        self.queue.reserved_slots()
    }

    /// Returns `true` if the queue has one or more used slots.
    pub(super) fn has_used_slots(&self) -> bool {
        self.queue.has_used_slots()
    }

    /// Returns the amount of cycles contained in the queue.
    pub(super) fn cycles_in_queue(&self) -> Cycles {
        let mut total_cycles = Cycles::zero();
        for msg in self.queue.queue.iter() {
            total_cycles += msg.cycles();
        }
        total_cycles
    }

    /// Calculates the size in bytes, including struct and messages.
    ///
    /// Time complexity: O(num_messages).
    pub(super) fn calculate_size_bytes(&self) -> usize {
        size_of::<Self>() + self.queue.calculate_stat_sum(|msg| msg.count_bytes())
    }

    /// Calculates the sum of the given stat across all enqueued messages.
    ///
    /// Time complexity: O(num_messages).
    pub(super) fn calculate_stat_sum(&self, stat: fn(&RequestOrResponse) -> usize) -> usize {
        self.queue.calculate_stat_sum(stat)
    }
}

impl From<&InputQueue> for pb_queues::InputOutputQueue {
    fn from(q: &InputQueue) -> Self {
        Self {
            queue: (&q.queue).into(),
            begin: 0,
            capacity: q.queue.capacity as u64,
            num_slots_reserved: q.queue.reserved_slots() as u64,
            deadline_range_ends: Vec::new(),
            timeout_index: 0,
        }
    }
}

impl TryFrom<pb_queues::InputOutputQueue> for InputQueue {
    type Error = ProxyDecodeError;

    fn try_from(q: pb_queues::InputOutputQueue) -> Result<Self, Self::Error> {
        if !q.deadline_range_ends.is_empty() || q.timeout_index != 0 {
            return Err(Self::Error::Other(
                "Found deadlines on decoding InputQueue".to_string(),
            ));
        }
        Ok(Self {
            queue: q.try_into()?,
        })
    }
}

/// Representation of a single Canister output queue.  There is an upper bound
/// on the number of messages it can store. There is also a begin index which
/// can be used effectively as a sequence number for the next message popped out
/// of the queue.
///
/// Uses `Option<_>` items so that requests can be dropped from anywhere in
/// the queue, i.e. replaced with `None`. They will keep their place in the queue
/// until they reach the beginning, where they will be discarded.
///
/// Additionally, an invariant is imposed such that there is always `Some` at the
/// front. This is ensured when a message is popped off the queue by also popping
/// any subsequent `None` items.
#[derive(Clone, Debug, PartialEq, Eq, Hash)]
pub(crate) struct OutputQueue {
    queue: QueueWithReservation<Option<RequestOrResponse>>,
    /// Queue begin index.
    ///
    /// This provides consistent indices that identify each queue item, even as
    /// items are being pushed and popped, for use e.g. in `deadline_range_ends`.
    begin: usize,
    /// Ordered ranges of messages having the same request deadline. Each range
    /// is represented as a deadline and its end index (the index just past
    /// the last request where the deadline applies). Both the deadlines and queue
    /// indices are strictly increasing.
    deadline_range_ends: VecDeque<(Time, usize)>,
    /// Index from which request timing out will resume.
    ///
    /// Used to ensure amortized constant time for timing out requests.
    /// May point before the beginning of the queue if messages have been popped
    /// since the last `time_out_requests()` call.
    timeout_index: usize,
    /// The number of actual messages in the queue.
    num_messages: usize,
}

impl OutputQueue {
    pub(super) fn new(capacity: usize) -> Self {
        Self {
            queue: QueueWithReservation::new(capacity),
            begin: 0,
            deadline_range_ends: VecDeque::new(),
            timeout_index: 0,
            num_messages: 0,
        }
    }

    pub(super) fn available_request_slots(&self) -> usize {
        self.queue.available_request_slots()
    }

    pub(super) fn check_has_request_slot(&self) -> Result<(), StateError> {
        self.queue.check_has_request_slot()
    }

    pub(super) fn push_request(
        &mut self,
        request: Arc<Request>,
        deadline: Time,
    ) -> Result<(), (StateError, Arc<Request>)> {
        self.queue.push_request(request)?;

        // Update the deadline queue.
        //
        // If the deadline is less than or equal the one at the end of the deadline queue,
        // update the `end` of the last deadline range.
        //
        // If the new deadline is greater than the one of the previous request or there is
        // no previous request in the queue. push a new tuple.
        let end = self.begin + self.queue.queue.len();
        match self.deadline_range_ends.back_mut() {
            Some((back_deadline, deadline_range_end)) if *back_deadline >= deadline => {
                *deadline_range_end = end;
            }
            _ => {
                self.deadline_range_ends.push_back((deadline, end));
            }
        }

        self.num_messages += 1;
        debug_assert!(self.check_invariants());

        Ok(())
    }

    pub(super) fn push_response(&mut self, response: Arc<Response>) {
        self.queue.push_response(response).unwrap();
        self.num_messages += 1;
        debug_assert!(self.check_invariants());
    }

    pub(super) fn reserve_slot(&mut self) -> Result<(), StateError> {
        self.queue.reserve_slot()
    }

    /// Pops a message off the queue and returns it.
    ///
    /// Ensures there is always a 'Some' at the beginning.
    pub(crate) fn pop(&mut self) -> Option<RequestOrResponse> {
        match self.queue.pop() {
            None => None,
            Some(None) => {
                unreachable!("OutputQueue invariant violated: Found `None` at the front.");
            }
            Some(Some(msg)) => {
                self.begin += 1;
                self.advance_to_next_message();

                self.num_messages -= 1;
                debug_assert!(self.check_invariants());

                Some(msg)
            }
        }
    }

    /// Consumes any empty slots at the beginning of the queue and discards consumed deadline ranges.
    fn advance_to_next_message(&mut self) {
        // Remove `None` in the beginning.
        while let Some(None) = self.queue.peek() {
            self.queue.pop();
            self.begin += 1;
        }

        // Remove deadlines that are no longer relevant.
        while let Some((_, deadline_range_end)) = self.deadline_range_ends.front() {
            if *deadline_range_end <= self.begin || *deadline_range_end <= self.timeout_index {
                self.deadline_range_ends.pop_front();
            } else {
                break;
            }
        }
    }

    /// Queue invariant check that panics if any invariant does not hold. Intended
    /// to be called from within a `debug_assert!()` in production code.
    ///
    /// This is (and must remain) strictly a wrapper around `test_invariants()`, as
    /// we should be enforcing the exact same invariants after deserialization as
    /// after mutations.
    ///
    /// # Panics
    ///
    /// If an invariant is violated.
    fn check_invariants(&self) -> bool {
        if let Err(err) = self.test_invariants() {
            panic!("{}", err);
        }
        true
    }

    /// Queue invariant check that produces an error if any invariant does not hold.
    fn test_invariants(&self) -> Result<(), &str> {
        if let Some(None) = self.queue.queue.front() {
            return Err("`None` at the beginning of the queue.");
        }

        if !self
            .deadline_range_ends
            .iter()
            .zip(self.deadline_range_ends.iter().skip(1))
            .all(|(a, b)| a.0 < b.0 && a.1 < b.1)
        {
            return Err("Deadline ranges not sorted.");
        }

        // Deadline indices must be in the
        // `(self.begin, self.begin + self.queue.queue.len()]` interval.
        if let Some((_, first_deadline_range_end)) = self.deadline_range_ends.front() {
            if *first_deadline_range_end <= self.begin {
                return Err("Deadline range end before queue begin.");
            }
            if *first_deadline_range_end <= self.timeout_index {
                return Err("Deadline range end before `timeout_index`.");
            }
        }
        if let Some((_, last_deadline_range_end)) = self.deadline_range_ends.back() {
            if *last_deadline_range_end > self.begin + self.queue.queue.len() {
                return Err("Deadline range end after queue end.");
            }
        }

        if self
            .queue
            .queue
            .iter()
            .take(self.timeout_index.saturating_sub(self.begin))
            .any(|rr| matches!(rr, Some(RequestOrResponse::Request(_))))
        {
            return Err("Request(s) before `timeout_index`.");
        }

        if self.num_messages != self.queue.queue.iter().filter(|rr| rr.is_some()).count() {
            return Err("`num_messages` does is not equal to the number of messages.");
        }

        Ok(())
    }

    /// Returns the message that `pop` would have returned, without removing it
    /// from the queue.
    pub(crate) fn peek(&self) -> Option<&RequestOrResponse> {
        self.queue.peek().map(|msg| msg.as_ref().unwrap())
    }

    /// Number of actual messages in the queue (`None` are ignored).
    pub(super) fn num_messages(&self) -> usize {
        self.num_messages
    }

    /// Returns the number of reserved slots in the queue.
    pub(super) fn reserved_slots(&self) -> usize {
        self.queue.reserved_slots()
    }

    /// Returns `true` if the queue has one or more used slots.
    pub(super) fn has_used_slots(&self) -> bool {
        self.queue.has_used_slots()
    }

    /// Returns the amount of cycles contained in the queue.
    pub(super) fn cycles_in_queue(&self) -> Cycles {
        let mut total_cycles = Cycles::zero();
        for msg in self.queue.queue.iter().flatten() {
            total_cycles += msg.cycles();
        }
        total_cycles
    }

    /// Calculates the sum of the given stat across all enqueued messages.
    ///
    /// Time complexity: O(num_messages).
    pub(super) fn calculate_stat_sum(&self, stat: fn(&RequestOrResponse) -> usize) -> usize {
        let stat =
            |item: &Option<RequestOrResponse>| if let Some(item) = item { stat(item) } else { 0 };
        self.queue.calculate_stat_sum(stat)
    }

    /// Returns true if there are any expired deadlines at `current_time`, false otherwise.
    pub(super) fn has_expired_deadlines(&self, current_time: Time) -> bool {
        match self.deadline_range_ends.front() {
            Some((deadline, _)) => *deadline <= current_time,
            None => false,
        }
    }

    /// Purges timed out requests. Returns an iterator over the timed out requests.
    /// Only consumed items are purged.
    pub(super) fn time_out_requests(&mut self, current_time: Time) -> TimedOutRequestsIter {
        TimedOutRequestsIter {
            q: self,
            current_time,
        }
    }

    /// Returns an iterator over the underlying messages.
    ///
    /// For testing purposes only.
    pub(super) fn iter_for_testing(&self) -> impl Iterator<Item = &Option<RequestOrResponse>> {
        self.queue.queue.iter()
    }
}

/// Iterator over timed out requests in an OutputQueue.
///
/// This extracts timed out requests by removing them from the queue,
/// leaving `None` in their place and returning them one by one.
pub(super) struct TimedOutRequestsIter<'a> {
    /// A mutable reference to the queue whose requests are to be timed out and returned.
    q: &'a mut OutputQueue,
    /// The time used to determine which requests should be considered timed out.
    /// This is compared to deadlines in q.deadline_range_ends.
    current_time: Time,
}

impl<'a> Iterator for TimedOutRequestsIter<'a> {
    type Item = Arc<Request>;

    fn next(&mut self) -> Option<Self::Item> {
        use RequestOrResponse::Request;

        while let Some(&(deadline, deadline_range_end)) = self.q.deadline_range_ends.front() {
            if deadline > self.current_time {
                return None;
            }

            self.q.timeout_index = self.q.timeout_index.max(self.q.begin);

            debug_assert!(deadline_range_end <= self.q.begin + self.q.queue.queue.len());
            while self.q.timeout_index < deadline_range_end {
                let i = self.q.timeout_index - self.q.begin;
                self.q.timeout_index += 1;

                if let Some(Request(request)) = match self.q.queue.queue.get_mut(i) {
                    Some(item @ Some(Request(_))) => item.take(),
                    _ => continue,
                } {
                    self.q.num_messages -= 1;
                    self.q.advance_to_next_message();
                    debug_assert!(self.q.check_invariants());

                    return Some(request);
                }
            }
            self.q.deadline_range_ends.pop_front();
        }
        None
    }
}

impl std::iter::Iterator for OutputQueue {
    type Item = RequestOrResponse;

    fn next(&mut self) -> Option<Self::Item> {
        self.pop()
    }
}

impl From<&OutputQueue> for pb_queues::InputOutputQueue {
    fn from(q: &OutputQueue) -> Self {
        Self {
            queue: (&q.queue).into(),
            begin: q.begin as u64,
            capacity: q.queue.capacity as u64,
            num_slots_reserved: q.queue.reserved_slots() as u64,
            deadline_range_ends: q
                .deadline_range_ends
                .iter()
                .map(
                    |(deadline, deadline_range_end)| pb_queues::MessageDeadline {
                        deadline: deadline.as_nanos_since_unix_epoch(),
                        index: *deadline_range_end as u64,
                    },
                )
                .collect(),
            timeout_index: q.timeout_index as u64,
        }
    }
}

impl TryFrom<pb_queues::InputOutputQueue> for OutputQueue {
    type Error = ProxyDecodeError;

    fn try_from(q: pb_queues::InputOutputQueue) -> Result<Self, Self::Error> {
        let begin = q.begin as usize;
        let timeout_index = q.timeout_index as usize;
        let deadline_range_ends: VecDeque<(Time, usize)> = q
            .deadline_range_ends
            .iter()
            .map(|di| {
                (
                    Time::from_nanos_since_unix_epoch(di.deadline),
                    di.index as usize,
                )
            })
            .collect();
        let queue: QueueWithReservation<Option<RequestOrResponse>> = q.try_into()?;
        let num_messages = queue.queue.iter().filter(|rr| rr.is_some()).count();

        let res = Self {
            begin,
            queue,
            deadline_range_ends,
            timeout_index,
            num_messages,
        };

        if let Err(err) = res.test_invariants() {
            return Err(Self::Error::Other(format!("Invalid OutputQueue: {}", err)));
        }
        Ok(res)
    }
}

/// Representation of the Ingress queue. There is no upper bound on
/// the number of messages it can store.
///
/// `IngressQueue` has a separate queue of Ingress messages for each
/// target canister based on `effective_canister_id`, and `schedule`
/// of executing target canisters with incoming Ingress messages.
///
/// When the Ingress message is pushed to the `IngressQueue`, it is added
/// to the queue of Ingress messages of the target canister. If the target
/// canister does not have other incoming Ingress messages it is added to
/// the back of `schedule`.
///
/// When `pop()` is called `IngressQueue` returns the first Ingress message
/// from the canister at the front of the `schedule`. If that canister
/// has other incoming Ingress messages it is moved to the
/// back of `schedule`, otherwise it is removed from `schedule`.
///
/// When `skip_ingress_input()` is called canister from the front of the
/// `schedule` is moved to its back.
#[derive(Clone, Debug, PartialEq, Eq, Hash)]
pub(super) struct IngressQueue {
    // Schedule of canisters that have Ingress messages to be processed.
    // Because `effective_canister_id` of `Ingress` message has type Option<CanisterId>,
    // the same type is used for entries `schedule` and keys in `queues`.
    schedule: VecDeque<Option<CanisterId>>,
    // Per canister queue of Ingress messages.
    queues: BTreeMap<Option<CanisterId>, VecDeque<Arc<Ingress>>>,
    // Total number of Ingress messages that are waiting to be executed.
    total_ingress_count: usize,
    /// Estimated size in bytes.
    size_bytes: usize,
}

const PER_CANISTER_QUEUE_OVERHEAD_BYTES: usize =
    size_of::<Option<CanisterId>>() + size_of::<VecDeque<Arc<Ingress>>>();

impl IngressQueue {
    /// Pushes a new ingress message to the back of the queue.
    pub(super) fn push(&mut self, msg: Ingress) {
        let msg_size = Self::ingress_size_bytes(&msg);
        let receiver_ingress_queue = self.queues.entry(msg.effective_canister_id).or_default();

        if receiver_ingress_queue.is_empty() {
            self.schedule.push_back(msg.effective_canister_id);
            self.size_bytes += PER_CANISTER_QUEUE_OVERHEAD_BYTES;
        }

        receiver_ingress_queue.push_back(Arc::new(msg));

        self.size_bytes += msg_size;
        debug_assert_eq!(Self::size_bytes(&self.queues), self.size_bytes);

        self.total_ingress_count += 1;
    }

    /// Returns `None` if the queue is empty, otherwise removes the first Ingress
    /// message of the first scheduled canister, returns it, and moves
    /// that canister at the end of the schedule if it has more messages.
    pub(super) fn pop(&mut self) -> Option<Arc<Ingress>> {
        let canister_id = self.schedule.pop_front()?;

        let canister_ingress_queue = self.queues.get_mut(&canister_id).unwrap();

        let res = canister_ingress_queue.pop_front();

        if !canister_ingress_queue.is_empty() {
            self.schedule.push_back(canister_id);
        } else {
            self.queues.remove(&canister_id);
            self.size_bytes -= PER_CANISTER_QUEUE_OVERHEAD_BYTES;
        }

        let msg = res.unwrap();
        self.size_bytes -= Self::ingress_size_bytes(msg.as_ref());
        debug_assert_eq!(Self::size_bytes(&self.queues), self.size_bytes);

        self.total_ingress_count -= 1;

        Some(msg)
    }

    /// Skips the ingress messages for the currently scheduled canister,
    /// and moves the canister to the end of scheduling queue.
    pub(super) fn skip_ingress_input(&mut self) {
        if let Some(canister_id) = self.schedule.pop_front() {
            self.schedule.push_back(canister_id);
        }
    }

    /// Returns a reference to the ingress message at the front of the queue,
    /// or `None` if the queue is empty.
    pub(super) fn peek(&self) -> Option<Arc<Ingress>> {
        let canister_id = self.schedule.front()?;
        // It is safe to unwrap here since for every value in `self.schedule`
        // we must have corresponding non-empty queue in `self.queues`.
        let ingress = self.queues.get(canister_id).unwrap().front().unwrap();
        Some(Arc::clone(ingress))
    }

    /// Returns the number of Ingress messages in the queue.
    pub(super) fn size(&self) -> usize {
        self.total_ingress_count
    }

    /// Returns the number of canisters with incoming ingress messages.
    pub(super) fn ingress_schedule_size(&self) -> usize {
        self.schedule.len()
    }

    /// Return true if there are no Ingress messages in the queue,
    /// or false otherwise.
    pub(super) fn is_empty(&self) -> bool {
        self.size() == 0
    }

    /// Calls `filter` on each ingress message in the queue, retaining only the
    /// messages for which the filter returns `true` and dropping the rest.
    ///
    /// Returns all dropped ingress messages.
    pub(super) fn filter_messages<F>(&mut self, mut filter: F) -> Vec<Arc<Ingress>>
    where
        F: FnMut(&Arc<Ingress>) -> bool,
    {
        let mut filtered_messages = vec![];
        for canister_ingress_queue in self.queues.values_mut() {
            canister_ingress_queue.retain_mut(|item| {
                if filter(item) {
                    true
                } else {
                    // Empty `canister_ingress_queues` and their corresponding schedule entry
                    // are pruned below.
                    filtered_messages.push(Arc::clone(item));
                    self.size_bytes -= Self::ingress_size_bytes(&(*item));
                    self.total_ingress_count -= 1;
                    false
                }
            });
        }

        self.schedule.retain_mut(|canister_id| {
            let canister_ingress_queue = self.queues.get(canister_id).unwrap();
            if canister_ingress_queue.is_empty() {
                self.queues.remove(canister_id);
                self.size_bytes -= PER_CANISTER_QUEUE_OVERHEAD_BYTES;
                false
            } else {
                true
            }
        });

        filtered_messages
    }

    /// Returns an estimate of the size of an ingress message in bytes.
    fn ingress_size_bytes(msg: &Ingress) -> usize {
        size_of::<Arc<Ingress>>() + msg.count_bytes()
    }

    /// Calculates the size in bytes of an `IngressQueue` holding the given
    /// ingress messages.
    ///
    /// Time complexity: O(num_messages).
    fn size_bytes(
        per_canister_queues: &BTreeMap<Option<CanisterId>, VecDeque<Arc<Ingress>>>,
    ) -> usize {
        let mut size = size_of::<Self>();
        for queue in per_canister_queues.values() {
            size += queue
                .iter()
                .map(|i| Self::ingress_size_bytes(i))
                .sum::<usize>()
                + PER_CANISTER_QUEUE_OVERHEAD_BYTES;
        }
        size
    }
}

impl Default for IngressQueue {
    fn default() -> Self {
        let queues = BTreeMap::new();
        let size_bytes = Self::size_bytes(&queues);
        Self {
            schedule: VecDeque::new(),
            queues,
            total_ingress_count: 0,
            size_bytes,
        }
    }
}

impl CountBytes for IngressQueue {
    /// Estimate of the queue size in bytes, including metadata.
    fn count_bytes(&self) -> usize {
        self.size_bytes
    }
}

impl From<&IngressQueue> for Vec<pb_ingress::Ingress> {
    fn from(item: &IngressQueue) -> Self {
        // When serializing the IngressQueue, we iterate over
        // `schedule` and persist the queues in that order.
        item.schedule
            .iter()
            .flat_map(|canister_id| {
                item.queues
                    .get(canister_id)
                    .unwrap()
                    .iter()
                    .map(|v| pb_ingress::Ingress::from(&(**v)))
            })
            .collect()
    }
}

impl TryFrom<Vec<pb_ingress::Ingress>> for IngressQueue {
    type Error = ProxyDecodeError;

    fn try_from(item: Vec<pb_ingress::Ingress>) -> Result<Self, Self::Error> {
        let mut res = Self::default();

        for ingress_pb in item {
            // Because the contents of `Self::queues` were serialized in `Self::schedule`
            // order, pushing the messages in that same order will implicitly reconstruct
            // `Self::schedule`.
            res.push(ingress_pb.try_into()?);
        }

        Ok(res)
    }
}<|MERGE_RESOLUTION|>--- conflicted
+++ resolved
@@ -64,13 +64,9 @@
         }
     }
 
-<<<<<<< HEAD
-    pub(super) fn id(&self) -> Option<MessageId> {
-=======
     /// Returns the `MessageId` behind this reference, if any; `None` if this is a
     /// reject response marker.
-    fn id(&self) -> Option<MessageId> {
->>>>>>> 17ec2d1b
+    pub(super) fn id(&self) -> Option<MessageId> {
         match self {
             Self::Request(id) | Self::Response(id) => Some(*id),
             Self::LocalRejectResponse(_) => None,
@@ -104,22 +100,6 @@
 /// by requests to the queue capacity.
 #[derive(Clone, Debug, PartialEq, Eq)]
 pub(crate) struct CanisterQueue {
-<<<<<<< HEAD
-    /// A FIFO queue of all requests and responses. Since responses may be enqueued
-    /// at arbitrary points in time, reserved slots for responses cannot be
-    /// explicitly represented in `queue`. They only exist as the difference between
-    /// `request_slots` and the number of actually enqueued request references (also
-    /// equal to `request_slots + response_slots - queue.len()`).
-    queue: VecDeque<MessageReference>,
-    /// Maximum number of requests; or responses + reserved slots; that can be held
-    /// in the queue at any one time.
-    capacity: usize,
-    /// Number of enqueued requests.
-    request_slots: usize,
-    /// Number of slots used by enqueued responses or reserved for expected
-    /// responses.
-    response_slots: usize,
-=======
     /// A FIFO queue of all requests and responses.
     ///
     /// Since responses may be enqueued at arbitrary points in time, reserved slots
@@ -140,16 +120,12 @@
     /// responses.
     response_slots: usize,
 
->>>>>>> 17ec2d1b
     /// Memory reservations for expected guaranteed responses.
     response_memory_reservations: usize,
 }
 
 impl CanisterQueue {
-<<<<<<< HEAD
-=======
     /// Creates a new `CanisterQueue` with the given capacity.
->>>>>>> 17ec2d1b
     pub(super) fn new(capacity: usize) -> Self {
         Self {
             queue: VecDeque::new(),
@@ -176,24 +152,16 @@
         Ok(())
     }
 
-<<<<<<< HEAD
-    /// Returns the number of slots available in the queue for reservation.
-=======
     /// Returns the number of response slots available for reservation.
->>>>>>> 17ec2d1b
     pub(super) fn available_response_slots(&self) -> usize {
         self.capacity.checked_sub(self.response_slots).unwrap()
     }
 
-<<<<<<< HEAD
-    /// Reserves a slot for a response, if available; else returns `Err(StateError::QueueFull)`.
-=======
     /// Reserves a slot for the response to the given request, if available; else
     /// returns `Err(StateError::QueueFull)`.
     ///
     /// If the request is for a guaranteed response call, also reserves memory for
     /// the response.
->>>>>>> 17ec2d1b
     pub(super) fn try_reserve_response_slot(&mut self, req: &Request) -> Result<(), StateError> {
         if self.response_slots >= self.capacity {
             return Err(StateError::QueueFull {
@@ -207,32 +175,18 @@
         Ok(())
     }
 
-<<<<<<< HEAD
-    /// Returns the number of reserved response slots in the queue.
-=======
     /// Returns the number of reserved response slots.
->>>>>>> 17ec2d1b
     pub(super) fn reserved_slots(&self) -> usize {
         (self.request_slots + self.response_slots)
             .checked_sub(self.queue.len())
             .unwrap()
     }
 
-<<<<<<< HEAD
-    /// Returns the number of guaranteed response memory reservations in the queue.
-    pub(super) fn response_memory_reservations(&self) -> usize {
-        self.response_memory_reservations
-    }
-
     /// Returns `Ok(())` if there exists at least one reserved response slot,
     /// `Err(StateError::QueueFull)` otherwise.
-=======
-    /// Returns `Ok(())` if there exists at least one reserved response slot,
-    /// `Err(StateError::QueueFull)` otherwise.
     ///
     /// Panics if `is_best_effort` is `false` (i.e. this is a guaranteed response
     /// call) and no guaranteed response memory reservation exists.
->>>>>>> 17ec2d1b
     pub(super) fn check_has_reserved_slot(&self, is_best_effort: bool) -> Result<(), StateError> {
         if self.request_slots + self.response_slots <= self.queue.len() {
             return Err(StateError::QueueFull {
@@ -247,14 +201,11 @@
         Ok(())
     }
 
-<<<<<<< HEAD
-=======
     /// Returns the number of guaranteed response memory reservations.
     pub(super) fn response_memory_reservations(&self) -> usize {
         self.response_memory_reservations
     }
 
->>>>>>> 17ec2d1b
     /// Enqueues a request.
     ///
     /// Panics if there is no available request slot.
@@ -269,12 +220,8 @@
 
     /// Enqueues a response into a reserved slot, consuming the slot.
     ///
-<<<<<<< HEAD
-    /// Panics if there is no reserved response slot.
-=======
     /// Panics if there is no reserved response slot or if this is a guaranteed
     /// response.and there is no matching guaranteed response memory reservation.
->>>>>>> 17ec2d1b
     pub(super) fn push_response(&mut self, id: MessageId) {
         self.check_has_reserved_slot(id.is_best_effort()).unwrap();
 
@@ -287,18 +234,11 @@
         debug_assert!(self.check_invariants());
     }
 
-<<<<<<< HEAD
-    /// Enqueues a local `SYS_TRANSIENT` reject response into a reserved slot,
-    /// consuming the slot.
-    ///
-    /// Panics if there is no reserved response slot.
-=======
     /// Enqueues a local `SYS_TRANSIENT` reject response for the given request into
     /// a reserved slot, consuming the slot.
     ///
     /// Panics if there is no reserved response slot or if this is a guaranteed
     /// response.call and there is no guaranteed response memory reservation.
->>>>>>> 17ec2d1b
     pub(super) fn push_local_reject_response(&mut self, own_request: &Request) {
         self.check_has_reserved_slot(own_request.deadline != NO_DEADLINE)
             .unwrap();
