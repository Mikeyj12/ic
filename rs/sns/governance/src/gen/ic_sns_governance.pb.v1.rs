/// A principal with a particular set of permissions over a neuron.
#[derive(candid::CandidType, candid::Deserialize, comparable::Comparable)]
#[allow(clippy::derive_partial_eq_without_eq)]
#[derive(Clone, PartialEq, ::prost::Message)]
pub struct NeuronPermission {
    /// The principal that has the permissions.
    #[prost(message, optional, tag = "1")]
    pub principal: ::core::option::Option<::ic_base_types::PrincipalId>,
    /// The list of permissions that this principal has.
    #[prost(enumeration = "NeuronPermissionType", repeated, tag = "2")]
    pub permission_type: ::prost::alloc::vec::Vec<i32>,
}
/// The id of a specific neuron, which equals the neuron's subaccount on the ledger canister
/// (the account that holds the neuron's staked tokens).
#[derive(candid::CandidType, candid::Deserialize, comparable::Comparable, Eq, std::hash::Hash)]
#[allow(clippy::derive_partial_eq_without_eq)]
#[derive(Clone, PartialEq, ::prost::Message)]
pub struct NeuronId {
    #[prost(bytes = "vec", tag = "1")]
    pub id: ::prost::alloc::vec::Vec<u8>,
}
/// The id of a specific proposal.
#[derive(candid::CandidType, candid::Deserialize, comparable::Comparable, Eq, Copy)]
#[self_describing]
#[allow(clippy::derive_partial_eq_without_eq)]
#[derive(Clone, PartialEq, ::prost::Message)]
pub struct ProposalId {
    #[prost(uint64, tag = "1")]
    pub id: u64,
}
#[derive(candid::CandidType, candid::Deserialize, comparable::Comparable)]
#[allow(clippy::derive_partial_eq_without_eq)]
#[derive(Clone, PartialEq, ::prost::Message)]
pub struct DisburseMaturityInProgress {
    /// This field is the quantity of maturity in e8s that has been decremented from a Neuron to
    /// be modulated and disbursed as SNS tokens.
    #[prost(uint64, tag = "1")]
    pub amount_e8s: u64,
    #[prost(uint64, tag = "2")]
    pub timestamp_of_disbursement_seconds: u64,
    #[prost(message, optional, tag = "3")]
    pub account_to_disburse_to: ::core::option::Option<Account>,
}
/// A neuron in the governance system.
#[derive(candid::CandidType, candid::Deserialize, comparable::Comparable)]
#[compare_default]
#[allow(clippy::derive_partial_eq_without_eq)]
#[derive(Clone, PartialEq, ::prost::Message)]
pub struct Neuron {
    /// The unique id of this neuron.
    #[prost(message, optional, tag = "1")]
    pub id: ::core::option::Option<NeuronId>,
    /// The principal or list of principals with a particular set of permissions over a neuron.
    #[prost(message, repeated, tag = "2")]
    pub permissions: ::prost::alloc::vec::Vec<NeuronPermission>,
    /// The cached record of the neuron's staked governance tokens, measured in
    /// fractions of 10E-8 of a governance token.
    ///
    /// There is a minimum cached state, NervousSystemParameters::neuron_minimum_stake_e8s,
    /// that can be set by each SNS. Neurons that are created by claiming a neuron, spawning a neuron,
    /// or splitting a neuron must have at least that stake (in the case of splitting both the parent neuron
    /// and the new neuron must have at least that stake).
    #[prost(uint64, tag = "3")]
    pub cached_neuron_stake_e8s: u64,
    /// TODO NNS1-1052 - Update if this ticket is done and fees are burned / minted instead of tracked in this attribute.
    ///
    /// The amount of governance tokens that this neuron has forfeited
    /// due to making proposals that were subsequently rejected.
    /// Must be smaller than 'cached_neuron_stake_e8s'. When a neuron is
    /// disbursed, these governance tokens will be burned.
    #[prost(uint64, tag = "4")]
    pub neuron_fees_e8s: u64,
    /// The timestamp, in seconds from the Unix epoch, when the neuron was created.
    #[prost(uint64, tag = "5")]
    pub created_timestamp_seconds: u64,
    /// The timestamp, in seconds from the Unix epoch, when this neuron has entered
    /// the non-dissolving state. This is either the creation time or the last time at
    /// which the neuron has stopped dissolving.
    ///
    /// This value is meaningless when the neuron is dissolving, since a
    /// dissolving neurons always has age zero. The canonical value of
    /// this field for a dissolving neuron is `u64::MAX`.
    #[prost(uint64, tag = "6")]
    pub aging_since_timestamp_seconds: u64,
    /// The neuron's followees, specified as a map of proposal functions IDs to followees neuron IDs.
    /// The map's keys are represented by integers as Protobuf does not support enum keys in maps.
    #[prost(btree_map = "uint64, message", tag = "11")]
    pub followees: ::prost::alloc::collections::BTreeMap<u64, neuron::Followees>,
    /// The accumulated unstaked maturity of the neuron, measured in "e8s equivalent", i.e., in equivalent of
    /// 10E-8 of a governance token.
    ///
    /// The unit is "equivalent" to insist that, while this quantity is on the
    /// same scale as the governance token, maturity is not directly convertible to
    /// governance tokens: conversion requires a minting event and the conversion rate is variable.
    #[prost(uint64, tag = "12")]
    pub maturity_e8s_equivalent: u64,
    /// A percentage multiplier to be applied when calculating the voting power of a neuron.
    /// The multiplier's unit is a integer percentage in the range of 0 to 100. The
    /// voting_power_percentage_multiplier can only be less than 100 for a developer neuron
    /// that is created at SNS initialization.
    #[prost(uint64, tag = "13")]
    pub voting_power_percentage_multiplier: u64,
    /// The ID of the NNS neuron whose Community Fund participation resulted in the
    /// creation of this SNS neuron.
    #[prost(uint64, optional, tag = "14")]
    pub source_nns_neuron_id: ::core::option::Option<u64>,
    /// The accumulated staked maturity of the neuron, in "e8s equivalent" (see
    /// "maturity_e8s_equivalent"). Staked maturity becomes regular maturity once
    /// the neuron is dissolved.
    ///
    /// Contrary to `maturity_e8s_equivalent` this maturity is staked and thus
    /// locked until the neuron is dissolved and contributes to voting power
    /// and rewards. Once the neuron is dissolved, this maturity will be "moved"
    /// to 'maturity_e8s_equivalent' and will be able to be spawned (with maturity
    /// modulation).
    #[prost(uint64, optional, tag = "15")]
    pub staked_maturity_e8s_equivalent: ::core::option::Option<u64>,
    /// If set and true the maturity rewarded to this neuron for voting will be
    /// automatically staked and will contribute to the neuron's voting power.
    #[prost(bool, optional, tag = "16")]
    pub auto_stake_maturity: ::core::option::Option<bool>,
    /// The duration that this neuron is vesting.
    ///
    /// A neuron that is vesting is non-dissolving and cannot start dissolving until the vesting duration has elapsed.
    /// Vesting can be used to lock a neuron more than the max allowed dissolve delay. This allows devs and members of
    /// a particular SNS instance to prove their long-term commitment to the community. For example, the max dissolve delay
    /// for a particular SNS instance might be 1 year, but the devs of the project may set their vesting duration to 3
    /// years and dissolve delay to 1 year in order to prove that they are making a minimum 4 year commitment to the
    /// project.
    #[prost(uint64, optional, tag = "17")]
    pub vesting_period_seconds: ::core::option::Option<u64>,
    /// Disburse maturity operations that are currently underway.
    /// The entries are sorted by `timestamp_of_disbursement_seconds`-values,
    /// with the oldest entries first, i.e. it holds for all i that:
    /// entry\[i\].timestamp_of_disbursement_seconds <= entry\[i+1\].timestamp_of_disbursement_seconds
    #[prost(message, repeated, tag = "18")]
    pub disburse_maturity_in_progress: ::prost::alloc::vec::Vec<DisburseMaturityInProgress>,
    /// The neuron's dissolve state, specifying whether the neuron is dissolving,
    /// non-dissolving, or dissolved.
    ///
    /// At any time, at most only one of `when_dissolved_timestamp_seconds` and
    /// `dissolve_delay_seconds` are specified.
    ///
    /// `NotDissolving`. This is represented by `dissolve_delay_seconds` being
    /// set to a non zero value.
    ///
    /// `Dissolving`. This is represented by `when_dissolved_timestamp_seconds` being
    /// set, and this value is in the future.
    ///
    /// `Dissolved`. All other states represent the dissolved
    /// state. That is, (a) `when_dissolved_timestamp_seconds` is set and in the past,
    /// (b) `when_dissolved_timestamp_seconds` is set to zero, (c) neither value is set.
    #[prost(oneof = "neuron::DissolveState", tags = "7, 8")]
    pub dissolve_state: ::core::option::Option<neuron::DissolveState>,
}
/// Nested message and enum types in `Neuron`.
pub mod neuron {
    /// A list of a neuron's followees for a specific function.
    #[derive(candid::CandidType, candid::Deserialize, comparable::Comparable)]
    #[allow(clippy::derive_partial_eq_without_eq)]
    #[derive(Clone, PartialEq, ::prost::Message)]
    pub struct Followees {
        #[prost(message, repeated, tag = "1")]
        pub followees: ::prost::alloc::vec::Vec<super::NeuronId>,
    }
    /// The neuron's dissolve state, specifying whether the neuron is dissolving,
    /// non-dissolving, or dissolved.
    ///
    /// At any time, at most only one of `when_dissolved_timestamp_seconds` and
    /// `dissolve_delay_seconds` are specified.
    ///
    /// `NotDissolving`. This is represented by `dissolve_delay_seconds` being
    /// set to a non zero value.
    ///
    /// `Dissolving`. This is represented by `when_dissolved_timestamp_seconds` being
    /// set, and this value is in the future.
    ///
    /// `Dissolved`. All other states represent the dissolved
    /// state. That is, (a) `when_dissolved_timestamp_seconds` is set and in the past,
    /// (b) `when_dissolved_timestamp_seconds` is set to zero, (c) neither value is set.
    #[derive(candid::CandidType, candid::Deserialize, comparable::Comparable)]
    #[allow(clippy::derive_partial_eq_without_eq)]
    #[derive(Clone, PartialEq, ::prost::Oneof)]
    pub enum DissolveState {
        /// When the dissolve timer is running, this stores the timestamp,
        /// in seconds from the Unix epoch, at which the neuron is dissolved.
        ///
        /// At any time while the neuron is dissolving, the neuron owner
        /// may pause dissolving, in which case `dissolve_delay_seconds`
        /// will get assigned to: `when_dissolved_timestamp_seconds -
        /// <timestamp when the action is taken>`.
        #[prost(uint64, tag = "7")]
        WhenDissolvedTimestampSeconds(u64),
        /// When the dissolve timer is stopped, this stores how much time,
        /// in seconds, the dissolve timer will be started with if the neuron is set back to 'Dissolving'.
        ///
        /// At any time while in this state, the neuron owner may (re)start
        /// dissolving, in which case `when_dissolved_timestamp_seconds`
        /// will get assigned to: `<timestamp when the action is taken> +
        /// dissolve_delay_seconds`.
        #[prost(uint64, tag = "8")]
        DissolveDelaySeconds(u64),
    }
}
/// A NervousSystem function that can be executed by governance as a result of an adopted proposal.
/// Each NervousSystem function has an id and a target canister and target method, that define
/// the method that will be called if the proposal is adopted.
/// Optionally, a validator_canister and a validator_method can be specified that define a method
/// that is called to validate that the proposal's payload is well-formed, prior to putting
/// it up for a vote.
/// TODO NNS1-1133 - Remove if there is no rendering canister/method?
/// Also optionally a rendering_canister and a rendering_method can be specified that define a method
/// that is called to return a pretty-printed version of the proposal's contents so that voters can inspect it.
///
/// Note that the target, validator and rendering methods can all coexist in
/// the same canister or be on different canisters.
#[derive(candid::CandidType, candid::Deserialize, comparable::Comparable)]
#[allow(clippy::derive_partial_eq_without_eq)]
#[derive(Clone, PartialEq, ::prost::Message)]
pub struct NervousSystemFunction {
    /// The unique id of this function.
    ///
    /// Ids 0-999 are reserved for native governance proposals and can't
    /// be used by generic NervousSystemFunction's.
    #[prost(uint64, tag = "1")]
    pub id: u64,
    /// A short (<256 chars) description of the NervousSystemFunction.
    #[prost(string, tag = "2")]
    pub name: ::prost::alloc::string::String,
    /// An optional description of what the NervousSystemFunction does.
    #[prost(string, optional, tag = "3")]
    pub description: ::core::option::Option<::prost::alloc::string::String>,
    #[prost(oneof = "nervous_system_function::FunctionType", tags = "4, 5")]
    pub function_type: ::core::option::Option<nervous_system_function::FunctionType>,
}
/// Nested message and enum types in `NervousSystemFunction`.
pub mod nervous_system_function {
    #[derive(candid::CandidType, candid::Deserialize, comparable::Comparable)]
    #[allow(clippy::derive_partial_eq_without_eq)]
    #[derive(Clone, PartialEq, ::prost::Message)]
    pub struct GenericNervousSystemFunction {
        /// The id of the target canister that will be called to execute the proposal.
        #[prost(message, optional, tag = "2")]
        pub target_canister_id: ::core::option::Option<::ic_base_types::PrincipalId>,
        /// The name of the method that will be called to execute the proposal.
        /// The signature of the method must be equivalent to the following:
        /// <method_name>(proposal_data: ProposalData) -> Result<(), String>.
        #[prost(string, optional, tag = "3")]
        pub target_method_name: ::core::option::Option<::prost::alloc::string::String>,
        /// The id of the canister that will be called to validate the proposal before
        /// it is put up for a vote.
        #[prost(message, optional, tag = "4")]
        pub validator_canister_id: ::core::option::Option<::ic_base_types::PrincipalId>,
        /// The name of the method that will be called to validate the proposal
        /// before it is put up for a vote.
        /// The signature of the method must be equivalent to the following:
        /// <method_name>(proposal_data: ProposalData) -> Result<String, String>
        #[prost(string, optional, tag = "5")]
        pub validator_method_name: ::core::option::Option<::prost::alloc::string::String>,
    }
    #[derive(candid::CandidType, candid::Deserialize, comparable::Comparable)]
    #[allow(clippy::derive_partial_eq_without_eq)]
    #[derive(Clone, PartialEq, ::prost::Oneof)]
    pub enum FunctionType {
        /// Whether this is a native function (i.e. a Action::Motion or
        /// Action::UpgradeSnsControlledCanister) or one of user-defined
        /// NervousSystemFunctions.
        #[prost(message, tag = "4")]
        NativeNervousSystemFunction(super::Empty),
        /// Whether this is a GenericNervousSystemFunction which can call
        /// any canister.
        #[prost(message, tag = "5")]
        GenericNervousSystemFunction(GenericNervousSystemFunction),
    }
}
/// A proposal function defining a generic proposal, i.e., a proposal
/// that is not build into the standard SNS and calls a canister outside
/// the SNS for execution.
/// The canister and method to call are derived from the `function_id`.
#[derive(candid::CandidType, candid::Deserialize, comparable::Comparable)]
#[allow(clippy::derive_partial_eq_without_eq)]
#[derive(Clone, PartialEq, ::prost::Message)]
pub struct ExecuteGenericNervousSystemFunction {
    /// This enum value determines what canister to call and what
    /// function to call on that canister.
    ///
    /// 'function_id` must be in the range `\[1000--u64:MAX\]` as this
    /// can't be used to execute native functions.
    #[prost(uint64, tag = "1")]
    pub function_id: u64,
    /// The payload of the nervous system function's payload.
    #[prost(bytes = "vec", tag = "2")]
    pub payload: ::prost::alloc::vec::Vec<u8>,
}
/// A proposal function that should guide the future strategy of the SNS's
/// ecosystem but does not have immediate effect in the sense that a method is executed.
#[derive(candid::CandidType, candid::Deserialize, comparable::Comparable)]
#[self_describing]
#[allow(clippy::derive_partial_eq_without_eq)]
#[derive(Clone, PartialEq, ::prost::Message)]
pub struct Motion {
    /// The text of the motion, which can at most be 100kib.
    #[prost(string, tag = "1")]
    pub motion_text: ::prost::alloc::string::String,
}
/// A proposal function that upgrades a canister that is controlled by the
/// SNS governance canister.
#[derive(candid::CandidType, candid::Deserialize, comparable::Comparable)]
#[allow(clippy::derive_partial_eq_without_eq)]
#[derive(Clone, PartialEq, ::prost::Message)]
pub struct UpgradeSnsControlledCanister {
    /// The id of the canister that is upgraded.
    #[prost(message, optional, tag = "1")]
    pub canister_id: ::core::option::Option<::ic_base_types::PrincipalId>,
    /// The new wasm module that the canister is upgraded to.
    #[prost(bytes = "vec", tag = "2")]
    pub new_canister_wasm: ::prost::alloc::vec::Vec<u8>,
    /// Arguments passed to the post-upgrade method of the new wasm module.
    #[prost(bytes = "vec", optional, tag = "3")]
    pub canister_upgrade_arg: ::core::option::Option<::prost::alloc::vec::Vec<u8>>,
    /// Canister install_code mode.
    #[prost(
        enumeration = "::ic_protobuf::types::v1::CanisterInstallMode",
        optional,
        tag = "4"
    )]
    pub mode: ::core::option::Option<i32>,
}
/// A proposal to transfer SNS treasury funds to (optionally a Subaccount of) the
/// target principal.
#[derive(candid::CandidType, candid::Deserialize, comparable::Comparable)]
#[allow(clippy::derive_partial_eq_without_eq)]
#[derive(Clone, PartialEq, ::prost::Message)]
pub struct TransferSnsTreasuryFunds {
    #[prost(enumeration = "transfer_sns_treasury_funds::TransferFrom", tag = "1")]
    pub from_treasury: i32,
    /// The amount to transfer, in e8s.
    #[prost(uint64, tag = "2")]
    pub amount_e8s: u64,
    /// An optional memo to use for the transfer.
    #[prost(uint64, optional, tag = "3")]
    pub memo: ::core::option::Option<u64>,
    /// The principal to transfer the funds to.
    #[prost(message, optional, tag = "4")]
    pub to_principal: ::core::option::Option<::ic_base_types::PrincipalId>,
    /// An (optional) Subaccount of the principal to transfer the funds to.
    #[prost(message, optional, tag = "5")]
    pub to_subaccount: ::core::option::Option<Subaccount>,
}
/// Nested message and enum types in `TransferSnsTreasuryFunds`.
pub mod transfer_sns_treasury_funds {
    /// Whether to make the transfer from the NNS ledger (in ICP) or
    /// to make the transfer from the SNS ledger (in SNS tokens).
    #[derive(
        candid::CandidType,
        candid::Deserialize,
        comparable::Comparable,
        Clone,
        Copy,
        Debug,
        PartialEq,
        Eq,
        Hash,
        PartialOrd,
        Ord,
        ::prost::Enumeration,
    )]
    #[repr(i32)]
    pub enum TransferFrom {
        Unspecified = 0,
        IcpTreasury = 1,
        SnsTokenTreasury = 2,
    }
    impl TransferFrom {
        /// String value of the enum field names used in the ProtoBuf definition.
        ///
        /// The values are not transformed in any way and thus are considered stable
        /// (if the ProtoBuf definition does not change) and safe for programmatic use.
        pub fn as_str_name(&self) -> &'static str {
            match self {
                TransferFrom::Unspecified => "TRANSFER_FROM_UNSPECIFIED",
                TransferFrom::IcpTreasury => "TRANSFER_FROM_ICP_TREASURY",
                TransferFrom::SnsTokenTreasury => "TRANSFER_FROM_SNS_TOKEN_TREASURY",
            }
        }
        /// Creates an enum from field names used in the ProtoBuf definition.
        pub fn from_str_name(value: &str) -> ::core::option::Option<Self> {
            match value {
                "TRANSFER_FROM_UNSPECIFIED" => Some(Self::Unspecified),
                "TRANSFER_FROM_ICP_TREASURY" => Some(Self::IcpTreasury),
                "TRANSFER_FROM_SNS_TOKEN_TREASURY" => Some(Self::SnsTokenTreasury),
                _ => None,
            }
        }
    }
}
<<<<<<< HEAD
/// A proposal function that changes the ledger's parameters.
/// Fields with None values will remain unchanged.
#[derive(candid::CandidType, candid::Deserialize, comparable::Comparable)]
#[allow(clippy::derive_partial_eq_without_eq)]
#[derive(Clone, PartialEq, ::prost::Message)]
pub struct ManageLedgerParameters {
    #[prost(uint64, optional, tag = "1")]
    pub transfer_fee: ::core::option::Option<u64>,
    #[prost(oneof = "manage_ledger_parameters::ChangeFeeCollector", tags = "2, 3")]
    pub change_fee_collector: ::core::option::Option<manage_ledger_parameters::ChangeFeeCollector>,
}
/// Nested message and enum types in `ManageLedgerParameters`.
pub mod manage_ledger_parameters {
    #[derive(candid::CandidType, candid::Deserialize, comparable::Comparable)]
    #[allow(clippy::derive_partial_eq_without_eq)]
    #[derive(Clone, PartialEq, ::prost::Oneof)]
    pub enum ChangeFeeCollector {
        #[prost(message, tag = "2")]
        Unset(super::Empty),
        #[prost(message, tag = "3")]
        SetTo(super::Account),
    }
=======
/// A proposal to mint SNS tokens to (optionally a Subaccount of) the
/// target principal.
#[derive(candid::CandidType, candid::Deserialize, comparable::Comparable)]
#[allow(clippy::derive_partial_eq_without_eq)]
#[derive(Clone, PartialEq, ::prost::Message)]
pub struct MintSnsTokens {
    /// The amount to transfer, in e8s.
    #[prost(uint64, optional, tag = "1")]
    pub amount_e8s: ::core::option::Option<u64>,
    /// An optional memo to use for the transfer.
    #[prost(uint64, optional, tag = "2")]
    pub memo: ::core::option::Option<u64>,
    /// The principal to transfer the funds to.
    #[prost(message, optional, tag = "3")]
    pub to_principal: ::core::option::Option<::ic_base_types::PrincipalId>,
    /// An (optional) Subaccount of the principal to transfer the funds to.
    #[prost(message, optional, tag = "4")]
    pub to_subaccount: ::core::option::Option<Subaccount>,
>>>>>>> 72ece888
}
/// A proposal function to change the values of SNS metadata.
/// Fields with None values will remain unchanged.
#[derive(candid::CandidType, candid::Deserialize, comparable::Comparable)]
#[allow(clippy::derive_partial_eq_without_eq)]
#[derive(Clone, PartialEq, ::prost::Message)]
pub struct ManageSnsMetadata {
    /// Base64 representation of the logo. Max length is 341334 characters, roughly 256 Kb.
    #[prost(string, optional, tag = "1")]
    pub logo: ::core::option::Option<::prost::alloc::string::String>,
    /// Url string, must be between 10 and 256 characters.
    #[prost(string, optional, tag = "2")]
    pub url: ::core::option::Option<::prost::alloc::string::String>,
    /// Name string, must be between 4 and 255 characters.
    #[prost(string, optional, tag = "3")]
    pub name: ::core::option::Option<::prost::alloc::string::String>,
    /// Description string, must be between 10 and 10000 characters.
    #[prost(string, optional, tag = "4")]
    pub description: ::core::option::Option<::prost::alloc::string::String>,
}
/// A proposal function to upgrade the SNS to the next version.  The versions are such that only
/// one kind of canister will update at the same time.
/// This returns an error if the canister cannot be upgraded or no upgrades are available.
#[derive(candid::CandidType, candid::Deserialize, comparable::Comparable)]
#[allow(clippy::derive_partial_eq_without_eq)]
#[derive(Clone, PartialEq, ::prost::Message)]
pub struct UpgradeSnsToNextVersion {}
/// A proposal to register a list of dapps in the root canister.
#[derive(candid::CandidType, candid::Deserialize, comparable::Comparable)]
#[allow(clippy::derive_partial_eq_without_eq)]
#[derive(Clone, PartialEq, ::prost::Message)]
pub struct RegisterDappCanisters {
    /// The canister IDs to be registered (i.e. under the management of the SNS).
    /// The canisters must be already controlled by the SNS root canister before
    /// making this proposal. Any controllers besides the root canister will be
    /// removed when the proposal is executed.
    /// At least one canister ID is required.
    #[prost(message, repeated, tag = "1")]
    pub canister_ids: ::prost::alloc::vec::Vec<::ic_base_types::PrincipalId>,
}
/// A proposal to remove a list of dapps from the SNS and assign them to new controllers
#[derive(candid::CandidType, candid::Deserialize, comparable::Comparable)]
#[allow(clippy::derive_partial_eq_without_eq)]
#[derive(Clone, PartialEq, ::prost::Message)]
pub struct DeregisterDappCanisters {
    /// The canister IDs to be deregistered (i.e. removed from the management of the SNS).
    #[prost(message, repeated, tag = "1")]
    pub canister_ids: ::prost::alloc::vec::Vec<::ic_base_types::PrincipalId>,
    /// The new controllers for the deregistered canisters.
    #[prost(message, repeated, tag = "2")]
    pub new_controllers: ::prost::alloc::vec::Vec<::ic_base_types::PrincipalId>,
}
/// A proposal is the immutable input of a proposal submission.
#[derive(candid::CandidType, candid::Deserialize, comparable::Comparable)]
#[compare_default]
#[allow(clippy::derive_partial_eq_without_eq)]
#[derive(Clone, PartialEq, ::prost::Message)]
pub struct Proposal {
    /// The proposal's title as a text, which can be at most 256 bytes.
    #[prost(string, tag = "1")]
    pub title: ::prost::alloc::string::String,
    /// The description of the proposal which is a short text, composed
    /// using a maximum of 15000 bytes of characters.
    #[prost(string, tag = "2")]
    pub summary: ::prost::alloc::string::String,
    /// The web address of additional content required to evaluate the
    /// proposal, specified using HTTPS. The URL string must not be longer than
    /// 2000 bytes.
    #[prost(string, tag = "3")]
    pub url: ::prost::alloc::string::String,
    /// The action that the proposal proposes to take on adoption.
    ///
    /// Each action is associated with an function id that can be used for following.
    /// Native (typed) actions each have an id in the range \[0-999\], while
    /// NervousSystemFunctions with a `function_type` of GenericNervousSystemFunction
    /// are each associated with an id in the range \[1000-u64:MAX\].
    ///
    /// See `impl From<&Action> for u64` in src/types.rs for the implementation
    /// of this mapping.
    #[prost(
        oneof = "proposal::Action",
        tags = "4, 5, 6, 7, 8, 9, 10, 11, 12, 13, 14, 15, 16"
    )]
    pub action: ::core::option::Option<proposal::Action>,
}
/// Nested message and enum types in `Proposal`.
pub mod proposal {
    /// The action that the proposal proposes to take on adoption.
    ///
    /// Each action is associated with an function id that can be used for following.
    /// Native (typed) actions each have an id in the range \[0-999\], while
    /// NervousSystemFunctions with a `function_type` of GenericNervousSystemFunction
    /// are each associated with an id in the range \[1000-u64:MAX\].
    ///
    /// See `impl From<&Action> for u64` in src/types.rs for the implementation
    /// of this mapping.
    #[derive(
        candid::CandidType, candid::Deserialize, comparable::Comparable, strum_macros::EnumIter,
    )]
    #[allow(clippy::large_enum_variant)]
    #[allow(clippy::derive_partial_eq_without_eq)]
    #[derive(Clone, PartialEq, ::prost::Oneof)]
    pub enum Action {
        /// The `Unspecified` action is used as a fallback when
        /// following. That is, if no followees are specified for a given
        /// action, the followees for this action are used instead.
        ///
        /// Id = 0.
        #[prost(message, tag = "4")]
        Unspecified(super::Empty),
        /// A motion that should guide the future strategy of the SNS's ecosystem
        /// but does not have immediate effect in the sense that a method is executed.
        ///
        /// Id = 1.
        #[prost(message, tag = "5")]
        Motion(super::Motion),
        /// Change the nervous system's parameters.
        /// Note that a change of a parameter will only affect future actions where
        /// this parameter is relevant.
        /// For example, NervousSystemParameters::neuron_minimum_stake_e8s specifies the
        /// minimum amount of stake a neuron must have, which is checked at the time when
        /// the neuron is created. If this NervousSystemParameter is decreased, all neurons
        /// created after this change will have at least the new minimum stake. However,
        /// neurons created before this change may have less stake.
        ///
        /// Id = 2.
        #[prost(message, tag = "6")]
        ManageNervousSystemParameters(super::NervousSystemParameters),
        /// Upgrade a canister that is controlled by the SNS governance canister.
        ///
        /// Id = 3.
        #[prost(message, tag = "7")]
        UpgradeSnsControlledCanister(super::UpgradeSnsControlledCanister),
        /// Add a new NervousSystemFunction, of generic type,  to be executable by proposal.
        ///
        /// Id = 4.
        #[prost(message, tag = "8")]
        AddGenericNervousSystemFunction(super::NervousSystemFunction),
        /// Remove a NervousSystemFunction, of generic type, from being executable by proposal.
        ///
        /// Id = 5.
        #[prost(uint64, tag = "9")]
        RemoveGenericNervousSystemFunction(u64),
        /// Execute a method outside the SNS canisters.
        ///
        /// Id = \[1000-u64::MAX\].
        #[prost(message, tag = "10")]
        ExecuteGenericNervousSystemFunction(super::ExecuteGenericNervousSystemFunction),
        /// Execute an upgrade to next version on the blessed SNS upgrade path.
        ///
        /// Id = 7.
        #[prost(message, tag = "11")]
        UpgradeSnsToNextVersion(super::UpgradeSnsToNextVersion),
        /// Modify values of SnsMetadata.
        ///
        /// Id = 8
        #[prost(message, tag = "12")]
        ManageSnsMetadata(super::ManageSnsMetadata),
        /// Transfer SNS treasury funds (ICP or SNS token) to an account.
        /// Id = 9.
        #[prost(message, tag = "13")]
        TransferSnsTreasuryFunds(super::TransferSnsTreasuryFunds),
        /// Register one or more dapp canister(s) in the SNS root canister.
        ///
        /// Id = 10.
        #[prost(message, tag = "14")]
        RegisterDappCanisters(super::RegisterDappCanisters),
        /// Deregister one or more dapp canister(s) in the SNS root canister.
        ///
        /// Id = 11.
        #[prost(message, tag = "15")]
        DeregisterDappCanisters(super::DeregisterDappCanisters),
<<<<<<< HEAD
        /// Id = 12
        #[prost(message, tag = "16")]
        ManageLedgerParameters(super::ManageLedgerParameters),
=======
        /// Mint SNS tokens to an account.
        ///
        /// Id = 12.
        #[prost(message, tag = "16")]
        MintSnsTokens(super::MintSnsTokens),
>>>>>>> 72ece888
    }
}
#[derive(candid::CandidType, candid::Deserialize, comparable::Comparable)]
#[compare_default]
#[allow(clippy::derive_partial_eq_without_eq)]
#[derive(Clone, PartialEq, ::prost::Message)]
pub struct GovernanceError {
    #[prost(enumeration = "governance_error::ErrorType", tag = "1")]
    pub error_type: i32,
    #[prost(string, tag = "2")]
    pub error_message: ::prost::alloc::string::String,
}
/// Nested message and enum types in `GovernanceError`.
pub mod governance_error {
    #[derive(
        candid::CandidType,
        candid::Deserialize,
        comparable::Comparable,
        Clone,
        Copy,
        Debug,
        PartialEq,
        Eq,
        Hash,
        PartialOrd,
        Ord,
        ::prost::Enumeration,
    )]
    #[repr(i32)]
    pub enum ErrorType {
        Unspecified = 0,
        /// This operation is not available, e.g., not implemented.
        Unavailable = 1,
        /// The caller is not authorized to perform this operation.
        NotAuthorized = 2,
        /// Some entity required for the operation (for example, a neuron) was not found.
        NotFound = 3,
        /// The command was missing or invalid. This is a permanent error.
        InvalidCommand = 4,
        /// The neuron is dissolving or dissolved and the operation requires it to
        /// be non-dissolving.
        RequiresNotDissolving = 5,
        /// The neuron is non-dissolving or dissolved and the operation requires
        /// it to be dissolving.
        RequiresDissolving = 6,
        /// The neuron is non-dissolving or dissolving and the operation
        /// requires it to be dissolved.
        RequiresDissolved = 7,
        /// TODO NNS1-1013 Need to update the error cases and use this error
        /// type with the implemented method
        ///
        /// An attempt to add or remove a NeuronPermissionType failed.
        AccessControlList = 8,
        /// Some canister side resource is exhausted, so this operation cannot be
        /// performed.
        ResourceExhausted = 9,
        /// Some precondition for executing this method is not met.
        PreconditionFailed = 10,
        /// Executing this method failed for some reason external to the
        /// governance canister.
        External = 11,
        /// A neuron has an ongoing neuron operation and thus can't be
        /// changed.
        NeuronLocked = 12,
        /// There aren't sufficient funds to perform the operation.
        InsufficientFunds = 13,
        /// The principal provided is invalid.
        InvalidPrincipal = 14,
        /// The proposal is invalid.
        InvalidProposal = 15,
        /// The NeuronId is invalid.
        InvalidNeuronId = 16,
    }
    impl ErrorType {
        /// String value of the enum field names used in the ProtoBuf definition.
        ///
        /// The values are not transformed in any way and thus are considered stable
        /// (if the ProtoBuf definition does not change) and safe for programmatic use.
        pub fn as_str_name(&self) -> &'static str {
            match self {
                ErrorType::Unspecified => "ERROR_TYPE_UNSPECIFIED",
                ErrorType::Unavailable => "ERROR_TYPE_UNAVAILABLE",
                ErrorType::NotAuthorized => "ERROR_TYPE_NOT_AUTHORIZED",
                ErrorType::NotFound => "ERROR_TYPE_NOT_FOUND",
                ErrorType::InvalidCommand => "ERROR_TYPE_INVALID_COMMAND",
                ErrorType::RequiresNotDissolving => "ERROR_TYPE_REQUIRES_NOT_DISSOLVING",
                ErrorType::RequiresDissolving => "ERROR_TYPE_REQUIRES_DISSOLVING",
                ErrorType::RequiresDissolved => "ERROR_TYPE_REQUIRES_DISSOLVED",
                ErrorType::AccessControlList => "ERROR_TYPE_ACCESS_CONTROL_LIST",
                ErrorType::ResourceExhausted => "ERROR_TYPE_RESOURCE_EXHAUSTED",
                ErrorType::PreconditionFailed => "ERROR_TYPE_PRECONDITION_FAILED",
                ErrorType::External => "ERROR_TYPE_EXTERNAL",
                ErrorType::NeuronLocked => "ERROR_TYPE_NEURON_LOCKED",
                ErrorType::InsufficientFunds => "ERROR_TYPE_INSUFFICIENT_FUNDS",
                ErrorType::InvalidPrincipal => "ERROR_TYPE_INVALID_PRINCIPAL",
                ErrorType::InvalidProposal => "ERROR_TYPE_INVALID_PROPOSAL",
                ErrorType::InvalidNeuronId => "ERROR_TYPE_INVALID_NEURON_ID",
            }
        }
        /// Creates an enum from field names used in the ProtoBuf definition.
        pub fn from_str_name(value: &str) -> ::core::option::Option<Self> {
            match value {
                "ERROR_TYPE_UNSPECIFIED" => Some(Self::Unspecified),
                "ERROR_TYPE_UNAVAILABLE" => Some(Self::Unavailable),
                "ERROR_TYPE_NOT_AUTHORIZED" => Some(Self::NotAuthorized),
                "ERROR_TYPE_NOT_FOUND" => Some(Self::NotFound),
                "ERROR_TYPE_INVALID_COMMAND" => Some(Self::InvalidCommand),
                "ERROR_TYPE_REQUIRES_NOT_DISSOLVING" => Some(Self::RequiresNotDissolving),
                "ERROR_TYPE_REQUIRES_DISSOLVING" => Some(Self::RequiresDissolving),
                "ERROR_TYPE_REQUIRES_DISSOLVED" => Some(Self::RequiresDissolved),
                "ERROR_TYPE_ACCESS_CONTROL_LIST" => Some(Self::AccessControlList),
                "ERROR_TYPE_RESOURCE_EXHAUSTED" => Some(Self::ResourceExhausted),
                "ERROR_TYPE_PRECONDITION_FAILED" => Some(Self::PreconditionFailed),
                "ERROR_TYPE_EXTERNAL" => Some(Self::External),
                "ERROR_TYPE_NEURON_LOCKED" => Some(Self::NeuronLocked),
                "ERROR_TYPE_INSUFFICIENT_FUNDS" => Some(Self::InsufficientFunds),
                "ERROR_TYPE_INVALID_PRINCIPAL" => Some(Self::InvalidPrincipal),
                "ERROR_TYPE_INVALID_PROPOSAL" => Some(Self::InvalidProposal),
                "ERROR_TYPE_INVALID_NEURON_ID" => Some(Self::InvalidNeuronId),
                _ => None,
            }
        }
    }
}
/// A ballot recording a neuron's vote and voting power.
/// A ballot's vote can be set by a direct vote from the neuron or can be set
/// automatically caused by a neuron following other neurons.
///
/// Once a ballot's vote is set it cannot be changed.
#[derive(candid::CandidType, candid::Deserialize, comparable::Comparable)]
#[self_describing]
#[allow(clippy::derive_partial_eq_without_eq)]
#[derive(Clone, PartialEq, ::prost::Message)]
pub struct Ballot {
    /// The ballot's vote.
    #[prost(enumeration = "Vote", tag = "1")]
    pub vote: i32,
    /// The voting power associated with the ballot. The voting power of a ballot
    /// associated with a neuron and a proposal is set at the proposal's creation
    /// time to the neuron's voting power at that time.
    #[prost(uint64, tag = "2")]
    pub voting_power: u64,
    /// The time when the ballot's vote was populated with a decision (YES or NO, not
    /// UNDECIDED) in seconds since the UNIX epoch. This is only meaningful once a
    /// decision has been made and set to zero when the proposal associated with the
    /// ballot is created.
    #[prost(uint64, tag = "3")]
    pub cast_timestamp_seconds: u64,
}
/// A tally of votes associated with a proposal.
#[derive(candid::CandidType, candid::Deserialize, comparable::Comparable)]
#[self_describing]
#[allow(clippy::derive_partial_eq_without_eq)]
#[derive(Clone, PartialEq, ::prost::Message)]
pub struct Tally {
    /// The time when this tally was made, in seconds from the Unix epoch.
    #[prost(uint64, tag = "1")]
    pub timestamp_seconds: u64,
    /// The number of yes votes, in voting power unit.
    #[prost(uint64, tag = "2")]
    pub yes: u64,
    /// The number of no votes, in voting power unit.
    #[prost(uint64, tag = "3")]
    pub no: u64,
    /// The total voting power unit of eligible neurons that can vote
    /// on the proposal that this tally is associated with (i.e., the sum
    /// of the voting power of yes, no, and undecided votes).
    /// This should always be greater than or equal to yes + no.
    #[prost(uint64, tag = "4")]
    pub total: u64,
}
/// The wait-for-quiet state associated with a proposal, storing the
/// data relevant to the "wait-for-quiet" implementation.
#[derive(candid::CandidType, candid::Deserialize, comparable::Comparable)]
#[allow(clippy::derive_partial_eq_without_eq)]
#[derive(Clone, PartialEq, ::prost::Message)]
pub struct WaitForQuietState {
    /// The current deadline of the proposal associated with this
    /// WaitForQuietState, in seconds from the Unix epoch.
    #[prost(uint64, tag = "1")]
    pub current_deadline_timestamp_seconds: u64,
}
/// The ProposalData that contains everything related to a proposal:
/// the proposal itself (immutable), as well as mutable data such as ballots.
#[derive(candid::CandidType, candid::Deserialize, comparable::Comparable)]
#[allow(clippy::derive_partial_eq_without_eq)]
#[derive(Clone, PartialEq, ::prost::Message)]
pub struct ProposalData {
    /// The proposal's action.
    /// Types 0-999 are reserved for current (and future) core governance
    /// proposals that are of type NativeNervousSystemFunction.
    ///
    /// If the proposal is not a core governance proposal, the action will
    /// be the same as the id of the NervousSystemFunction.
    ///
    /// Current set of reserved ids:
    /// Id 0 - Unspecified catch all id for following purposes.
    /// Id 1 - Motion proposals.
    /// Id 2 - ManageNervousSystemParameters proposals.
    /// Id 3 - UpgradeSnsControlledCanister proposals.
    /// Id 4 - AddGenericNervousSystemFunction proposals.
    /// Id 5 - RemoveGenericNervousSystemFunction proposals.
    /// Id 6 - ExecuteGenericNervousSystemFunction proposals.
    /// Id 7 - UpgradeSnsToNextVersion proposals.
    /// Id 8 - ManageSnsMetadata proposals.
    /// Id 9 - TransferSnsTreasuryFunds proposals.
    /// Id 12 - ManageLedgerParameters proposals.
    #[prost(uint64, tag = "1")]
    pub action: u64,
    /// This is stored here temporarily. It is also stored on the map
    /// that contains proposals.
    ///
    /// The unique id for this proposal.
    #[prost(message, optional, tag = "2")]
    pub id: ::core::option::Option<ProposalId>,
    /// The NeuronId of the Neuron that made this proposal.
    #[prost(message, optional, tag = "3")]
    pub proposer: ::core::option::Option<NeuronId>,
    /// The amount of governance tokens in e8s to be
    /// charged to the proposer if the proposal is rejected.
    #[prost(uint64, tag = "4")]
    pub reject_cost_e8s: u64,
    /// The proposal originally submitted.
    #[prost(message, optional, tag = "5")]
    pub proposal: ::core::option::Option<Proposal>,
    /// The timestamp, in seconds from the Unix epoch,
    /// when this proposal was made.
    #[prost(uint64, tag = "6")]
    pub proposal_creation_timestamp_seconds: u64,
    /// The ballots associated with a proposal, given as a map which
    /// maps the neurons' NeuronId to the neurons' ballots. This is
    /// only present as long as the proposal is not settled with
    /// respect to rewards.
    #[prost(btree_map = "string, message", tag = "7")]
    pub ballots: ::prost::alloc::collections::BTreeMap<::prost::alloc::string::String, Ballot>,
    /// The latest tally. The tally is computed only for open proposals when
    /// they are processed. Once a proposal is decided, i.e.,
    /// ProposalDecisionStatus isn't open anymore, the tally never changes
    /// again. (But the ballots may still change as neurons may vote after
    /// the proposal has been decided.)
    #[prost(message, optional, tag = "8")]
    pub latest_tally: ::core::option::Option<Tally>,
    /// The timestamp, in seconds since the Unix epoch, when this proposal
    /// was adopted or rejected. If not specified, the proposal is still 'open'.
    #[prost(uint64, tag = "9")]
    pub decided_timestamp_seconds: u64,
    /// The timestamp, in seconds since the Unix epoch, when the (previously
    /// adopted) proposal has been executed. If not specified (i.e., still has
    /// the default value zero), the proposal has not (yet) been executed
    /// successfully.
    #[prost(uint64, tag = "10")]
    pub executed_timestamp_seconds: u64,
    /// The timestamp, in seconds since the Unix epoch, when the (previously
    /// adopted) proposal has failed to be executed. If not specified (i.e.,
    /// still has the default value zero), the proposal has not (yet) failed
    /// to execute.
    #[prost(uint64, tag = "11")]
    pub failed_timestamp_seconds: u64,
    /// The reason why the (previously adopted) proposal has failed to execute.
    /// If not specified, the proposal has not (yet) failed to execute.
    #[prost(message, optional, tag = "12")]
    pub failure_reason: ::core::option::Option<GovernanceError>,
    /// OBSOLETE: Superseded by reward_event_end_timestamp_seconds. However, old
    /// proposals use this (old) field, not the new one, since they predate the new
    /// field. Therefore, to correctly detect whether a proposal has been rewarded,
    /// both fields must be consulted. That is what the has_been_rewarded method
    /// does, so use that.
    ///
    /// The reward event round at which rewards for votes on this proposal
    /// were distributed.
    ///
    /// Rounds start at one: a value of zero indicates that
    /// no reward event taking this proposal into consideration happened yet.
    ///
    /// This field matches field round in RewardEvent.
    #[prost(uint64, tag = "13")]
    pub reward_event_round: u64,
    /// The proposal's wait-for-quiet state. This needs to be saved in stable memory.
    #[prost(message, optional, tag = "14")]
    pub wait_for_quiet_state: ::core::option::Option<WaitForQuietState>,
    /// The proposal's payload rendered as text, for display in text/UI frontends.
    /// This is set if the proposal is considered valid at time of submission.
    ///
    /// Proposals with action of type NativeNervousSystemFunction (action 0-999)
    /// render the payload in Markdown.
    ///
    /// Proposals with action of type GenericNervousSystemFunction provide no
    /// guarantee on the style of rendering as this is performed by the
    /// GenericNervousSystemFunction validator_canister.
    #[prost(string, optional, tag = "15")]
    pub payload_text_rendering: ::core::option::Option<::prost::alloc::string::String>,
    /// OBSOLETE. This is almost ready for deletion (see NNS1-2731). This cannot be
    /// done right away because this is a required field in Candid. Thus, deletion
    /// must be handled in the usual way: all clients must upgrade (to stop reading
    /// this field during deserialization) before we publish a new SNS governance
    /// WASM that stops emitting this.
    ///
    /// The original purpose of this field is to make sure that proposals that are
    /// not eligible for rewards are not be blocked from garbage collection,
    /// which normally only happens after rewards are distributed.
    #[prost(bool, tag = "16")]
    pub is_eligible_for_rewards: bool,
    /// The initial voting period of the proposal, identical in meaning to the one in
    /// NervousSystemParameters, and duplicated here so the parameters can be changed
    /// without affecting existing proposals.
    #[prost(uint64, tag = "17")]
    pub initial_voting_period_seconds: u64,
    /// The wait_for_quiet_deadline_increase_seconds of the proposal, identical in
    /// meaning to the one in NervousSystemParameters, and duplicated here so the
    /// parameters can be changed without affecting existing proposals.
    #[prost(uint64, tag = "18")]
    pub wait_for_quiet_deadline_increase_seconds: u64,
    /// If populated, then the proposal is considered "settled" in terms of voting
    /// rewards. Prior to distribution of rewards, but after votes are no longer
    /// accepted, it is considered "ready to settle".
    #[prost(uint64, optional, tag = "19")]
    pub reward_event_end_timestamp_seconds: ::core::option::Option<u64>,
    /// Minimum "yes" votes needed for proposal adoption, as a fraction of the
    /// total voting power. Example: 300 basis points represents a requirement that
    /// 3% of the total voting power votes to adopt the proposal.
    #[prost(message, optional, tag = "20")]
    pub minimum_yes_proportion_of_total:
        ::core::option::Option<::ic_nervous_system_proto::pb::v1::Percentage>,
    /// Minimum "yes" votes needed for proposal adoption, as a fraction of the
    /// exercised voting power. Example: 50_000 basis points represents a
    /// requirement that 50% of the exercised voting power votes to adopt the
    /// proposal.
    #[prost(message, optional, tag = "21")]
    pub minimum_yes_proportion_of_exercised:
        ::core::option::Option<::ic_nervous_system_proto::pb::v1::Percentage>,
}
/// The nervous system's parameters, which are parameters that can be changed, via proposals,
/// by each nervous system community.
/// For some of the values there are specified minimum values (floor) or maximum values
/// (ceiling). The motivation for this is a) to prevent that the nervous system accidentally
/// chooses parameters that result in an un-upgradable (and thus stuck) governance canister
/// and b) to prevent the canister from growing too big (which could harm the other canisters
/// on the subnet).
///
/// Required invariant: the canister code assumes that all system parameters are always set.
#[derive(candid::CandidType, candid::Deserialize, comparable::Comparable)]
#[allow(clippy::derive_partial_eq_without_eq)]
#[derive(Clone, PartialEq, ::prost::Message)]
pub struct NervousSystemParameters {
    /// The number of e8s (10E-8 of a token) that a rejected
    /// proposal costs the proposer.
    #[prost(uint64, optional, tag = "1")]
    pub reject_cost_e8s: ::core::option::Option<u64>,
    /// The minimum number of e8s (10E-8 of a token) that can be staked in a neuron.
    ///
    /// To ensure that staking and disbursing of the neuron work, the chosen value
    /// must be larger than the transaction_fee_e8s.
    #[prost(uint64, optional, tag = "2")]
    pub neuron_minimum_stake_e8s: ::core::option::Option<u64>,
    /// The transaction fee that must be paid for ledger transactions (except
    /// minting and burning governance tokens).
    #[prost(uint64, optional, tag = "3")]
    pub transaction_fee_e8s: ::core::option::Option<u64>,
    /// The maximum number of proposals to keep, per action. When the
    /// total number of proposals for a given action is greater than this
    /// number, the oldest proposals that have reached final decision state
    /// (rejected, executed, or failed) and final rewards status state
    /// (settled) may be deleted.
    ///
    /// The number must be larger than zero and at most be as large as the
    /// defined ceiling MAX_PROPOSALS_TO_KEEP_PER_ACTION_CEILING.
    #[prost(uint32, optional, tag = "4")]
    pub max_proposals_to_keep_per_action: ::core::option::Option<u32>,
    /// The initial voting period of a newly created proposal.
    /// A proposal's voting period may then be further increased during
    /// a proposal's lifecycle due to the wait-for-quiet algorithm.
    ///
    /// The voting period must be between (inclusive) the defined floor
    /// INITIAL_VOTING_PERIOD_SECONDS_FLOOR and ceiling
    /// INITIAL_VOTING_PERIOD_SECONDS_CEILING.
    #[prost(uint64, optional, tag = "5")]
    pub initial_voting_period_seconds: ::core::option::Option<u64>,
    /// The wait for quiet algorithm extends the voting period of a proposal when
    /// there is a flip in the majority vote during the proposal's voting period.
    /// This parameter determines the maximum time period that the voting period
    /// may be extended after a flip. If there is a flip at the very end of the
    /// original proposal deadline, the remaining time will be set to this parameter.
    /// If there is a flip before or after the original deadline, the deadline will
    /// extended by somewhat less than this parameter.
    /// The maximum total voting period extension is 2 * wait_for_quiet_deadline_increase_seconds.
    /// For more information, see the wiki page on the wait-for-quiet algorithm:
    /// <https://wiki.internetcomputer.org/wiki/Network_Nervous_System#Proposal_decision_and_wait-for-quiet>
    #[prost(uint64, optional, tag = "18")]
    pub wait_for_quiet_deadline_increase_seconds: ::core::option::Option<u64>,
    /// TODO NNS1-2169: This field currently has no effect.
    /// TODO NNS1-2169: Design and implement this feature.
    ///
    /// The set of default followees that every newly created neuron will follow
    /// per function. This is specified as a mapping of proposal functions to followees.
    ///
    /// If unset, neurons will have no followees by default.
    /// The set of followees for each function can be at most of size
    /// max_followees_per_function.
    #[prost(message, optional, tag = "6")]
    pub default_followees: ::core::option::Option<DefaultFollowees>,
    /// The maximum number of allowed neurons. When this maximum is reached, no new
    /// neurons will be created until some are removed.
    ///
    /// This number must be larger than zero and at most as large as the defined
    /// ceiling MAX_NUMBER_OF_NEURONS_CEILING.
    #[prost(uint64, optional, tag = "7")]
    pub max_number_of_neurons: ::core::option::Option<u64>,
    /// The minimum dissolve delay a neuron must have to be eligible to vote.
    ///
    /// The chosen value must be smaller than max_dissolve_delay_seconds.
    #[prost(uint64, optional, tag = "8")]
    pub neuron_minimum_dissolve_delay_to_vote_seconds: ::core::option::Option<u64>,
    /// The maximum number of followees each neuron can establish for each nervous system function.
    ///
    /// This number can be at most as large as the defined ceiling
    /// MAX_FOLLOWEES_PER_FUNCTION_CEILING.
    #[prost(uint64, optional, tag = "9")]
    pub max_followees_per_function: ::core::option::Option<u64>,
    /// The maximum dissolve delay that a neuron can have. That is, the maximum
    /// that a neuron's dissolve delay can be increased to. The maximum is also enforced
    /// when saturating the dissolve delay bonus in the voting power computation.
    #[prost(uint64, optional, tag = "10")]
    pub max_dissolve_delay_seconds: ::core::option::Option<u64>,
    /// The age of a neuron that saturates the age bonus for the voting power computation.
    #[prost(uint64, optional, tag = "12")]
    pub max_neuron_age_for_age_bonus: ::core::option::Option<u64>,
    /// The max number of proposals for which ballots are still stored, i.e.,
    /// unsettled proposals. If this number of proposals is reached, new proposals
    /// can only be added in exceptional cases (for few proposals it is defined
    /// that they are allowed even if resources are low to guarantee that the relevant
    /// canisters can be upgraded).
    ///
    /// This number must be larger than zero and at most as large as the defined
    /// ceiling MAX_NUMBER_OF_PROPOSALS_WITH_BALLOTS_CEILING.
    #[prost(uint64, optional, tag = "14")]
    pub max_number_of_proposals_with_ballots: ::core::option::Option<u64>,
    /// The default set of neuron permissions granted to the principal claiming a neuron.
    #[prost(message, optional, tag = "15")]
    pub neuron_claimer_permissions: ::core::option::Option<NeuronPermissionList>,
    /// The superset of neuron permissions a principal with permission
    /// `NeuronPermissionType::ManagePrincipals` for a given neuron can grant to another
    /// principal for this same neuron.
    /// If this set changes via a ManageNervousSystemParameters proposal, previous
    /// neurons' permissions will be unchanged and only newly granted permissions will be affected.
    #[prost(message, optional, tag = "16")]
    pub neuron_grantable_permissions: ::core::option::Option<NeuronPermissionList>,
    /// The maximum number of principals that can have permissions for a neuron
    #[prost(uint64, optional, tag = "17")]
    pub max_number_of_principals_per_neuron: ::core::option::Option<u64>,
    /// When this field is not populated, voting rewards are "disabled". Once this
    /// is set, it probably should not be changed, because the results would
    /// probably be pretty confusing.
    #[prost(message, optional, tag = "19")]
    pub voting_rewards_parameters: ::core::option::Option<VotingRewardsParameters>,
    /// E.g. if a large dissolve delay can double the voting power of a neuron,
    /// then this field would have a value of 100, indicating a maximum of
    /// 100% additional voting power.
    ///
    /// For no bonus, this should be set to 0.
    ///
    /// To achieve functionality equivalent to NNS, this should be set to 100.
    #[prost(uint64, optional, tag = "20")]
    pub max_dissolve_delay_bonus_percentage: ::core::option::Option<u64>,
    /// Analogous to the previous field (see the previous comment),
    /// but this one relates to neuron age instead of dissolve delay.
    ///
    /// To achieve functionality equivalent to NNS, this should be set to 25.
    #[prost(uint64, optional, tag = "21")]
    pub max_age_bonus_percentage: ::core::option::Option<u64>,
    /// By default, maturity modulation is enabled; however, an SNS can use this
    /// field to disable it. When disabled, this canister will still poll the
    /// Cycles Minting Canister (CMC), and store the value received therefrom.
    /// However, the fetched value does not get used when this is set to true.
    ///
    /// The reason we call this "disabled" instead of (positive) "enabled" is so
    /// that the PB default (bool fields are false) and our application default
    /// (enabled) agree.
    #[prost(bool, optional, tag = "22")]
    pub maturity_modulation_disabled: ::core::option::Option<bool>,
}
#[derive(candid::CandidType, candid::Deserialize, comparable::Comparable)]
#[allow(clippy::derive_partial_eq_without_eq)]
#[derive(Clone, PartialEq, ::prost::Message)]
pub struct VotingRewardsParameters {
    /// The amount of time between reward events.
    ///
    /// Must be > 0.
    ///
    /// During such periods, proposals enter the ReadyToSettle state. Once the
    /// round is over, voting for those proposals entitle voters to voting
    /// rewards. Such rewards are calculated by the governance canister's
    /// heartbeat.
    ///
    /// This is a nominal amount. That is, the actual time between reward
    /// calculations and distribution cannot be guaranteed to be perfectly
    /// periodic, but actual inter-reward periods are generally expected to be
    /// within a few seconds of this.
    ///
    /// This supersedes super.reward_distribution_period_seconds.
    #[prost(uint64, optional, tag = "1")]
    pub round_duration_seconds: ::core::option::Option<u64>,
    /// The amount of time that the growth rate changes (presumably, decreases)
    /// from the initial growth rate to the final growth rate. (See the two
    /// *_reward_rate_basis_points fields bellow.) The transition is quadratic, and
    /// levels out at the end of the growth rate transition period.
    #[prost(uint64, optional, tag = "3")]
    pub reward_rate_transition_duration_seconds: ::core::option::Option<u64>,
    /// The amount of rewards is proportional to token_supply * current_rate. In
    /// turn, current_rate is somewhere between `initial_reward_rate_basis_points`
    /// and `final_reward_rate_basis_points`. In the first reward period, it is the
    /// initial growth rate, and after the growth rate transition period has elapsed,
    /// the growth rate becomes the final growth rate, and remains at that value for
    /// the rest of time. The transition between the initial and final growth rates is
    /// quadratic, and levels out at the end of the growth rate transition period.
    ///
    /// (A basis point is one in ten thousand.)
    #[prost(uint64, optional, tag = "4")]
    pub initial_reward_rate_basis_points: ::core::option::Option<u64>,
    #[prost(uint64, optional, tag = "5")]
    pub final_reward_rate_basis_points: ::core::option::Option<u64>,
}
/// The set of default followees that every newly created neuron will follow per function.
/// This is specified as a mapping of proposal functions to followees for that function.
#[derive(candid::CandidType, candid::Deserialize, comparable::Comparable)]
#[allow(clippy::derive_partial_eq_without_eq)]
#[derive(Clone, PartialEq, ::prost::Message)]
pub struct DefaultFollowees {
    #[prost(btree_map = "uint64, message", tag = "1")]
    pub followees: ::prost::alloc::collections::BTreeMap<u64, neuron::Followees>,
}
/// A wrapper for a list of neuron permissions.
#[derive(candid::CandidType, candid::Deserialize, comparable::Comparable)]
#[allow(clippy::derive_partial_eq_without_eq)]
#[derive(Clone, PartialEq, ::prost::Message)]
pub struct NeuronPermissionList {
    #[prost(enumeration = "NeuronPermissionType", repeated, tag = "1")]
    pub permissions: ::prost::alloc::vec::Vec<i32>,
}
/// A record of when voting rewards were determined, and neuron maturity
/// increased for participation in voting on proposals.
///
/// This has diverged from NNS: this uses the same tag for different fields.
/// Therefore, we cannot simply move one of the definitions to a shared library.
///
/// To make it a little easier to eventually deduplicate NNS and SNS governance
/// code, tags should be chosen so that it is new to BOTH this and the NNS
/// RewardEvent. (This also applies to other message definitions.)
#[derive(candid::CandidType, candid::Deserialize, comparable::Comparable)]
#[allow(clippy::derive_partial_eq_without_eq)]
#[derive(Clone, PartialEq, ::prost::Message)]
pub struct RewardEvent {
    /// DEPRECATED: Use end_timestamp_seconds instead.
    ///
    /// Rewards are (calculated and) distributed periodically in "rounds". Round 1
    /// begins at start_time and ends at start_time + 1 * round_duration, where
    /// start_time and round_duration are specified in VotingRewardsParameters.
    /// Similarly, round 2 begins at the end of round number 1, and ends at
    /// start_time + 2 * round_duration. Etc. There is no round 0.
    ///
    /// In the context of rewards, SNS start_time is analogous to NNS genesis time.
    ///
    /// On rare occasions, the reward event may cover several reward periods, when
    /// it was not possible to process a reward event for a while. This means that
    /// successive values in this field might not be consecutive, but they usually
    /// are.
    #[prost(uint64, tag = "1")]
    pub round: u64,
    /// Not to be confused with round_end_timestampe_seconds. This is just used to
    /// record when the calculation (of voting rewards) was performed, not the time
    /// range/events (i.e. proposals) that was operated on.
    #[prost(uint64, tag = "2")]
    pub actual_timestamp_seconds: u64,
    /// The list of proposals that were taken into account during
    /// this reward event.
    #[prost(message, repeated, tag = "3")]
    pub settled_proposals: ::prost::alloc::vec::Vec<ProposalId>,
    /// The total amount of reward that was distributed during this reward event.
    ///
    /// The unit is "e8s equivalent" to insist that, while this quantity is on
    /// the same scale as governance tokens, maturity is not directly convertible
    /// to governance tokens: conversion requires a minting event.
    #[prost(uint64, tag = "4")]
    pub distributed_e8s_equivalent: u64,
    /// All proposals that were "ready to settle" up to this time were
    /// considered.
    ///
    /// If a proposal is "ready to settle", it simply means that votes are no
    /// longer accepted (votes can still be accepted for reward purposes after the
    /// proposal is decided), but rewards have not yet been given yet (on account
    /// of the proposal).
    ///
    /// The reason this should be used instead of `round` is that the duration of a
    /// round can be changed via proposal. Such changes cause round numbers to be
    /// not comparable without also knowing the associated round duration.
    ///
    /// Being able to change round duration does not exist in NNS (yet), and there
    /// is (currently) no intention to add that feature, but it could be done by
    /// making similar changes.
    #[prost(uint64, optional, tag = "5")]
    pub end_timestamp_seconds: ::core::option::Option<u64>,
    /// In some cases, the rewards that would have been distributed in one round are
    /// "rolled over" into the next reward event. This field keeps track of how many
    /// rounds have passed since the last time rewards were distributed (rather
    /// than being rolled over).
    ///
    /// For the genesis pseudo-reward event, this field will be zero.
    ///
    /// In normal operation, this field will almost always be 1. There are two
    /// reasons that rewards might not be distributed in a given round.
    ///
    /// 1. "Missed" rounds: there was a long period when we did calculate rewards
    ///     (longer than 1 round). (I.e. distribute_rewards was not called by
    ///     heartbeat for whatever reason, most likely some kind of bug.)
    ///
    /// 2. Rollover: We tried to distribute rewards, but there were no proposals
    ///     settled to distribute rewards for.
    ///
    /// In both of these cases, the rewards purse rolls over into the next round.
    #[prost(uint64, optional, tag = "6")]
    pub rounds_since_last_distribution: ::core::option::Option<u64>,
    /// The total amount of rewards that was available during the reward event.
    ///
    /// The e8s_equivalent_to_be_rolled_over method returns this when
    /// there are no proposals (per the settled_proposals field).
    ///
    /// This is mostly copied from NNS.
    ///
    /// Warning: There is a field with the same name in NNS, but different tags are
    /// used. Also, this uses the `optional` keyword (whereas, the NNS analog does
    /// not).
    #[prost(uint64, optional, tag = "8")]
    pub total_available_e8s_equivalent: ::core::option::Option<u64>,
}
/// The representation of the whole governance system, containing all
/// information about the governance system that must be kept
/// across upgrades of the governance system, i.e. kept in stable memory.
#[derive(candid::CandidType, candid::Deserialize, comparable::Comparable)]
#[compare_default]
#[allow(clippy::derive_partial_eq_without_eq)]
#[derive(Clone, PartialEq, ::prost::Message)]
pub struct Governance {
    /// The current set of neurons registered in governance as a map from
    /// neuron IDs to neurons.
    #[prost(btree_map = "string, message", tag = "1")]
    pub neurons: ::prost::alloc::collections::BTreeMap<::prost::alloc::string::String, Neuron>,
    /// The current set of proposals registered in governance as a map
    /// from proposal IDs to the proposals' data.
    #[prost(btree_map = "uint64, message", tag = "2")]
    pub proposals: ::prost::alloc::collections::BTreeMap<u64, ProposalData>,
    /// The nervous system parameters that define and can be set by
    /// each nervous system.
    #[prost(message, optional, tag = "8")]
    pub parameters: ::core::option::Option<NervousSystemParameters>,
    /// TODO IC-1168: update when rewards are introduced
    ///   The latest reward event.
    #[prost(message, optional, tag = "9")]
    pub latest_reward_event: ::core::option::Option<RewardEvent>,
    /// The in-flight neuron ledger commands as a map from neuron IDs
    /// to commands.
    ///
    /// Whenever we change a neuron in a way that must not interleave
    /// with another neuron change, we store the neuron and the issued
    /// command in this map and remove it when the command is complete.
    ///
    /// An entry being present in this map acts like a "lock" on the neuron
    /// and thus prevents concurrent changes that might happen due to the
    /// interleaving of user requests and callback execution.
    ///
    /// If there are no ongoing requests, this map should be empty.
    ///
    /// If something goes fundamentally wrong (say we trap at some point
    /// after issuing a transfer call) the neuron(s) involved are left in a
    /// "locked" state, meaning new operations can't be applied without
    /// reconciling the state.
    ///
    /// Because we know exactly what was going on, we should have the
    /// information necessary to reconcile the state, using custom code
    /// added on upgrade, if necessary.
    #[prost(btree_map = "string, message", tag = "10")]
    pub in_flight_commands: ::prost::alloc::collections::BTreeMap<
        ::prost::alloc::string::String,
        governance::NeuronInFlightCommand,
    >,
    /// The timestamp that is considered genesis for the governance
    /// system, in seconds since the Unix epoch. That is, the time
    /// at which `canister_init` was run for the governance canister.
    #[prost(uint64, tag = "11")]
    pub genesis_timestamp_seconds: u64,
    #[prost(message, optional, tag = "13")]
    pub metrics: ::core::option::Option<governance::GovernanceCachedMetrics>,
    /// The canister ID of the ledger canister.
    #[prost(message, optional, tag = "16")]
    pub ledger_canister_id: ::core::option::Option<::ic_base_types::PrincipalId>,
    /// The canister ID of the root canister.
    #[prost(message, optional, tag = "17")]
    pub root_canister_id: ::core::option::Option<::ic_base_types::PrincipalId>,
    /// ID to NervousSystemFunction (which has an id field).
    #[prost(btree_map = "uint64, message", tag = "18")]
    pub id_to_nervous_system_functions:
        ::prost::alloc::collections::BTreeMap<u64, NervousSystemFunction>,
    #[prost(enumeration = "governance::Mode", tag = "19")]
    pub mode: i32,
    /// The canister ID of the swap canister.
    ///
    /// When this is unpopulated, mode should be Normal, and when this is
    /// populated, mode should be PreInitializationSwap.
    #[prost(message, optional, tag = "20")]
    pub swap_canister_id: ::core::option::Option<::ic_base_types::PrincipalId>,
    #[prost(message, optional, tag = "21")]
    pub sns_metadata: ::core::option::Option<governance::SnsMetadata>,
    /// The initialization parameters used to spawn an SNS
    #[prost(string, tag = "22")]
    pub sns_initialization_parameters: ::prost::alloc::string::String,
    /// Current version that this SNS is running.
    #[prost(message, optional, tag = "23")]
    pub deployed_version: ::core::option::Option<governance::Version>,
    /// Version SNS is in process of upgrading to.
    #[prost(message, optional, tag = "24")]
    pub pending_version: ::core::option::Option<governance::UpgradeInProgress>,
    /// True if the heartbeat function is currently finalizing disburse maturity, meaning
    /// that it should finish before being called again.
    #[prost(bool, optional, tag = "25")]
    pub is_finalizing_disburse_maturity: ::core::option::Option<bool>,
    #[prost(message, optional, tag = "26")]
    pub maturity_modulation: ::core::option::Option<governance::MaturityModulation>,
}
/// Nested message and enum types in `Governance`.
pub mod governance {
    /// The commands that require a neuron lock.
    #[derive(candid::CandidType, candid::Deserialize, comparable::Comparable)]
    #[allow(clippy::derive_partial_eq_without_eq)]
    #[derive(Clone, PartialEq, ::prost::Message)]
    pub struct NeuronInFlightCommand {
        /// The timestamp at which the command was issued, for debugging
        /// purposes.
        #[prost(uint64, tag = "1")]
        pub timestamp: u64,
        #[prost(
            oneof = "neuron_in_flight_command::Command",
            tags = "2, 3, 4, 5, 6, 7, 8, 9, 10, 11, 12, 13, 20"
        )]
        pub command: ::core::option::Option<neuron_in_flight_command::Command>,
    }
    /// Nested message and enum types in `NeuronInFlightCommand`.
    pub mod neuron_in_flight_command {
        /// A general place holder for sync commands. The neuron lock is
        /// never left holding a sync command (as it either succeeds to
        /// acquire the lock and releases it in the same call, or never
        /// acquires it in the first place), but it still must be acquired
        /// to prevent interleaving with another async command. Thus there's
        /// no value in actually storing the command itself, and this placeholder
        /// can generally be used in all sync cases.
        #[derive(candid::CandidType, candid::Deserialize, comparable::Comparable)]
        #[allow(clippy::derive_partial_eq_without_eq)]
        #[derive(Clone, PartialEq, ::prost::Message)]
        pub struct SyncCommand {}
        #[derive(candid::CandidType, candid::Deserialize, comparable::Comparable)]
        #[allow(clippy::derive_partial_eq_without_eq)]
        #[derive(Clone, PartialEq, ::prost::Oneof)]
        pub enum Command {
            #[prost(message, tag = "2")]
            Disburse(super::super::manage_neuron::Disburse),
            #[prost(message, tag = "3")]
            Split(super::super::manage_neuron::Split),
            #[prost(message, tag = "4")]
            MergeMaturity(super::super::manage_neuron::MergeMaturity),
            #[prost(message, tag = "5")]
            DisburseMaturity(super::super::manage_neuron::DisburseMaturity),
            #[prost(message, tag = "6")]
            ClaimOrRefreshNeuron(super::super::manage_neuron::ClaimOrRefresh),
            #[prost(message, tag = "7")]
            AddNeuronPermissions(super::super::manage_neuron::AddNeuronPermissions),
            #[prost(message, tag = "8")]
            RemoveNeuronPermissions(super::super::manage_neuron::RemoveNeuronPermissions),
            #[prost(message, tag = "9")]
            Configure(super::super::manage_neuron::Configure),
            #[prost(message, tag = "10")]
            Follow(super::super::manage_neuron::Follow),
            #[prost(message, tag = "11")]
            MakeProposal(super::super::Proposal),
            #[prost(message, tag = "12")]
            RegisterVote(super::super::manage_neuron::RegisterVote),
            #[prost(message, tag = "13")]
            FinalizeDisburseMaturity(super::super::manage_neuron::FinalizeDisburseMaturity),
            #[prost(message, tag = "20")]
            SyncCommand(SyncCommand),
        }
    }
    /// Metrics that are too costly to compute each time when they are
    /// requested.
    #[derive(candid::CandidType, candid::Deserialize, comparable::Comparable)]
    #[compare_default]
    #[allow(clippy::derive_partial_eq_without_eq)]
    #[derive(Clone, PartialEq, ::prost::Message)]
    pub struct GovernanceCachedMetrics {
        /// The timestamp when these metrics were computed, as seconds since
        /// Unix epoch.
        #[prost(uint64, tag = "1")]
        pub timestamp_seconds: u64,
        /// The total supply of governance tokens in the ledger canister.
        #[prost(uint64, tag = "2")]
        pub total_supply_governance_tokens: u64,
        /// The number of dissolving neurons (i.e., in NeuronState::Dissolving).
        #[prost(uint64, tag = "3")]
        pub dissolving_neurons_count: u64,
        /// The number of staked governance tokens in dissolving neurons
        /// (i.e., in NeuronState::Dissolving) grouped by the neurons' dissolve delay
        /// rounded to years.
        /// This is given as a map from dissolve delays (rounded to years)
        /// to the sum of staked tokens in the dissolving neurons that have this
        /// dissolve delay.
        #[prost(btree_map = "uint64, double", tag = "4")]
        pub dissolving_neurons_e8s_buckets: ::prost::alloc::collections::BTreeMap<u64, f64>,
        /// The number of dissolving neurons (i.e., in NeuronState::Dissolving)
        /// grouped by their dissolve delay rounded to years.
        /// This is given as a map from dissolve delays (rounded to years) to
        /// the number of dissolving neurons that have this dissolve delay.
        #[prost(btree_map = "uint64, uint64", tag = "5")]
        pub dissolving_neurons_count_buckets: ::prost::alloc::collections::BTreeMap<u64, u64>,
        /// The number of non-dissolving neurons (i.e., in NeuronState::NotDissolving).
        #[prost(uint64, tag = "6")]
        pub not_dissolving_neurons_count: u64,
        /// The number of staked governance tokens in non-dissolving neurons
        /// (i.e., in NeuronState::NotDissolving) grouped by the neurons' dissolve delay
        /// rounded to years.
        /// This is given as a map from dissolve delays (rounded to years)
        /// to the sum of staked tokens in the non-dissolving neurons that have this
        /// dissolve delay.
        #[prost(btree_map = "uint64, double", tag = "7")]
        pub not_dissolving_neurons_e8s_buckets: ::prost::alloc::collections::BTreeMap<u64, f64>,
        /// The number of non-dissolving neurons (i.e., in NeuronState::NotDissolving)
        /// grouped by their dissolve delay rounded to years.
        /// This is given as a map from dissolve delays (rounded to years) to
        /// the number of non-dissolving neurons that have this dissolve delay.
        #[prost(btree_map = "uint64, uint64", tag = "8")]
        pub not_dissolving_neurons_count_buckets: ::prost::alloc::collections::BTreeMap<u64, u64>,
        /// The number of dissolved neurons (i.e., in NeuronState::Dissolved).
        #[prost(uint64, tag = "9")]
        pub dissolved_neurons_count: u64,
        /// The number of staked governance tokens in dissolved neurons
        /// (i.e., in NeuronState::Dissolved).
        #[prost(uint64, tag = "10")]
        pub dissolved_neurons_e8s: u64,
        /// The number of neurons that are garbage collectable, i.e., that
        /// have a cached stake smaller than the ledger transaction fee.
        #[prost(uint64, tag = "11")]
        pub garbage_collectable_neurons_count: u64,
        /// The number of neurons that have an invalid stake, i.e., that
        /// have a cached stake that is larger than zero but smaller than the
        /// minimum neuron stake defined in the nervous system parameters.
        #[prost(uint64, tag = "12")]
        pub neurons_with_invalid_stake_count: u64,
        /// The total amount of governance tokens that are staked in neurons,
        /// measured in fractions of 10E-8 of a governance token.
        #[prost(uint64, tag = "13")]
        pub total_staked_e8s: u64,
        /// TODO: rather than taking six months, it would be more interesting to take the respective SNS's eligibility boarder here.
        /// The number of neurons with a dissolve delay of less than six months.
        #[prost(uint64, tag = "14")]
        pub neurons_with_less_than_6_months_dissolve_delay_count: u64,
        /// The number of governance tokens in neurons with a dissolve delay of
        /// less than six months.
        #[prost(uint64, tag = "15")]
        pub neurons_with_less_than_6_months_dissolve_delay_e8s: u64,
    }
    /// Metadata about this SNS.
    #[derive(candid::CandidType, candid::Deserialize, comparable::Comparable)]
    #[allow(clippy::derive_partial_eq_without_eq)]
    #[derive(Clone, PartialEq, ::prost::Message)]
    pub struct SnsMetadata {
        /// The logo for the SNS project represented as a base64 encoded string.
        #[prost(string, optional, tag = "1")]
        pub logo: ::core::option::Option<::prost::alloc::string::String>,
        /// Url to the dapp controlled by the SNS project.
        #[prost(string, optional, tag = "2")]
        pub url: ::core::option::Option<::prost::alloc::string::String>,
        /// Name of the SNS project. This may differ from the name of the associated token.
        #[prost(string, optional, tag = "3")]
        pub name: ::core::option::Option<::prost::alloc::string::String>,
        /// Description of the SNS project.
        #[prost(string, optional, tag = "4")]
        pub description: ::core::option::Option<::prost::alloc::string::String>,
    }
    /// A version of the SNS defined by the WASM hashes of its canisters.
    #[derive(candid::CandidType, candid::Deserialize, comparable::Comparable)]
    #[allow(clippy::derive_partial_eq_without_eq)]
    #[derive(Clone, PartialEq, ::prost::Message)]
    pub struct Version {
        /// The hash of the Root canister WASM.
        #[prost(bytes = "vec", tag = "1")]
        pub root_wasm_hash: ::prost::alloc::vec::Vec<u8>,
        /// The hash of the Governance canister WASM.
        #[prost(bytes = "vec", tag = "2")]
        pub governance_wasm_hash: ::prost::alloc::vec::Vec<u8>,
        /// The hash of the Ledger canister WASM.
        #[prost(bytes = "vec", tag = "3")]
        pub ledger_wasm_hash: ::prost::alloc::vec::Vec<u8>,
        /// The hash of the Swap canister WASM.
        #[prost(bytes = "vec", tag = "4")]
        pub swap_wasm_hash: ::prost::alloc::vec::Vec<u8>,
        /// The hash of the Ledger Archive canister WASM.
        #[prost(bytes = "vec", tag = "5")]
        pub archive_wasm_hash: ::prost::alloc::vec::Vec<u8>,
        /// The hash of the Index canister WASM.
        #[prost(bytes = "vec", tag = "6")]
        pub index_wasm_hash: ::prost::alloc::vec::Vec<u8>,
    }
    /// An upgrade in progress, defined as a version target and a time at which it is considered failed.
    #[derive(candid::CandidType, candid::Deserialize, comparable::Comparable)]
    #[allow(clippy::derive_partial_eq_without_eq)]
    #[derive(Clone, PartialEq, ::prost::Message)]
    pub struct UpgradeInProgress {
        /// Version to  be upgraded to
        #[prost(message, optional, tag = "1")]
        pub target_version: ::core::option::Option<Version>,
        /// Seconds since UNIX epoch to mark this as a failed version if not in sync with current version
        #[prost(uint64, tag = "2")]
        pub mark_failed_at_seconds: u64,
        /// Lock to avoid checking over and over again.  Also, it is a counter for how many times we have attempted to check,
        /// allowing us to fail in case we otherwise have gotten stuck.
        #[prost(uint64, tag = "3")]
        pub checking_upgrade_lock: u64,
        /// The proposal that initiated this upgrade
        #[prost(uint64, tag = "4")]
        pub proposal_id: u64,
    }
    #[derive(candid::CandidType, candid::Deserialize, comparable::Comparable)]
    #[allow(clippy::derive_partial_eq_without_eq)]
    #[derive(Clone, PartialEq, ::prost::Message)]
    pub struct MaturityModulation {
        /// When X maturity is disbursed, the amount that goes to the destination
        /// account is X * (1 + y) where y = current_basis_points / 10_000.
        ///
        /// Fetched from the cycles minting canister (same as NNS governance).
        ///
        /// There is a positive relationship between the price of ICP (in XDR) and
        /// this value.
        #[prost(int32, optional, tag = "1")]
        pub current_basis_points: ::core::option::Option<i32>,
        /// When current_basis_points was last updated (seconds since UNIX epoch).
        #[prost(uint64, optional, tag = "2")]
        pub updated_at_timestamp_seconds: ::core::option::Option<u64>,
    }
    #[derive(
        candid::CandidType,
        candid::Deserialize,
        comparable::Comparable,
        strum_macros::EnumIter,
        Clone,
        Copy,
        Debug,
        PartialEq,
        Eq,
        Hash,
        PartialOrd,
        Ord,
        ::prost::Enumeration,
    )]
    #[repr(i32)]
    pub enum Mode {
        /// This forces people to explicitly populate the mode field.
        Unspecified = 0,
        /// All operations are allowed.
        Normal = 1,
        /// In this mode, various operations are not allowed in order to ensure the
        /// integrity of the initial token swap.
        PreInitializationSwap = 2,
    }
    impl Mode {
        /// String value of the enum field names used in the ProtoBuf definition.
        ///
        /// The values are not transformed in any way and thus are considered stable
        /// (if the ProtoBuf definition does not change) and safe for programmatic use.
        pub fn as_str_name(&self) -> &'static str {
            match self {
                Mode::Unspecified => "MODE_UNSPECIFIED",
                Mode::Normal => "MODE_NORMAL",
                Mode::PreInitializationSwap => "MODE_PRE_INITIALIZATION_SWAP",
            }
        }
        /// Creates an enum from field names used in the ProtoBuf definition.
        pub fn from_str_name(value: &str) -> ::core::option::Option<Self> {
            match value {
                "MODE_UNSPECIFIED" => Some(Self::Unspecified),
                "MODE_NORMAL" => Some(Self::Normal),
                "MODE_PRE_INITIALIZATION_SWAP" => Some(Self::PreInitializationSwap),
                _ => None,
            }
        }
    }
}
/// Request message for 'get_metadata'.
#[derive(candid::CandidType, candid::Deserialize, comparable::Comparable)]
#[allow(clippy::derive_partial_eq_without_eq)]
#[derive(Clone, PartialEq, ::prost::Message)]
pub struct GetMetadataRequest {}
/// Response message for 'get_metadata'.
#[derive(candid::CandidType, candid::Deserialize, comparable::Comparable)]
#[allow(clippy::derive_partial_eq_without_eq)]
#[derive(Clone, PartialEq, ::prost::Message)]
pub struct GetMetadataResponse {
    #[prost(string, optional, tag = "1")]
    pub logo: ::core::option::Option<::prost::alloc::string::String>,
    #[prost(string, optional, tag = "2")]
    pub url: ::core::option::Option<::prost::alloc::string::String>,
    #[prost(string, optional, tag = "3")]
    pub name: ::core::option::Option<::prost::alloc::string::String>,
    #[prost(string, optional, tag = "4")]
    pub description: ::core::option::Option<::prost::alloc::string::String>,
}
/// Request message for 'get_sns_initialization_parameters'
#[derive(candid::CandidType, candid::Deserialize, comparable::Comparable)]
#[allow(clippy::derive_partial_eq_without_eq)]
#[derive(Clone, PartialEq, ::prost::Message)]
pub struct GetSnsInitializationParametersRequest {}
/// Response message for 'get_sns_initialization_parameters'
#[derive(candid::CandidType, candid::Deserialize, comparable::Comparable)]
#[allow(clippy::derive_partial_eq_without_eq)]
#[derive(Clone, PartialEq, ::prost::Message)]
pub struct GetSnsInitializationParametersResponse {
    #[prost(string, tag = "1")]
    pub sns_initialization_parameters: ::prost::alloc::string::String,
}
/// Request for the SNS's currently running version.
#[derive(candid::CandidType, candid::Deserialize, comparable::Comparable)]
#[allow(clippy::derive_partial_eq_without_eq)]
#[derive(Clone, PartialEq, ::prost::Message)]
pub struct GetRunningSnsVersionRequest {}
/// Response with the SNS's currently running version and any upgrades
/// that are in progress.
#[derive(candid::CandidType, candid::Deserialize, comparable::Comparable)]
#[allow(clippy::derive_partial_eq_without_eq)]
#[derive(Clone, PartialEq, ::prost::Message)]
pub struct GetRunningSnsVersionResponse {
    /// The currently deployed version of the SNS.
    #[prost(message, optional, tag = "1")]
    pub deployed_version: ::core::option::Option<governance::Version>,
    /// The upgrade in progress, if any.
    #[prost(message, optional, tag = "2")]
    pub pending_version: ::core::option::Option<governance::UpgradeInProgress>,
}
/// Request to fail an upgrade proposal that is Adopted but not Executed or
/// Failed if it is past the time when it should have been marked as failed.
/// This is useful in the case where the asynchronous process may have failed to
/// complete
#[derive(candid::CandidType, candid::Deserialize, comparable::Comparable)]
#[allow(clippy::derive_partial_eq_without_eq)]
#[derive(Clone, PartialEq, ::prost::Message)]
pub struct FailStuckUpgradeInProgressRequest {}
/// Response to FailStuckUpgradeInProgressRequest
#[derive(candid::CandidType, candid::Deserialize, comparable::Comparable)]
#[allow(clippy::derive_partial_eq_without_eq)]
#[derive(Clone, PartialEq, ::prost::Message)]
pub struct FailStuckUpgradeInProgressResponse {}
/// Empty message to use in oneof fields that represent empty
/// enums.
#[derive(candid::CandidType, candid::Deserialize, comparable::Comparable)]
#[allow(clippy::derive_partial_eq_without_eq)]
#[derive(Clone, PartialEq, ::prost::Message)]
pub struct Empty {}
/// An operation that modifies a neuron.
#[derive(candid::CandidType, candid::Deserialize, comparable::Comparable)]
#[allow(clippy::derive_partial_eq_without_eq)]
#[derive(Clone, PartialEq, ::prost::Message)]
pub struct ManageNeuron {
    /// The modified neuron's subaccount which also serves as the neuron's ID.
    #[prost(bytes = "vec", tag = "1")]
    pub subaccount: ::prost::alloc::vec::Vec<u8>,
    #[prost(
        oneof = "manage_neuron::Command",
        tags = "2, 3, 4, 5, 6, 7, 8, 9, 10, 11, 12, 13"
    )]
    pub command: ::core::option::Option<manage_neuron::Command>,
}
/// Nested message and enum types in `ManageNeuron`.
pub mod manage_neuron {
    /// The operation that increases a neuron's dissolve delay. It can be
    /// increased up to a maximum defined in the nervous system parameters.
    #[derive(candid::CandidType, candid::Deserialize, comparable::Comparable)]
    #[allow(clippy::derive_partial_eq_without_eq)]
    #[derive(Clone, PartialEq, ::prost::Message)]
    pub struct IncreaseDissolveDelay {
        /// The additional dissolve delay that should be added to the neuron's
        /// current dissolve delay.
        #[prost(uint32, tag = "1")]
        pub additional_dissolve_delay_seconds: u32,
    }
    /// The operation that starts dissolving a neuron, i.e., changes a neuron's
    /// state such that it is dissolving.
    #[derive(candid::CandidType, candid::Deserialize, comparable::Comparable)]
    #[allow(clippy::derive_partial_eq_without_eq)]
    #[derive(Clone, PartialEq, ::prost::Message)]
    pub struct StartDissolving {}
    /// The operation that stops dissolving a neuron, i.e., changes a neuron's
    /// state such that it is non-dissolving.
    #[derive(candid::CandidType, candid::Deserialize, comparable::Comparable)]
    #[allow(clippy::derive_partial_eq_without_eq)]
    #[derive(Clone, PartialEq, ::prost::Message)]
    pub struct StopDissolving {}
    /// An (idempotent) alternative to IncreaseDissolveDelay where the dissolve delay
    /// is passed as an absolute timestamp in seconds since the Unix epoch.
    #[derive(candid::CandidType, candid::Deserialize, comparable::Comparable)]
    #[allow(clippy::derive_partial_eq_without_eq)]
    #[derive(Clone, PartialEq, ::prost::Message)]
    pub struct SetDissolveTimestamp {
        /// The time when the neuron (newly) should become dissolved, in seconds
        /// since the Unix epoch.
        #[prost(uint64, tag = "1")]
        pub dissolve_timestamp_seconds: u64,
    }
    /// Changes auto-stake maturity for this Neuron. While on, auto-stake
    /// maturity will cause all the maturity generated by voting rewards
    /// to this neuron to be automatically staked and contribute to the
    /// voting power of the neuron.
    #[derive(candid::CandidType, candid::Deserialize, comparable::Comparable)]
    #[allow(clippy::derive_partial_eq_without_eq)]
    #[derive(Clone, PartialEq, ::prost::Message)]
    pub struct ChangeAutoStakeMaturity {
        #[prost(bool, tag = "1")]
        pub requested_setting_for_auto_stake_maturity: bool,
    }
    /// Commands that only configure a given neuron, but do not interact
    /// with the outside world. They all require the caller to have
    /// `NeuronPermissionType::ConfigureDissolveState` for the neuron.
    #[derive(candid::CandidType, candid::Deserialize, comparable::Comparable)]
    #[allow(clippy::derive_partial_eq_without_eq)]
    #[derive(Clone, PartialEq, ::prost::Message)]
    pub struct Configure {
        #[prost(oneof = "configure::Operation", tags = "1, 2, 3, 4, 5")]
        pub operation: ::core::option::Option<configure::Operation>,
    }
    /// Nested message and enum types in `Configure`.
    pub mod configure {
        #[derive(candid::CandidType, candid::Deserialize, comparable::Comparable)]
        #[allow(clippy::derive_partial_eq_without_eq)]
        #[derive(Clone, PartialEq, ::prost::Oneof)]
        pub enum Operation {
            #[prost(message, tag = "1")]
            IncreaseDissolveDelay(super::IncreaseDissolveDelay),
            #[prost(message, tag = "2")]
            StartDissolving(super::StartDissolving),
            #[prost(message, tag = "3")]
            StopDissolving(super::StopDissolving),
            #[prost(message, tag = "4")]
            SetDissolveTimestamp(super::SetDissolveTimestamp),
            #[prost(message, tag = "5")]
            ChangeAutoStakeMaturity(super::ChangeAutoStakeMaturity),
        }
    }
    /// The operation that disburses a given number of tokens or all of a
    /// neuron's tokens (if no argument is provided) to a given ledger account.
    /// Thereby, the neuron's accumulated fees are burned and (if relevant in
    /// the given nervous system) the token equivalent of the neuron's accumulated
    /// maturity are minted and also transferred to the specified account.
    #[derive(candid::CandidType, candid::Deserialize, comparable::Comparable)]
    #[allow(clippy::derive_partial_eq_without_eq)]
    #[derive(Clone, PartialEq, ::prost::Message)]
    pub struct Disburse {
        /// The (optional) amount to disburse out of the neuron. If not specified the cached
        /// stake is used.
        #[prost(message, optional, tag = "1")]
        pub amount: ::core::option::Option<disburse::Amount>,
        /// The ledger account to which the disbursed tokens are transferred.
        #[prost(message, optional, tag = "2")]
        pub to_account: ::core::option::Option<super::Account>,
    }
    /// Nested message and enum types in `Disburse`.
    pub mod disburse {
        #[derive(candid::CandidType, candid::Deserialize, comparable::Comparable)]
        #[allow(clippy::derive_partial_eq_without_eq)]
        #[derive(Clone, PartialEq, ::prost::Message)]
        pub struct Amount {
            #[prost(uint64, tag = "1")]
            pub e8s: u64,
        }
    }
    /// The operation that splits a neuron (called 'parent neuron'), or rather a neuron's stake,
    /// into two neurons.
    /// Specifically, the parent neuron's stake is decreased by the specified amount of
    /// governance tokens and a new 'child neuron' is created with a stake that equals
    /// this amount minus the transaction fee. The child neuron inherits from the parent neuron
    /// the permissions (i.e., principals that can change the neuron), the age, the followees, and
    /// the dissolve state. The parent neuron's fees and maturity (if applicable in the given
    /// nervous system) remain in the parent neuron and the child neuron's fees and maturity
    /// are initialized to be zero.
    #[derive(candid::CandidType, candid::Deserialize, comparable::Comparable)]
    #[allow(clippy::derive_partial_eq_without_eq)]
    #[derive(Clone, PartialEq, ::prost::Message)]
    pub struct Split {
        /// The amount of governance tokens (in measured in fractions of 10E-8 of
        /// a governance token) to be split to the child neuron.
        #[prost(uint64, tag = "1")]
        pub amount_e8s: u64,
        /// The nonce that is used to compute the child neuron's
        /// subaccount which also serves as the child neuron's ID. This nonce
        /// is also used as the memo field in the ledger transfer that transfers
        /// the stake from the parent to the child neuron.
        #[prost(uint64, tag = "2")]
        pub memo: u64,
    }
    /// The operation that merges a given percentage of a neuron's maturity (if applicable
    /// to the nervous system) to the neuron's stake.
    #[derive(candid::CandidType, candid::Deserialize, comparable::Comparable)]
    #[allow(clippy::derive_partial_eq_without_eq)]
    #[derive(Clone, PartialEq, ::prost::Message)]
    pub struct MergeMaturity {
        /// The percentage of maturity to merge, from 1 to 100.
        #[prost(uint32, tag = "1")]
        pub percentage_to_merge: u32,
    }
    /// Stake the maturity of a neuron.
    /// The caller can choose a percentage of of the current maturity to stake.
    /// If 'percentage_to_stake' is not provided, all of the neuron's current
    /// maturity will be staked.
    #[derive(candid::CandidType, candid::Deserialize, comparable::Comparable)]
    #[allow(clippy::derive_partial_eq_without_eq)]
    #[derive(Clone, PartialEq, ::prost::Message)]
    pub struct StakeMaturity {
        /// The percentage of maturity to stake, from 1 to 100 (inclusive).
        #[prost(uint32, optional, tag = "1")]
        pub percentage_to_stake: ::core::option::Option<u32>,
    }
    /// Disburse the maturity of a neuron to any ledger account. If an account
    /// is not specified, the caller's account will be used. The caller can choose
    /// a percentage of the current maturity to disburse to the ledger account. The
    /// resulting amount to disburse must be greater than or equal to the
    /// transaction fee.
    #[derive(candid::CandidType, candid::Deserialize, comparable::Comparable)]
    #[allow(clippy::derive_partial_eq_without_eq)]
    #[derive(Clone, PartialEq, ::prost::Message)]
    pub struct DisburseMaturity {
        /// The percentage to disburse, from 1 to 100
        #[prost(uint32, tag = "1")]
        pub percentage_to_disburse: u32,
        /// The (optional) principal to which to transfer the stake.
        #[prost(message, optional, tag = "2")]
        pub to_account: ::core::option::Option<super::Account>,
    }
    #[derive(candid::CandidType, candid::Deserialize, comparable::Comparable)]
    #[allow(clippy::derive_partial_eq_without_eq)]
    #[derive(Clone, PartialEq, ::prost::Message)]
    pub struct FinalizeDisburseMaturity {
        /// The amount to be disbursed in e8s of the governance token.
        #[prost(uint64, tag = "1")]
        pub amount_to_be_disbursed_e8s: u64,
        /// The principal to which to transfer the stake (required).
        #[prost(message, optional, tag = "2")]
        pub to_account: ::core::option::Option<super::Account>,
    }
    /// The operation that adds a new follow relation to a neuron, specifying
    /// that it follows a set of followee neurons for a given proposal function.
    /// If the neuron already has a defined follow relation for this proposal
    /// function, then the current list is replaced with the new list (not added).
    /// If the provided followee list is empty, the follow relation for this
    /// proposal function is removed.
    ///
    /// A follow relation has the effect that the governance canister will
    /// automatically cast a vote for the following neuron for proposals of
    /// the given function if a majority of the specified followees vote in the
    /// same way.
    /// In more detail, once a majority of the followees vote to adopt
    /// or reject a proposal belonging to the specified function, the neuron
    /// votes the same way. If it becomes impossible for a majority of
    /// the followees to adopt (for example, because they are split 50-50
    /// between adopt and reject), then the neuron votes to reject.
    /// If a rule is specified where the proposal function is UNSPECIFIED,
    /// then it becomes a catch-all follow rule, which will be used to vote
    /// automatically on proposals with actions for which no
    /// specific rule has been specified.
    #[derive(candid::CandidType, candid::Deserialize, comparable::Comparable)]
    #[allow(clippy::derive_partial_eq_without_eq)]
    #[derive(Clone, PartialEq, ::prost::Message)]
    pub struct Follow {
        /// The function id of the proposal function defining for which proposals
        /// this follow relation is relevant.
        #[prost(uint64, tag = "1")]
        pub function_id: u64,
        /// The list of followee neurons, specified by their neuron ID.
        #[prost(message, repeated, tag = "2")]
        pub followees: ::prost::alloc::vec::Vec<super::NeuronId>,
    }
    /// The operation that registers a given vote from the neuron for a given
    /// proposal (a directly cast vote as opposed to a vote that is cast as
    /// a result of a follow relation).
    #[derive(candid::CandidType, candid::Deserialize, comparable::Comparable)]
    #[allow(clippy::derive_partial_eq_without_eq)]
    #[derive(Clone, PartialEq, ::prost::Message)]
    pub struct RegisterVote {
        /// The ID of the proposal that the vote is cast for.
        #[prost(message, optional, tag = "1")]
        pub proposal: ::core::option::Option<super::ProposalId>,
        /// The vote that is cast to adopt or reject the proposal.
        #[prost(enumeration = "super::Vote", tag = "2")]
        pub vote: i32,
    }
    /// The operation that claims a new neuron (if it does not exist yet) or
    /// refreshes the stake of the neuron (if it already exists).
    #[derive(candid::CandidType, candid::Deserialize, comparable::Comparable)]
    #[allow(clippy::derive_partial_eq_without_eq)]
    #[derive(Clone, PartialEq, ::prost::Message)]
    pub struct ClaimOrRefresh {
        #[prost(oneof = "claim_or_refresh::By", tags = "2, 3")]
        pub by: ::core::option::Option<claim_or_refresh::By>,
    }
    /// Nested message and enum types in `ClaimOrRefresh`.
    pub mod claim_or_refresh {
        /// (see MemoAndController below)
        #[derive(candid::CandidType, candid::Deserialize, comparable::Comparable)]
        #[allow(clippy::derive_partial_eq_without_eq)]
        #[derive(Clone, PartialEq, ::prost::Message)]
        pub struct MemoAndController {
            /// The memo(nonce) that is used to compute the neuron's subaccount
            /// (where the tokens were staked to).
            #[prost(uint64, tag = "1")]
            pub memo: u64,
            /// The principal for which the neuron should be claimed.
            #[prost(message, optional, tag = "2")]
            pub controller: ::core::option::Option<::ic_base_types::PrincipalId>,
        }
        #[derive(candid::CandidType, candid::Deserialize, comparable::Comparable)]
        #[allow(clippy::derive_partial_eq_without_eq)]
        #[derive(Clone, PartialEq, ::prost::Oneof)]
        pub enum By {
            /// The memo and principal used to define the neuron to be claimed
            /// or refreshed. Specifically, the memo (nonce) and the given principal
            /// (called 'controller' or 'claimer') are used to compute the ledger
            /// subaccount to which the staked tokens to be used for claiming or
            /// refreshing a neuron were transferred to.
            /// If 'controller' is omitted, the id of the principal who calls this
            /// operation will be used.
            #[prost(message, tag = "2")]
            MemoAndController(MemoAndController),
            /// The neuron ID of a neuron that should be refreshed. This just serves
            /// as an alternative way to specify a neuron to be refreshed, but cannot
            /// be used to claim new neurons.
            #[prost(message, tag = "3")]
            NeuronId(super::super::Empty),
        }
    }
    /// Add a set of permissions to the Neuron for the given PrincipalId. These
    /// permissions must be a subset of `NervousSystemParameters::neuron_grantable_permissions`.
    /// If the PrincipalId doesn't have existing permissions, a new entry will be added for it
    /// with the provided permissions. If a principalId already has permissions for the neuron,
    /// the new permissions will be added to the existing set.
    #[derive(candid::CandidType, candid::Deserialize, comparable::Comparable)]
    #[allow(clippy::derive_partial_eq_without_eq)]
    #[derive(Clone, PartialEq, ::prost::Message)]
    pub struct AddNeuronPermissions {
        /// The PrincipalId that the permissions will be granted to.
        #[prost(message, optional, tag = "1")]
        pub principal_id: ::core::option::Option<::ic_base_types::PrincipalId>,
        /// The set of permissions that will be granted to the PrincipalId.
        #[prost(message, optional, tag = "2")]
        pub permissions_to_add: ::core::option::Option<super::NeuronPermissionList>,
    }
    /// Remove a set of permissions from the Neuron for the given PrincipalId. If a PrincipalId has all of
    /// its permissions removed, it will be removed from the neuron's permissions list. This is a dangerous
    /// operation as its possible to remove all permissions for a neuron and no longer be able to modify
    /// it's state, i.e. disbursing the neuron back into the governance token.
    #[derive(candid::CandidType, candid::Deserialize, comparable::Comparable)]
    #[allow(clippy::derive_partial_eq_without_eq)]
    #[derive(Clone, PartialEq, ::prost::Message)]
    pub struct RemoveNeuronPermissions {
        /// The PrincipalId that the permissions will be revoked from.
        #[prost(message, optional, tag = "1")]
        pub principal_id: ::core::option::Option<::ic_base_types::PrincipalId>,
        /// The set of permissions that will be revoked from the PrincipalId.
        #[prost(message, optional, tag = "2")]
        pub permissions_to_remove: ::core::option::Option<super::NeuronPermissionList>,
    }
    #[derive(candid::CandidType, candid::Deserialize, comparable::Comparable)]
    #[allow(clippy::large_enum_variant)]
    #[allow(clippy::derive_partial_eq_without_eq)]
    #[derive(Clone, PartialEq, ::prost::Oneof)]
    pub enum Command {
        #[prost(message, tag = "2")]
        Configure(Configure),
        #[prost(message, tag = "3")]
        Disburse(Disburse),
        #[prost(message, tag = "4")]
        Follow(Follow),
        /// Making a proposal is defined by a proposal, which contains the proposer neuron.
        /// Making a proposal will implicitly cast a yes vote for the proposing neuron.
        #[prost(message, tag = "5")]
        MakeProposal(super::Proposal),
        #[prost(message, tag = "6")]
        RegisterVote(RegisterVote),
        #[prost(message, tag = "7")]
        Split(Split),
        #[prost(message, tag = "8")]
        ClaimOrRefresh(ClaimOrRefresh),
        #[prost(message, tag = "9")]
        MergeMaturity(MergeMaturity),
        #[prost(message, tag = "10")]
        DisburseMaturity(DisburseMaturity),
        #[prost(message, tag = "11")]
        AddNeuronPermissions(AddNeuronPermissions),
        #[prost(message, tag = "12")]
        RemoveNeuronPermissions(RemoveNeuronPermissions),
        #[prost(message, tag = "13")]
        StakeMaturity(StakeMaturity),
    }
}
/// The response of a ManageNeuron command.
/// There is a dedicated response type for each `ManageNeuron.command` field.
#[derive(candid::CandidType, candid::Deserialize, comparable::Comparable)]
#[allow(clippy::derive_partial_eq_without_eq)]
#[derive(Clone, PartialEq, ::prost::Message)]
pub struct ManageNeuronResponse {
    #[prost(
        oneof = "manage_neuron_response::Command",
        tags = "1, 2, 3, 4, 5, 6, 7, 8, 9, 10, 11, 12, 13"
    )]
    pub command: ::core::option::Option<manage_neuron_response::Command>,
}
/// Nested message and enum types in `ManageNeuronResponse`.
pub mod manage_neuron_response {
    /// The response to the ManageNeuron command 'configure'.
    #[derive(candid::CandidType, candid::Deserialize, comparable::Comparable)]
    #[allow(clippy::derive_partial_eq_without_eq)]
    #[derive(Clone, PartialEq, ::prost::Message)]
    pub struct ConfigureResponse {}
    /// The response to the ManageNeuron command 'disburse'.
    #[derive(candid::CandidType, candid::Deserialize, comparable::Comparable)]
    #[allow(clippy::derive_partial_eq_without_eq)]
    #[derive(Clone, PartialEq, ::prost::Message)]
    pub struct DisburseResponse {
        /// The block height of the ledger where the tokens were disbursed to the
        /// given account.
        #[prost(uint64, tag = "1")]
        pub transfer_block_height: u64,
    }
    /// The response to the ManageNeuron command 'merge_maturity'.
    #[derive(candid::CandidType, candid::Deserialize, comparable::Comparable)]
    #[allow(clippy::derive_partial_eq_without_eq)]
    #[derive(Clone, PartialEq, ::prost::Message)]
    pub struct MergeMaturityResponse {
        /// The maturity that was merged in fractions of
        /// 10E-8 of a governance token.
        #[prost(uint64, tag = "1")]
        pub merged_maturity_e8s: u64,
        /// The resulting cached stake of the modified neuron
        /// in fractions of 10E-8 of a governance token.
        #[prost(uint64, tag = "2")]
        pub new_stake_e8s: u64,
    }
    #[derive(candid::CandidType, candid::Deserialize, comparable::Comparable)]
    #[allow(clippy::derive_partial_eq_without_eq)]
    #[derive(Clone, PartialEq, ::prost::Message)]
    pub struct DisburseMaturityResponse {
        /// The amount of maturity in e8s of the governance token deducted from the Neuron.
        /// This amount will undergo maturity modulation if enabled, and may be increased or
        /// decreased at the time of disbursement.
        /// This field is being sunset in favor of `amount_deducted_e8s` but will be populated
        /// with the same values until NNS1-2576 is done.
        #[prost(uint64, tag = "2")]
        pub amount_disbursed_e8s: u64,
        /// The amount of maturity in e8s of the governance token deducted from the Neuron.
        /// This amount will undergo maturity modulation if enabled, and may be increased or
        /// decreased at the time of disbursement.
        #[prost(uint64, optional, tag = "3")]
        pub amount_deducted_e8s: ::core::option::Option<u64>,
    }
    #[derive(candid::CandidType, candid::Deserialize, comparable::Comparable)]
    #[allow(clippy::derive_partial_eq_without_eq)]
    #[derive(Clone, PartialEq, ::prost::Message)]
    pub struct StakeMaturityResponse {
        #[prost(uint64, tag = "1")]
        pub maturity_e8s: u64,
        #[prost(uint64, tag = "2")]
        pub staked_maturity_e8s: u64,
    }
    /// The response to the ManageNeuron command 'follow'.
    #[derive(candid::CandidType, candid::Deserialize, comparable::Comparable)]
    #[allow(clippy::derive_partial_eq_without_eq)]
    #[derive(Clone, PartialEq, ::prost::Message)]
    pub struct FollowResponse {}
    /// The response to the ManageNeuron command 'make_proposal'.
    #[derive(candid::CandidType, candid::Deserialize, comparable::Comparable)]
    #[allow(clippy::derive_partial_eq_without_eq)]
    #[derive(Clone, PartialEq, ::prost::Message)]
    pub struct MakeProposalResponse {
        /// The ID of the created proposal.
        #[prost(message, optional, tag = "1")]
        pub proposal_id: ::core::option::Option<super::ProposalId>,
    }
    /// The response to the ManageNeuron command 'register_vote'.
    #[derive(candid::CandidType, candid::Deserialize, comparable::Comparable)]
    #[allow(clippy::derive_partial_eq_without_eq)]
    #[derive(Clone, PartialEq, ::prost::Message)]
    pub struct RegisterVoteResponse {}
    /// The response to the ManageNeuron command 'split'.
    #[derive(candid::CandidType, candid::Deserialize, comparable::Comparable)]
    #[allow(clippy::derive_partial_eq_without_eq)]
    #[derive(Clone, PartialEq, ::prost::Message)]
    pub struct SplitResponse {
        /// The ID of the 'child neuron' that was newly created.
        #[prost(message, optional, tag = "1")]
        pub created_neuron_id: ::core::option::Option<super::NeuronId>,
    }
    /// The response to the ManageNeuron command 'claim_or_refresh'.
    #[derive(candid::CandidType, candid::Deserialize, comparable::Comparable)]
    #[allow(clippy::derive_partial_eq_without_eq)]
    #[derive(Clone, PartialEq, ::prost::Message)]
    pub struct ClaimOrRefreshResponse {
        /// The neuron ID of the neuron that was newly claimed or
        /// refreshed.
        #[prost(message, optional, tag = "1")]
        pub refreshed_neuron_id: ::core::option::Option<super::NeuronId>,
    }
    /// The response to the ManageNeuron command 'add_neuron_permissions'.
    #[derive(candid::CandidType, candid::Deserialize, comparable::Comparable)]
    #[allow(clippy::derive_partial_eq_without_eq)]
    #[derive(Clone, PartialEq, ::prost::Message)]
    pub struct AddNeuronPermissionsResponse {}
    /// The response to the ManageNeuron command 'remove_neuron_permissions'.
    #[derive(candid::CandidType, candid::Deserialize, comparable::Comparable)]
    #[allow(clippy::derive_partial_eq_without_eq)]
    #[derive(Clone, PartialEq, ::prost::Message)]
    pub struct RemoveNeuronPermissionsResponse {}
    #[derive(candid::CandidType, candid::Deserialize, comparable::Comparable)]
    #[allow(clippy::derive_partial_eq_without_eq)]
    #[derive(Clone, PartialEq, ::prost::Oneof)]
    pub enum Command {
        #[prost(message, tag = "1")]
        Error(super::GovernanceError),
        #[prost(message, tag = "2")]
        Configure(ConfigureResponse),
        #[prost(message, tag = "3")]
        Disburse(DisburseResponse),
        #[prost(message, tag = "4")]
        Follow(FollowResponse),
        #[prost(message, tag = "5")]
        MakeProposal(MakeProposalResponse),
        #[prost(message, tag = "6")]
        RegisterVote(RegisterVoteResponse),
        #[prost(message, tag = "7")]
        Split(SplitResponse),
        #[prost(message, tag = "8")]
        ClaimOrRefresh(ClaimOrRefreshResponse),
        #[prost(message, tag = "9")]
        MergeMaturity(MergeMaturityResponse),
        #[prost(message, tag = "10")]
        DisburseMaturity(DisburseMaturityResponse),
        #[prost(message, tag = "11")]
        AddNeuronPermission(AddNeuronPermissionsResponse),
        #[prost(message, tag = "12")]
        RemoveNeuronPermission(RemoveNeuronPermissionsResponse),
        #[prost(message, tag = "13")]
        StakeMaturity(StakeMaturityResponse),
    }
}
/// An operation that attempts to get a neuron by a given neuron ID.
#[derive(candid::CandidType, candid::Deserialize, comparable::Comparable)]
#[allow(clippy::derive_partial_eq_without_eq)]
#[derive(Clone, PartialEq, ::prost::Message)]
pub struct GetNeuron {
    #[prost(message, optional, tag = "1")]
    pub neuron_id: ::core::option::Option<NeuronId>,
}
/// A response to the GetNeuron command.
#[derive(candid::CandidType, candid::Deserialize, comparable::Comparable)]
#[allow(clippy::derive_partial_eq_without_eq)]
#[derive(Clone, PartialEq, ::prost::Message)]
pub struct GetNeuronResponse {
    /// The response to a GetNeuron command is either an error or
    /// the requested neuron.
    #[prost(oneof = "get_neuron_response::Result", tags = "1, 2")]
    pub result: ::core::option::Option<get_neuron_response::Result>,
}
/// Nested message and enum types in `GetNeuronResponse`.
pub mod get_neuron_response {
    /// The response to a GetNeuron command is either an error or
    /// the requested neuron.
    #[derive(candid::CandidType, candid::Deserialize, comparable::Comparable)]
    #[allow(clippy::derive_partial_eq_without_eq)]
    #[derive(Clone, PartialEq, ::prost::Oneof)]
    pub enum Result {
        #[prost(message, tag = "1")]
        Error(super::GovernanceError),
        #[prost(message, tag = "2")]
        Neuron(super::Neuron),
    }
}
/// An operation that attempts to get a proposal by a given proposal ID.
#[derive(candid::CandidType, candid::Deserialize, comparable::Comparable)]
#[allow(clippy::derive_partial_eq_without_eq)]
#[derive(Clone, PartialEq, ::prost::Message)]
pub struct GetProposal {
    #[prost(message, optional, tag = "1")]
    pub proposal_id: ::core::option::Option<ProposalId>,
}
/// A response to the GetProposal command.
#[derive(candid::CandidType, candid::Deserialize, comparable::Comparable)]
#[allow(clippy::derive_partial_eq_without_eq)]
#[derive(Clone, PartialEq, ::prost::Message)]
pub struct GetProposalResponse {
    /// The response to a GetProposal command is either an error or
    /// the proposal data corresponding to the requested proposal.
    #[prost(oneof = "get_proposal_response::Result", tags = "1, 2")]
    pub result: ::core::option::Option<get_proposal_response::Result>,
}
/// Nested message and enum types in `GetProposalResponse`.
pub mod get_proposal_response {
    /// The response to a GetProposal command is either an error or
    /// the proposal data corresponding to the requested proposal.
    #[derive(candid::CandidType, candid::Deserialize, comparable::Comparable)]
    #[allow(clippy::large_enum_variant)]
    #[allow(clippy::derive_partial_eq_without_eq)]
    #[derive(Clone, PartialEq, ::prost::Oneof)]
    pub enum Result {
        #[prost(message, tag = "1")]
        Error(super::GovernanceError),
        #[prost(message, tag = "2")]
        Proposal(super::ProposalData),
    }
}
/// An operation that lists the proposalData for all proposals tracked
/// in the Governance state in a paginated fashion. The ballots are cleared for
/// better readability. (To get a given proposal's ballots, use GetProposal).
/// Listing of all proposals can be accomplished using `limit` and `before_proposal`.
/// Proposals are stored using an increasing id where the most recent proposals
/// have the highest ids. ListProposals reverses the list and paginates backwards
/// using `before_proposal`, so the first element returned is the latest proposal.
#[derive(candid::CandidType, candid::Deserialize, comparable::Comparable)]
#[allow(clippy::derive_partial_eq_without_eq)]
#[derive(Clone, PartialEq, ::prost::Message)]
pub struct ListProposals {
    /// Limit the number of Proposals returned in each page, from 1 to 100.
    /// If a value outside of this range is provided, 100 will be used.
    #[prost(uint32, tag = "1")]
    pub limit: u32,
    /// The proposal ID specifying which proposals to return.
    /// This should be set to the last proposal of the previously returned page and
    /// will not be included in the current page.
    /// If this is specified, then only the proposals that have a proposal ID strictly
    /// lower than the specified one are returned. If this is not specified
    /// then the list of proposals starts with the most recent proposal's ID.
    #[prost(message, optional, tag = "2")]
    pub before_proposal: ::core::option::Option<ProposalId>,
    /// A list of proposal types, specifying that proposals of the given
    /// types should be excluded in this list.
    #[prost(uint64, repeated, tag = "3")]
    pub exclude_type: ::prost::alloc::vec::Vec<u64>,
    /// A list of proposal reward statuses, specifying that only proposals that
    /// that have one of the define reward statuses should be included
    /// in the list.
    /// If this list is empty, no restriction is applied.
    ///
    /// Example: If users are only interested in proposals for which they can
    /// receive voting rewards they can use this to filter for proposals
    /// with reward status PROPOSAL_REWARD_STATUS_ACCEPT_VOTES.
    #[prost(enumeration = "ProposalRewardStatus", repeated, tag = "4")]
    pub include_reward_status: ::prost::alloc::vec::Vec<i32>,
    /// A list of proposal decision statuses, specifying that only proposals that
    /// that have one of the define decision statuses should be included
    /// in the list.
    /// If this list is empty, no restriction is applied.
    #[prost(enumeration = "ProposalDecisionStatus", repeated, tag = "5")]
    pub include_status: ::prost::alloc::vec::Vec<i32>,
}
/// A response to the ListProposals command.
#[derive(candid::CandidType, candid::Deserialize, comparable::Comparable)]
#[allow(clippy::derive_partial_eq_without_eq)]
#[derive(Clone, PartialEq, ::prost::Message)]
pub struct ListProposalsResponse {
    /// The returned list of proposals' ProposalData.
    #[prost(message, repeated, tag = "1")]
    pub proposals: ::prost::alloc::vec::Vec<ProposalData>,
}
/// An operation that lists all neurons tracked in the Governance state in a
/// paginated fashion.
/// Listing of all neurons can be accomplished using `limit` and `start_page_at`.
/// To only list neurons associated with a given principal, use `of_principal`.
#[derive(candid::CandidType, candid::Deserialize, comparable::Comparable)]
#[allow(clippy::derive_partial_eq_without_eq)]
#[derive(Clone, PartialEq, ::prost::Message)]
pub struct ListNeurons {
    /// Limit the number of Neurons returned in each page, from 1 to 100.
    /// If a value outside of this range is provided, 100 will be used.
    #[prost(uint32, tag = "1")]
    pub limit: u32,
    /// Used to indicate where the next page of Neurons should start. Should be
    /// set to the last neuron of the previously returned page and will not be
    /// included in the next page. If not set, ListNeurons will return a page of
    /// size limit starting at the "0th" Neuron. Neurons are not kept in any specific
    /// order, but their ordering is deterministic, so this can be used to return all
    /// the neurons one page at a time.
    #[prost(message, optional, tag = "2")]
    pub start_page_at: ::core::option::Option<NeuronId>,
    /// A principal ID, specifying that only neurons for which this principal has
    /// any permissions should be included in the list.
    /// If this is not specified, no restriction is applied.
    #[prost(message, optional, tag = "3")]
    pub of_principal: ::core::option::Option<::ic_base_types::PrincipalId>,
}
/// A response to the ListNeurons command.
#[derive(candid::CandidType, candid::Deserialize, comparable::Comparable)]
#[allow(clippy::derive_partial_eq_without_eq)]
#[derive(Clone, PartialEq, ::prost::Message)]
pub struct ListNeuronsResponse {
    /// The returned list of neurons.
    #[prost(message, repeated, tag = "1")]
    pub neurons: ::prost::alloc::vec::Vec<Neuron>,
}
/// The response to the list_nervous_system_functions query.
#[derive(candid::CandidType, candid::Deserialize, comparable::Comparable)]
#[allow(clippy::derive_partial_eq_without_eq)]
#[derive(Clone, PartialEq, ::prost::Message)]
pub struct ListNervousSystemFunctionsResponse {
    /// Current set of nervous system function, both native and user-defined,
    /// that can be executed by proposal.
    #[prost(message, repeated, tag = "1")]
    pub functions: ::prost::alloc::vec::Vec<NervousSystemFunction>,
    /// Set of nervous system function ids that are reserved and cannot be
    /// used to add new NervousSystemFunctions.
    #[prost(uint64, repeated, tag = "2")]
    pub reserved_ids: ::prost::alloc::vec::Vec<u64>,
}
#[derive(candid::CandidType, candid::Deserialize, comparable::Comparable)]
#[allow(clippy::derive_partial_eq_without_eq)]
#[derive(Clone, PartialEq, ::prost::Message)]
pub struct SetMode {
    #[prost(enumeration = "governance::Mode", tag = "1")]
    pub mode: i32,
}
#[derive(candid::CandidType, candid::Deserialize, comparable::Comparable)]
#[allow(clippy::derive_partial_eq_without_eq)]
#[derive(Clone, PartialEq, ::prost::Message)]
pub struct SetModeResponse {}
#[derive(candid::CandidType, candid::Deserialize, comparable::Comparable)]
#[allow(clippy::derive_partial_eq_without_eq)]
#[derive(Clone, PartialEq, ::prost::Message)]
pub struct GetMode {}
#[derive(candid::CandidType, candid::Deserialize, comparable::Comparable)]
#[allow(clippy::derive_partial_eq_without_eq)]
#[derive(Clone, PartialEq, ::prost::Message)]
pub struct GetModeResponse {
    #[prost(enumeration = "governance::Mode", optional, tag = "1")]
    pub mode: ::core::option::Option<i32>,
}
/// The request for the `claim_swap_neurons` method.
#[derive(candid::CandidType, candid::Deserialize, comparable::Comparable)]
#[allow(clippy::derive_partial_eq_without_eq)]
#[derive(Clone, PartialEq, ::prost::Message)]
pub struct ClaimSwapNeuronsRequest {
    /// The set of parameters that define the neurons created in `claim_swap_neurons`. For
    /// each NeuronParameter, one neuron will be created.
    #[prost(message, repeated, tag = "1")]
    pub neuron_parameters: ::prost::alloc::vec::Vec<claim_swap_neurons_request::NeuronParameters>,
}
/// Nested message and enum types in `ClaimSwapNeuronsRequest`.
pub mod claim_swap_neurons_request {
    /// NeuronParameters groups parameters for creating a neuron in the
    /// `claim_swap_neurons` method.
    #[derive(candid::CandidType, candid::Deserialize, comparable::Comparable)]
    #[allow(clippy::derive_partial_eq_without_eq)]
    #[derive(Clone, PartialEq, ::prost::Message)]
    pub struct NeuronParameters {
        /// The PrincipalId that will have permissions when the neuron is created.
        /// The permissions that are granted are controlled my
        /// `NervousSystemParameters::neuron_claimer_permissions`. This field
        /// is required.
        #[prost(message, optional, tag = "1")]
        pub controller: ::core::option::Option<::ic_base_types::PrincipalId>,
        /// For Community Fund participants, in addition to the controller (that is
        /// set to the NNS governance), this is another PrincipalId with permissions.
        /// Specifically, the PrincipalId who is the controller of the NNS neuron
        /// that invested in the decentralization sale via the Community Fund will
        /// be granted the following permissions:
        ///     - NeuronPermissionType::SubmitProposal
        ///     - NeuronPermissionType::Vote
        /// This field is not set for other types of participants, therefore it is optional.
        #[prost(message, optional, tag = "2")]
        pub hotkey: ::core::option::Option<::ic_base_types::PrincipalId>,
        /// The stake of the neuron in e8s (10E-8 of a token) that the neuron will be
        /// created with. This field is required.
        #[prost(uint64, optional, tag = "3")]
        pub stake_e8s: ::core::option::Option<u64>,
        /// The duration in seconds that the neuron's dissolve delay will be set to. Neurons
        /// that are for Community Fund investors will be automatically set to dissolving,
        /// while direct investors will be automatically set to non-dissolving.
        #[prost(uint64, optional, tag = "5")]
        pub dissolve_delay_seconds: ::core::option::Option<u64>,
        /// The ID of the NNS neuron whose Community Fund participation resulted in the
        /// creation of this SNS neuron.
        #[prost(uint64, optional, tag = "6")]
        pub source_nns_neuron_id: ::core::option::Option<u64>,
        /// The ID of the SNS Neuron to be created for the participant. If a Neuron with
        /// this NeuronId already exists in SNS Governance, the `ClaimSwapNeuronsResponse`
        /// will return a`ClaimedSwapNeuronStatus::AlreadyExists` for this NeuronId.
        /// This field is required.
        #[prost(message, optional, tag = "7")]
        pub neuron_id: ::core::option::Option<super::NeuronId>,
        /// The list of NeuronIds that the created Neuron will follow on all SNS Proposal
        /// Actions known to governance at the time. Additional followees and following
        /// relations can be added after neuron creation.
        #[prost(message, repeated, tag = "8")]
        pub followees: ::prost::alloc::vec::Vec<super::NeuronId>,
    }
}
/// The response for the `claim_swap_neurons` method.
#[derive(candid::CandidType, candid::Deserialize, comparable::Comparable)]
#[allow(clippy::derive_partial_eq_without_eq)]
#[derive(Clone, PartialEq, ::prost::Message)]
pub struct ClaimSwapNeuronsResponse {
    /// ClaimSwapNeurons will either return an error, in which
    /// no requested neurons were claimed, or a vector with
    /// various neuron statuses for the requested neuron ids.
    #[prost(
        oneof = "claim_swap_neurons_response::ClaimSwapNeuronsResult",
        tags = "4, 5"
    )]
    pub claim_swap_neurons_result:
        ::core::option::Option<claim_swap_neurons_response::ClaimSwapNeuronsResult>,
}
/// Nested message and enum types in `ClaimSwapNeuronsResponse`.
pub mod claim_swap_neurons_response {
    /// The ok result from `claim_swap_neurons. For every requested neuron,
    /// a SwapNeuron message is returned, and should equal the count of
    /// `ClaimSwapNeuronsRequest.neuron_parameters`.
    #[derive(candid::CandidType, candid::Deserialize, comparable::Comparable)]
    #[allow(clippy::derive_partial_eq_without_eq)]
    #[derive(Clone, PartialEq, ::prost::Message)]
    pub struct ClaimedSwapNeurons {
        #[prost(message, repeated, tag = "1")]
        pub swap_neurons: ::prost::alloc::vec::Vec<SwapNeuron>,
    }
    /// SwapNeuron associates the status of a neuron attempting to be
    /// claimed with a NeuronId. The `id` field will correspond with a
    /// `ClaimSwapNeuronsRequest.neuron_parameters.neuron_id` field in
    /// the request object used in `claim_swap_neurons`.
    #[derive(candid::CandidType, candid::Deserialize, comparable::Comparable)]
    #[allow(clippy::derive_partial_eq_without_eq)]
    #[derive(Clone, PartialEq, ::prost::Message)]
    pub struct SwapNeuron {
        #[prost(message, optional, tag = "1")]
        pub id: ::core::option::Option<super::NeuronId>,
        /// The status of claiming of a requested Sale neuron.
        #[prost(enumeration = "super::ClaimedSwapNeuronStatus", tag = "2")]
        pub status: i32,
    }
    /// ClaimSwapNeurons will either return an error, in which
    /// no requested neurons were claimed, or a vector with
    /// various neuron statuses for the requested neuron ids.
    #[derive(candid::CandidType, candid::Deserialize, comparable::Comparable)]
    #[allow(clippy::derive_partial_eq_without_eq)]
    #[derive(Clone, PartialEq, ::prost::Oneof)]
    pub enum ClaimSwapNeuronsResult {
        #[prost(message, tag = "4")]
        Ok(ClaimedSwapNeurons),
        #[prost(enumeration = "super::ClaimSwapNeuronsError", tag = "5")]
        Err(i32),
    }
}
#[derive(candid::CandidType, candid::Deserialize, comparable::Comparable)]
#[allow(clippy::derive_partial_eq_without_eq)]
#[derive(Clone, PartialEq, ::prost::Message)]
pub struct GetMaturityModulationRequest {}
#[derive(candid::CandidType, candid::Deserialize, comparable::Comparable)]
#[allow(clippy::derive_partial_eq_without_eq)]
#[derive(Clone, PartialEq, ::prost::Message)]
pub struct GetMaturityModulationResponse {
    #[prost(message, optional, tag = "1")]
    pub maturity_modulation: ::core::option::Option<governance::MaturityModulation>,
}
/// A request to add maturity to a neuron. The associated endpoint is only
/// available when governance is compiled with the `test` feature enabled.
#[derive(candid::CandidType, candid::Deserialize, comparable::Comparable)]
#[allow(clippy::derive_partial_eq_without_eq)]
#[derive(Clone, PartialEq, ::prost::Message)]
pub struct AddMaturityRequest {
    #[prost(message, optional, tag = "1")]
    pub id: ::core::option::Option<NeuronId>,
    #[prost(uint64, optional, tag = "2")]
    pub amount_e8s: ::core::option::Option<u64>,
}
/// The response to a request to add maturity to a neuron. The associated endpoint is only
/// available when governance is compiled with the `test` feature enabled.
#[derive(candid::CandidType, candid::Deserialize, comparable::Comparable)]
#[allow(clippy::derive_partial_eq_without_eq)]
#[derive(Clone, PartialEq, ::prost::Message)]
pub struct AddMaturityResponse {
    #[prost(uint64, optional, tag = "1")]
    pub new_maturity_e8s: ::core::option::Option<u64>,
}
/// A request to mint tokens for a particular principal. The associated endpoint
/// is only available on SNS governance, and only then when SNS governance is
/// compiled with the `test` feature enabled.
#[derive(candid::CandidType, candid::Deserialize, comparable::Comparable)]
#[allow(clippy::derive_partial_eq_without_eq)]
#[derive(Clone, PartialEq, ::prost::Message)]
pub struct MintTokensRequest {
    #[prost(message, optional, tag = "1")]
    pub recipient: ::core::option::Option<Account>,
    #[prost(uint64, optional, tag = "2")]
    pub amount_e8s: ::core::option::Option<u64>,
}
/// The response to a request to mint tokens for a particular principal. The
/// associated endpoint is only available on SNS governance, and only then when
/// SNS governance is compiled with the `test` feature enabled.
#[derive(candid::CandidType, candid::Deserialize, comparable::Comparable)]
#[allow(clippy::derive_partial_eq_without_eq)]
#[derive(Clone, PartialEq, ::prost::Message)]
pub struct MintTokensResponse {}
/// A Ledger subaccount.
#[derive(candid::CandidType, candid::Deserialize, comparable::Comparable)]
#[allow(clippy::derive_partial_eq_without_eq)]
#[derive(Clone, PartialEq, ::prost::Message)]
pub struct Subaccount {
    #[prost(bytes = "vec", tag = "1")]
    pub subaccount: ::prost::alloc::vec::Vec<u8>,
}
/// A Ledger account identified by the owner of the account `of` and
/// the `subaccount`. If the `subaccount` is not specified then the default
/// one is used.
#[derive(candid::CandidType, candid::Deserialize, comparable::Comparable)]
#[allow(clippy::derive_partial_eq_without_eq)]
#[derive(Clone, PartialEq, ::prost::Message)]
pub struct Account {
    /// The owner of the account.
    #[prost(message, optional, tag = "1")]
    pub owner: ::core::option::Option<::ic_base_types::PrincipalId>,
    /// The subaccount of the account. If not set then the default
    /// subaccount (all bytes set to 0) is used.
    #[prost(message, optional, tag = "2")]
    pub subaccount: ::core::option::Option<Subaccount>,
}
/// The different types of neuron permissions, i.e., privileges to modify a neuron,
/// that principals can have.
#[derive(
    candid::CandidType,
    candid::Deserialize,
    comparable::Comparable,
    clap::ArgEnum,
    strum_macros::EnumIter,
    Clone,
    Copy,
    Debug,
    PartialEq,
    Eq,
    Hash,
    PartialOrd,
    Ord,
    ::prost::Enumeration,
)]
#[repr(i32)]
pub enum NeuronPermissionType {
    /// Unused, here for PB lint purposes.
    Unspecified = 0,
    /// The principal has permission to configure the neuron's dissolve state. This includes
    /// start dissolving, stop dissolving, and increasing the dissolve delay for the neuron.
    ConfigureDissolveState = 1,
    /// The principal has permission to add additional principals to modify the neuron.
    /// The nervous system parameter `NervousSystemParameters::neuron_grantable_permissions`
    /// determines the maximum set of privileges that a principal can grant to another principal in
    /// the given SNS.
    ManagePrincipals = 2,
    /// The principal has permission to submit proposals on behalf of the neuron.
    /// Submitting proposals can change a neuron's stake and thus this
    /// is potentially a balance changing operation.
    SubmitProposal = 3,
    /// The principal has permission to vote and follow other neurons on behalf of the neuron.
    Vote = 4,
    /// The principal has permission to disburse the neuron.
    Disburse = 5,
    /// The principal has permission to split the neuron.
    Split = 6,
    /// The principal has permission to merge the neuron's maturity into
    /// the neuron's stake.
    MergeMaturity = 7,
    /// The principal has permission to disburse the neuron's maturity to a
    /// given ledger account.
    DisburseMaturity = 8,
    /// The principal has permission to stake the neuron's maturity.
    StakeMaturity = 9,
    /// The principal has permission to grant/revoke permission to vote and submit
    /// proposals on behalf of the neuron to other principals.
    ManageVotingPermission = 10,
}
impl NeuronPermissionType {
    /// String value of the enum field names used in the ProtoBuf definition.
    ///
    /// The values are not transformed in any way and thus are considered stable
    /// (if the ProtoBuf definition does not change) and safe for programmatic use.
    pub fn as_str_name(&self) -> &'static str {
        match self {
            NeuronPermissionType::Unspecified => "NEURON_PERMISSION_TYPE_UNSPECIFIED",
            NeuronPermissionType::ConfigureDissolveState => {
                "NEURON_PERMISSION_TYPE_CONFIGURE_DISSOLVE_STATE"
            }
            NeuronPermissionType::ManagePrincipals => "NEURON_PERMISSION_TYPE_MANAGE_PRINCIPALS",
            NeuronPermissionType::SubmitProposal => "NEURON_PERMISSION_TYPE_SUBMIT_PROPOSAL",
            NeuronPermissionType::Vote => "NEURON_PERMISSION_TYPE_VOTE",
            NeuronPermissionType::Disburse => "NEURON_PERMISSION_TYPE_DISBURSE",
            NeuronPermissionType::Split => "NEURON_PERMISSION_TYPE_SPLIT",
            NeuronPermissionType::MergeMaturity => "NEURON_PERMISSION_TYPE_MERGE_MATURITY",
            NeuronPermissionType::DisburseMaturity => "NEURON_PERMISSION_TYPE_DISBURSE_MATURITY",
            NeuronPermissionType::StakeMaturity => "NEURON_PERMISSION_TYPE_STAKE_MATURITY",
            NeuronPermissionType::ManageVotingPermission => {
                "NEURON_PERMISSION_TYPE_MANAGE_VOTING_PERMISSION"
            }
        }
    }
    /// Creates an enum from field names used in the ProtoBuf definition.
    pub fn from_str_name(value: &str) -> ::core::option::Option<Self> {
        match value {
            "NEURON_PERMISSION_TYPE_UNSPECIFIED" => Some(Self::Unspecified),
            "NEURON_PERMISSION_TYPE_CONFIGURE_DISSOLVE_STATE" => Some(Self::ConfigureDissolveState),
            "NEURON_PERMISSION_TYPE_MANAGE_PRINCIPALS" => Some(Self::ManagePrincipals),
            "NEURON_PERMISSION_TYPE_SUBMIT_PROPOSAL" => Some(Self::SubmitProposal),
            "NEURON_PERMISSION_TYPE_VOTE" => Some(Self::Vote),
            "NEURON_PERMISSION_TYPE_DISBURSE" => Some(Self::Disburse),
            "NEURON_PERMISSION_TYPE_SPLIT" => Some(Self::Split),
            "NEURON_PERMISSION_TYPE_MERGE_MATURITY" => Some(Self::MergeMaturity),
            "NEURON_PERMISSION_TYPE_DISBURSE_MATURITY" => Some(Self::DisburseMaturity),
            "NEURON_PERMISSION_TYPE_STAKE_MATURITY" => Some(Self::StakeMaturity),
            "NEURON_PERMISSION_TYPE_MANAGE_VOTING_PERMISSION" => Some(Self::ManageVotingPermission),
            _ => None,
        }
    }
}
/// The types of votes a neuron can issue.
#[derive(
    candid::CandidType,
    candid::Deserialize,
    comparable::Comparable,
    Clone,
    Copy,
    Debug,
    PartialEq,
    Eq,
    Hash,
    PartialOrd,
    Ord,
    ::prost::Enumeration,
)]
#[repr(i32)]
pub enum Vote {
    /// This exists because proto3 defaults to the 0 value on enums.
    /// This is not a valid choice, i.e., a vote with this choice will
    /// not be counted.
    Unspecified = 0,
    /// A vote for a proposal to be adopted.
    Yes = 1,
    /// A vote for a proposal to be rejected.
    No = 2,
}
impl Vote {
    /// String value of the enum field names used in the ProtoBuf definition.
    ///
    /// The values are not transformed in any way and thus are considered stable
    /// (if the ProtoBuf definition does not change) and safe for programmatic use.
    pub fn as_str_name(&self) -> &'static str {
        match self {
            Vote::Unspecified => "VOTE_UNSPECIFIED",
            Vote::Yes => "VOTE_YES",
            Vote::No => "VOTE_NO",
        }
    }
    /// Creates an enum from field names used in the ProtoBuf definition.
    pub fn from_str_name(value: &str) -> ::core::option::Option<Self> {
        match value {
            "VOTE_UNSPECIFIED" => Some(Self::Unspecified),
            "VOTE_YES" => Some(Self::Yes),
            "VOTE_NO" => Some(Self::No),
            _ => None,
        }
    }
}
#[derive(
    candid::CandidType,
    candid::Deserialize,
    comparable::Comparable,
    Clone,
    Copy,
    Debug,
    PartialEq,
    Eq,
    Hash,
    PartialOrd,
    Ord,
    ::prost::Enumeration,
)]
#[repr(i32)]
pub enum ProposalDecisionStatus {
    Unspecified = 0,
    /// The proposal is open for voting and a decision (adopt/reject) has yet to be made.
    Open = 1,
    /// The proposal has been rejected.
    Rejected = 2,
    /// The proposal has been adopted but either execution has not yet started
    /// or it has started but its outcome is not yet known.
    Adopted = 3,
    /// The proposal was adopted and successfully executed.
    Executed = 4,
    /// The proposal was adopted, but execution failed.
    Failed = 5,
}
impl ProposalDecisionStatus {
    /// String value of the enum field names used in the ProtoBuf definition.
    ///
    /// The values are not transformed in any way and thus are considered stable
    /// (if the ProtoBuf definition does not change) and safe for programmatic use.
    pub fn as_str_name(&self) -> &'static str {
        match self {
            ProposalDecisionStatus::Unspecified => "PROPOSAL_DECISION_STATUS_UNSPECIFIED",
            ProposalDecisionStatus::Open => "PROPOSAL_DECISION_STATUS_OPEN",
            ProposalDecisionStatus::Rejected => "PROPOSAL_DECISION_STATUS_REJECTED",
            ProposalDecisionStatus::Adopted => "PROPOSAL_DECISION_STATUS_ADOPTED",
            ProposalDecisionStatus::Executed => "PROPOSAL_DECISION_STATUS_EXECUTED",
            ProposalDecisionStatus::Failed => "PROPOSAL_DECISION_STATUS_FAILED",
        }
    }
    /// Creates an enum from field names used in the ProtoBuf definition.
    pub fn from_str_name(value: &str) -> ::core::option::Option<Self> {
        match value {
            "PROPOSAL_DECISION_STATUS_UNSPECIFIED" => Some(Self::Unspecified),
            "PROPOSAL_DECISION_STATUS_OPEN" => Some(Self::Open),
            "PROPOSAL_DECISION_STATUS_REJECTED" => Some(Self::Rejected),
            "PROPOSAL_DECISION_STATUS_ADOPTED" => Some(Self::Adopted),
            "PROPOSAL_DECISION_STATUS_EXECUTED" => Some(Self::Executed),
            "PROPOSAL_DECISION_STATUS_FAILED" => Some(Self::Failed),
            _ => None,
        }
    }
}
/// A proposal's status, with respect to reward distribution.
#[derive(
    candid::CandidType,
    candid::Deserialize,
    comparable::Comparable,
    Clone,
    Copy,
    Debug,
    PartialEq,
    Eq,
    Hash,
    PartialOrd,
    Ord,
    ::prost::Enumeration,
)]
#[repr(i32)]
pub enum ProposalRewardStatus {
    Unspecified = 0,
    /// The proposal still accepts votes, for the purpose of
    /// voting rewards. This implies nothing on the
    /// ProposalDecisionStatus, i.e., a proposal can be decided
    /// due to an absolute majority being in favor or against it,
    /// but other neuron holders can still cast their vote to get rewards.
    AcceptVotes = 1,
    /// The proposal no longer accepts votes. It is due to settle
    /// rewards at the next reward event.
    ReadyToSettle = 2,
    /// The proposal has been taken into account in a reward event, i.e.,
    /// the associated rewards have been settled.
    Settled = 3,
}
impl ProposalRewardStatus {
    /// String value of the enum field names used in the ProtoBuf definition.
    ///
    /// The values are not transformed in any way and thus are considered stable
    /// (if the ProtoBuf definition does not change) and safe for programmatic use.
    pub fn as_str_name(&self) -> &'static str {
        match self {
            ProposalRewardStatus::Unspecified => "PROPOSAL_REWARD_STATUS_UNSPECIFIED",
            ProposalRewardStatus::AcceptVotes => "PROPOSAL_REWARD_STATUS_ACCEPT_VOTES",
            ProposalRewardStatus::ReadyToSettle => "PROPOSAL_REWARD_STATUS_READY_TO_SETTLE",
            ProposalRewardStatus::Settled => "PROPOSAL_REWARD_STATUS_SETTLED",
        }
    }
    /// Creates an enum from field names used in the ProtoBuf definition.
    pub fn from_str_name(value: &str) -> ::core::option::Option<Self> {
        match value {
            "PROPOSAL_REWARD_STATUS_UNSPECIFIED" => Some(Self::Unspecified),
            "PROPOSAL_REWARD_STATUS_ACCEPT_VOTES" => Some(Self::AcceptVotes),
            "PROPOSAL_REWARD_STATUS_READY_TO_SETTLE" => Some(Self::ReadyToSettle),
            "PROPOSAL_REWARD_STATUS_SETTLED" => Some(Self::Settled),
            _ => None,
        }
    }
}
/// An enum for representing the various statuses a Neuron being claimed by the
/// `claim_swap_neurons` API may have. The status is reported back to callers of
/// the API (mainly the SNS Sale canister) to indicate the success of the
/// operation.
#[derive(
    candid::CandidType,
    candid::Deserialize,
    comparable::Comparable,
    Clone,
    Copy,
    Debug,
    PartialEq,
    Eq,
    Hash,
    PartialOrd,
    Ord,
    ::prost::Enumeration,
)]
#[repr(i32)]
pub enum ClaimedSwapNeuronStatus {
    /// Unspecified represents the default value for unknown enum values when deserializing.
    /// This value is unused.
    Unspecified = 0,
    /// The Neuron was successfully created and added to Governance. Future
    /// attempts to claim the same Neuron will result in
    /// `ClaimedSwapNeuronStatus::AlreadyExists`.
    Success = 1,
    /// The Neuron could not be created because one or more of its
    /// construction parameters are invalid, i.e. its stake was not
    /// above the required minimum neuron stake. Additional retries will
    /// result in the same status.
    Invalid = 2,
    /// The Neuron could not be created because it already existed
    /// within SNS Governance. Additional retries will result in
    /// the same status.
    AlreadyExists = 3,
    /// The Neuron could not be created because Governance has
    /// reached its configured memory limits. A retry is
    /// possible if more memory becomes available to the canister.
    MemoryExhausted = 4,
}
impl ClaimedSwapNeuronStatus {
    /// String value of the enum field names used in the ProtoBuf definition.
    ///
    /// The values are not transformed in any way and thus are considered stable
    /// (if the ProtoBuf definition does not change) and safe for programmatic use.
    pub fn as_str_name(&self) -> &'static str {
        match self {
            ClaimedSwapNeuronStatus::Unspecified => "CLAIMED_SWAP_NEURON_STATUS_UNSPECIFIED",
            ClaimedSwapNeuronStatus::Success => "CLAIMED_SWAP_NEURON_STATUS_SUCCESS",
            ClaimedSwapNeuronStatus::Invalid => "CLAIMED_SWAP_NEURON_STATUS_INVALID",
            ClaimedSwapNeuronStatus::AlreadyExists => "CLAIMED_SWAP_NEURON_STATUS_ALREADY_EXISTS",
            ClaimedSwapNeuronStatus::MemoryExhausted => {
                "CLAIMED_SWAP_NEURON_STATUS_MEMORY_EXHAUSTED"
            }
        }
    }
    /// Creates an enum from field names used in the ProtoBuf definition.
    pub fn from_str_name(value: &str) -> ::core::option::Option<Self> {
        match value {
            "CLAIMED_SWAP_NEURON_STATUS_UNSPECIFIED" => Some(Self::Unspecified),
            "CLAIMED_SWAP_NEURON_STATUS_SUCCESS" => Some(Self::Success),
            "CLAIMED_SWAP_NEURON_STATUS_INVALID" => Some(Self::Invalid),
            "CLAIMED_SWAP_NEURON_STATUS_ALREADY_EXISTS" => Some(Self::AlreadyExists),
            "CLAIMED_SWAP_NEURON_STATUS_MEMORY_EXHAUSTED" => Some(Self::MemoryExhausted),
            _ => None,
        }
    }
}
/// An enum representing the errors that the `claim_swap_neurons` API may
/// return.
#[derive(
    candid::CandidType,
    candid::Deserialize,
    comparable::Comparable,
    Clone,
    Copy,
    Debug,
    PartialEq,
    Eq,
    Hash,
    PartialOrd,
    Ord,
    ::prost::Enumeration,
)]
#[repr(i32)]
pub enum ClaimSwapNeuronsError {
    /// Unspecified represents the default value for unknown enum values when deserializing.
    /// This value is unused.
    Unspecified = 0,
    /// The caller of `claim_swap_neurons` was unauthorized. No
    /// requested neurons were claimed if this error is returned.
    Unauthorized = 1,
    /// The Governance canister encountered an internal error. No
    /// requested neurons were claimed if this error is returned.
    Internal = 2,
}
impl ClaimSwapNeuronsError {
    /// String value of the enum field names used in the ProtoBuf definition.
    ///
    /// The values are not transformed in any way and thus are considered stable
    /// (if the ProtoBuf definition does not change) and safe for programmatic use.
    pub fn as_str_name(&self) -> &'static str {
        match self {
            ClaimSwapNeuronsError::Unspecified => "CLAIM_SWAP_NEURONS_ERROR_UNSPECIFIED",
            ClaimSwapNeuronsError::Unauthorized => "CLAIM_SWAP_NEURONS_ERROR_UNAUTHORIZED",
            ClaimSwapNeuronsError::Internal => "CLAIM_SWAP_NEURONS_ERROR_INTERNAL",
        }
    }
    /// Creates an enum from field names used in the ProtoBuf definition.
    pub fn from_str_name(value: &str) -> ::core::option::Option<Self> {
        match value {
            "CLAIM_SWAP_NEURONS_ERROR_UNSPECIFIED" => Some(Self::Unspecified),
            "CLAIM_SWAP_NEURONS_ERROR_UNAUTHORIZED" => Some(Self::Unauthorized),
            "CLAIM_SWAP_NEURONS_ERROR_INTERNAL" => Some(Self::Internal),
            _ => None,
        }
    }
}<|MERGE_RESOLUTION|>--- conflicted
+++ resolved
@@ -394,7 +394,6 @@
         }
     }
 }
-<<<<<<< HEAD
 /// A proposal function that changes the ledger's parameters.
 /// Fields with None values will remain unchanged.
 #[derive(candid::CandidType, candid::Deserialize, comparable::Comparable)]
@@ -417,7 +416,7 @@
         #[prost(message, tag = "3")]
         SetTo(super::Account),
     }
-=======
+}
 /// A proposal to mint SNS tokens to (optionally a Subaccount of) the
 /// target principal.
 #[derive(candid::CandidType, candid::Deserialize, comparable::Comparable)]
@@ -436,7 +435,6 @@
     /// An (optional) Subaccount of the principal to transfer the funds to.
     #[prost(message, optional, tag = "4")]
     pub to_subaccount: ::core::option::Option<Subaccount>,
->>>>>>> 72ece888
 }
 /// A proposal function to change the values of SNS metadata.
 /// Fields with None values will remain unchanged.
@@ -518,7 +516,7 @@
     /// of this mapping.
     #[prost(
         oneof = "proposal::Action",
-        tags = "4, 5, 6, 7, 8, 9, 10, 11, 12, 13, 14, 15, 16"
+        tags = "4, 5, 6, 7, 8, 9, 10, 11, 12, 13, 14, 15, 16, 17"
     )]
     pub action: ::core::option::Option<proposal::Action>,
 }
@@ -609,17 +607,16 @@
         /// Id = 11.
         #[prost(message, tag = "15")]
         DeregisterDappCanisters(super::DeregisterDappCanisters),
-<<<<<<< HEAD
-        /// Id = 12
-        #[prost(message, tag = "16")]
-        ManageLedgerParameters(super::ManageLedgerParameters),
-=======
         /// Mint SNS tokens to an account.
         ///
         /// Id = 12.
         #[prost(message, tag = "16")]
         MintSnsTokens(super::MintSnsTokens),
->>>>>>> 72ece888
+        /// Change some parameters on the ledger.
+        ///
+        /// Id = 13
+        #[prost(message, tag = "17")]
+        ManageLedgerParameters(super::ManageLedgerParameters),
     }
 }
 #[derive(candid::CandidType, candid::Deserialize, comparable::Comparable)]
@@ -826,7 +823,7 @@
     /// Id 7 - UpgradeSnsToNextVersion proposals.
     /// Id 8 - ManageSnsMetadata proposals.
     /// Id 9 - TransferSnsTreasuryFunds proposals.
-    /// Id 12 - ManageLedgerParameters proposals.
+    /// Id 13 - ManageLedgerParameters proposals.
     #[prost(uint64, tag = "1")]
     pub action: u64,
     /// This is stored here temporarily. It is also stored on the map
