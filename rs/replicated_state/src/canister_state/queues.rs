mod message_pool;
mod queue;
#[cfg(test)]
mod tests;

use self::message_pool::{Context, MessagePool};
use self::queue::{CanisterQueue, IngressQueue};
use crate::replicated_state::MR_SYNTHETIC_REJECT_MESSAGE_MAX_LEN;
use crate::{CanisterState, InputQueueType, NextInputQueue, StateError};
use ic_base_types::PrincipalId;
use ic_error_types::RejectCode;
use ic_management_canister_types::IC_00;
use ic_protobuf::proxy::{try_from_option_field, ProxyDecodeError};
use ic_protobuf::state::queues::v1 as pb_queues;
use ic_protobuf::state::queues::v1::canister_queues::{
    CanisterQueuePair, NextInputQueue as ProtoNextInputQueue,
};
<<<<<<< HEAD
use ic_protobuf::types::v1 as pb_types;
use ic_types::messages::{
    CanisterMessage, Ingress, Payload, RejectContext, Request, RequestOrResponse, Response,
    MAX_RESPONSE_COUNT_BYTES, NO_DEADLINE,
=======
use ic_types::{
    messages::{
        CanisterMessage, Ingress, Payload, RejectContext, Request, RequestOrResponse, Response,
        MAX_RESPONSE_COUNT_BYTES,
    },
    xnet::{QueueId, SessionId},
    CanisterId, CountBytes, Cycles, Time,
};
use message_pool::REQUEST_LIFETIME;
use queue::{IngressQueue, InputQueue, OutputQueue};
use std::{
    collections::{BTreeMap, HashSet, VecDeque},
    convert::{From, TryFrom},
    ops::{AddAssign, SubAssign},
    sync::Arc,
>>>>>>> 24474bab
};
use ic_types::xnet::{QueueId, SessionId};
use ic_types::{CanisterId, CountBytes, Time};
use std::collections::{BTreeMap, BTreeSet, HashSet, VecDeque};
use std::convert::{From, TryFrom};
use std::sync::Arc;

pub const DEFAULT_QUEUE_CAPACITY: usize = 500;

/// Encapsulates information about `CanisterQueues`,
/// used in detecting a loop when consuming the input messages.
#[derive(Clone, Debug, Default, PartialEq, Eq)]
pub struct CanisterQueuesLoopDetector {
    pub local_queue_skip_count: usize,
    pub remote_queue_skip_count: usize,
    pub ingress_queue_skip_count: usize,
}

impl CanisterQueuesLoopDetector {
    /// Detects a loop in `CanisterQueues`.
    pub fn detected_loop(&self, canister_queues: &CanisterQueues) -> bool {
        let skipped_all_remote =
            self.remote_queue_skip_count >= canister_queues.remote_subnet_input_schedule.len();

        let skipped_all_local =
            self.local_queue_skip_count >= canister_queues.local_subnet_input_schedule.len();

        let skipped_all_ingress =
            self.ingress_queue_skip_count >= canister_queues.ingress_queue.ingress_schedule_size();

        // An empty queue is skipped implicitly by `peek_input()` and `pop_input()`.
        // This means that no new messages can be consumed from an input source if
        // - either it is empty,
        // - or all its queues were explicitly skipped.
        // Note that `skipped_all_remote`, `skipped_all_local`, and `skipped_all_ingress`
        // are trivially true if the corresponding input source is empty because empty
        // queues are removed from the source.
        skipped_all_remote && skipped_all_local && skipped_all_ingress
    }
}

/// Wrapper around the induction pool (ingress and input queues); a priority
/// queue used for round-robin scheduling of senders when consuming input
/// messages; and output queues.
///
/// Responsible for queue lifetime management, fair scheduling of inputs across
/// sender canisters and queue backpressure.
///
/// Encapsulates the `InductionPool` component described in the spec. The reason
/// for bundling together the induction pool and output queues is to reliably
/// implement backpressure via queue slot reservations for response messages.
#[derive(Clone, Debug, Default, PartialEq, Eq)]
pub struct CanisterQueues {
    /// Queue of ingress (user) messages.
    ingress_queue: IngressQueue,

    /// Per remote canister input and output queues.
    canister_queues: BTreeMap<CanisterId, (CanisterQueue, CanisterQueue)>,

    pool: MessagePool,

    /// FIFO queue of local subnet sender canister IDs ensuring round-robin
    /// consumption of input messages. Only senders with non-empty queues
    /// are scheduled.
    ///
    /// We rely on `ReplicatedState::canister_states` to decide whether a canister
    /// is local or not. This test is subject to race conditions (e.g. if the sender
    /// has just been deleted), meaning that the separation into local and remote
    /// senders is best effort.
    local_subnet_input_schedule: VecDeque<CanisterId>,

    /// FIFO queue of remote subnet sender canister IDs ensuring round-robin
    /// consumption of input messages. Only senders with non-empty queues
    /// are scheduled.
    ///
    /// We rely on `ReplicatedState::canister_states` to decide whether a canister
    /// is local or not. This test is subject to race conditions (e.g. if the sender
    /// has just been deleted), meaning that the separation into local and remote
    /// senders is best effort.
    remote_subnet_input_schedule: VecDeque<CanisterId>,

    /// Slot and memory reservation stats. Message count and size stats are
    /// maintained separately in the `MessagePool`.
    queue_stats: QueueStats,

    /// Round-robin across ingress and cross-net input queues for pop_input().
    next_input_queue: NextInputQueue,
}

/// Circular iterator that consumes output queue messages: loops over output
/// queues, popping one message at a time from each in a round robin fashion.
/// All messages that have not been explicitly popped will remain in the state.
///
/// Additional operations compared to a standard iterator:
///  * peeking (returning a reference to the next message without consuming it);
///    and
///  * excluding whole queues from iteration while retaining their messages
///    (e.g. in order to efficiently implement per destination limits).
#[derive(Debug)]
pub struct CanisterOutputQueuesIterator<'a> {
    /// ID of the canister that owns the output queues being iterated.
    owner: CanisterId,

    /// Priority queue of non-empty output queues. The next message to be popped
    /// / peeked is the one at the head of the first queue.
    queues: VecDeque<(&'a CanisterId, &'a mut CanisterQueue)>,

    pool: &'a mut MessagePool,

    /// Number of (potentially stale) message references left in the iterator.
    size: usize,
}

impl<'a> CanisterOutputQueuesIterator<'a> {
    fn new(
        owner: CanisterId,
        queues: &'a mut BTreeMap<CanisterId, (CanisterQueue, CanisterQueue)>,
        pool: &'a mut MessagePool,
    ) -> Self {
        let queues: VecDeque<_> = queues
            .iter_mut()
            .filter(|(_, (_, queue))| queue.len() > 0)
            .map(|(canister, (_, queue))| (canister, queue))
            .collect();
        let size = Self::compute_size(&queues);

        CanisterOutputQueuesIterator {
            owner,
            queues,
            pool,
            size,
        }
    }

    /// Returns the first (non-stale) message from the first queue holding one.
    ///
    /// Consumes all encountered stale references. Removes all consumed queues from
    /// the iteration order.
    ///
    /// Note: While it is slightly unusual to pass a mutable reference to an
    /// apparently read-only operation such as `peek()`, we need to be able to prune
    /// stale queue entries whenever we see them or else risk turning this into an
    /// `O(N)` time operation. We could instead fall back on internal mutability,
    /// but the additional complexity is unnecessary given the current uses.
    pub fn peek(&mut self) -> Option<(QueueId, &RequestOrResponse)> {
        while let Some((receiver, queue)) = self.queues.front_mut() {
            while let Some(reference) = queue.peek() {
                let msg = match self.pool.get(reference.id()) {
                    Some(msg) => msg,

                    // Stale reference, pop it and try again.
                    None => {
                        // FIXME: Add a test that covers skipping over stale references.
                        queue.pop();
                        self.size -= 1;
                        continue;
                    }
                };

                let queue_id = QueueId {
                    src_canister: self.owner,
                    dst_canister: **receiver,
                    session_id: SessionId::new(0),
                };

                return Some((queue_id, msg));
            }

            // Queue only contained stale references and was exhausted.
            self.queues.pop_front();
        }
        None
    }

    /// Pops the first (non-stale) message from the first queue holding one. If this
    /// was not the last message in that queue, the queue is moved to the back of
    /// the iteration order.
    ///
    /// Consumes all encountered stale references. Removes all consumed queues from
    /// the iteration order.
    pub fn pop(&mut self) -> Option<(QueueId, RequestOrResponse)> {
        while let Some((receiver, queue)) = self.queues.pop_front() {
            while let Some(reference) = queue.pop() {
                // FIXME: Add a test that covers skipping over stale references.
                self.size -= 1;
                let queue_id = QueueId {
                    src_canister: self.owner,
                    dst_canister: *receiver,
                    session_id: SessionId::new(0),
                };

                let msg = match self.pool.take(reference.id()) {
                    Some(msg) => msg,

                    // Stale reference, try again.
                    None => {
                        continue;
                    }
                };

                if queue.len() > 0 {
                    self.queues.push_back((receiver, queue));
                }

                debug_assert_eq!(Self::compute_size(&self.queues), self.size);

                return Some((queue_id, msg));
            }
        }
        None
    }

    /// Permanently excludes from iteration the next queue (i.e. all messages
    /// with the same sender and receiver as the next message). The messages are
    /// retained in the output queue.
    ///
    /// Returns the number of (potentially stale) message references left in the
    /// just excluded queue.
    pub fn exclude_queue(&mut self) -> usize {
        let ignored = self
            .queues
            .pop_front()
            .map(|(_, q)| q.len())
            .unwrap_or_default();

        self.size -= ignored;
        debug_assert_eq!(Self::compute_size(&self.queues), self.size);

        ignored
    }

    /// Checks if the iterator has finished.
    pub fn is_empty(&self) -> bool {
        self.queues.is_empty()
    }

    /// Returns the number of (potentially stale) message references left in the
    /// iterator.
    pub fn size(&self) -> usize {
        self.size
    }

    /// Computes the number of (potentially stale) message references left in
    /// `queues``.
    ///
    /// Time complexity: O(N).
    fn compute_size(queues: &VecDeque<(&'a CanisterId, &'a mut CanisterQueue)>) -> usize {
        queues.iter().map(|(_, q)| q.len()).sum()
    }
}

impl Iterator for CanisterOutputQueuesIterator<'_> {
    type Item = (QueueId, RequestOrResponse);

    /// Alias for `pop`.
    fn next(&mut self) -> Option<Self::Item> {
        self.pop()
    }

    /// Returns the bounds on the number of messages remaining in the iterator.
    ///
    /// Since any message reference may or may not be stale (due to expiration /
    /// load shedding), there may be anywhere between 0 and `size` messages left in
    /// the iterator.
    fn size_hint(&self) -> (usize, Option<usize>) {
        (0, Some(self.size))
    }
}

impl CanisterQueues {
    /// Pushes an ingress message into the induction pool.
    pub fn push_ingress(&mut self, msg: Ingress) {
        self.ingress_queue.push(msg)
    }

    /// Pops the next ingress message from `ingress_queue`.
    fn pop_ingress(&mut self) -> Option<Arc<Ingress>> {
        self.ingress_queue.pop()
    }

    /// Peeks the next ingress message from `ingress_queue`.
    fn peek_ingress(&self) -> Option<Arc<Ingress>> {
        self.ingress_queue.peek()
    }

    /// For each output queue, invokes `f` on every message until `f` returns
    /// `Err`; then moves on to the next output queue.
    ///
    /// All messages that `f` returned `Ok` for, are popped. Messages that `f`
    /// returned `Err` for and all those following them in the respective output
    /// queue are retained.
    pub(crate) fn output_queues_for_each<F>(&mut self, mut f: F)
    where
        F: FnMut(&CanisterId, &RequestOrResponse) -> Result<(), ()>,
    {
        for (canister_id, (_, queue)) in self.canister_queues.iter_mut() {
            while let Some(reference) = queue.peek() {
                let id = reference.id();
                let msg = match self.pool.get(id) {
                    // Actual message.
                    Some(msg) => msg,

                    // Expired / dropped message. Pop it and advance.
                    None => {
                        queue
                            .pop()
                            .expect("peek() returned a reference, pop() should not fail");
                        continue;
                    }
                };

                match f(canister_id, msg) {
                    // `f` rejected the message, move on to next queue.
                    Err(_) => break,

                    // Message consumed, pop it and update the stats.
                    Ok(_) => {
                        self.pool
                            .take(id)
                            .expect("peek() returned a message, take() should not fail");
                        queue
                            .pop()
                            .expect("peek() returned a message, pop() should not fail");
                    }
                }
            }
        }
        debug_assert!(self.stats_ok());
    }

    /// Returns an iterator that loops over output queues, popping one message
    /// at a time from each in a round robin fashion. The iterator consumes all
    /// popped messages.
    pub(crate) fn output_into_iter(&mut self, owner: CanisterId) -> CanisterOutputQueuesIterator {
        CanisterOutputQueuesIterator::new(owner, &mut self.canister_queues, &mut self.pool)
    }

    /// See `IngressQueue::filter_messages()` for documentation.
    pub fn filter_ingress_messages<F>(&mut self, filter: F) -> Vec<Arc<Ingress>>
    where
        F: FnMut(&Arc<Ingress>) -> bool,
    {
        self.ingress_queue.filter_messages(filter)
    }

    /// Pushes a canister-to-canister message into the induction pool.
    ///
    /// If the message is a `Request` this will also reserve a slot in the
    /// corresponding output queue for the eventual response.
    ///
    /// If the message is a `Response` the protocol will have already reserved a
    /// slot for it, so the push should not fail due to the input queue being full
    /// (although an error will be returned in case of a bug in the upper layers).
    ///
    /// # Errors
    ///
    /// If pushing fails, returns the provided message along with a
    /// `StateError`:
    ///
    ///  * `QueueFull` if pushing a `Request` and the corresponding input or
    ///    output queues are full.
    ///
    ///  * `InvariantBroken` if pushing a `Response` and the receiving canister is
    ///    not expecting one.
    pub(super) fn push_input(
        &mut self,
        msg: RequestOrResponse,
        input_queue_type: InputQueueType,
    ) -> Result<(), (StateError, RequestOrResponse)> {
        let sender = msg.sender();
        let input_queue = match &msg {
            RequestOrResponse::Request(_) => {
                let (input_queue, output_queue) = self.get_or_insert_queues(&sender);
                if let Err(e) = input_queue.check_has_request_slot() {
                    return Err((e, msg));
                }
                // Safe to already (attempt to) reserve an output slot here, as the `push()`
                // below is guaranteed to succeed due to the check above.
                if let Err(e) = output_queue.try_reserve_response_slot() {
                    return Err((e, msg));
                }
                // Make the borrow checker happy.
                &mut self.canister_queues.get_mut(&sender).unwrap().0
            }
            RequestOrResponse::Response(_) => match self.canister_queues.get_mut(&sender) {
                Some((queue, _)) => {
                    if let Err(e) = queue.check_has_reserved_response_slot() {
                        return Err((e, msg));
                    }
                    queue
                }
                None => return Err((StateError::QueueFull { capacity: 0 }, msg)),
            },
        };

        self.queue_stats.on_push(&msg, Context::Inbound);
        match msg {
            RequestOrResponse::Request(_) => {
                let id = self.pool.insert_inbound(msg);
                input_queue.push_request(id)
            }
            RequestOrResponse::Response(_) => {
                let id = self.pool.insert_inbound(msg);
                input_queue.push_response(id)
            }
        }

        // Add sender canister ID to the input schedule queue if it isn't already there.
        // Sender was not scheduled iff its input queue was empty before the push (i.e.
        // queue size is 1 after the push).
        if input_queue.len() == 1 {
            match input_queue_type {
                InputQueueType::LocalSubnet => self.local_subnet_input_schedule.push_back(sender),
                InputQueueType::RemoteSubnet => self.remote_subnet_input_schedule.push_back(sender),
            }
        }

        debug_assert!(self.stats_ok());

        Ok(())
    }

    /// Pops the next canister input queue message.
    ///
    /// Note: We pop senders from the head of `input_schedule` and insert them
    /// to the back, which allows us to handle messages from different
    /// originators in a round-robin fashion.
    fn pop_canister_input(&mut self, input_queue: InputQueueType) -> Option<CanisterMessage> {
        let input_schedule = match input_queue {
            InputQueueType::LocalSubnet => &mut self.local_subnet_input_schedule,
            InputQueueType::RemoteSubnet => &mut self.remote_subnet_input_schedule,
        };

        while let Some(sender) = input_schedule.pop_front() {
            // Get the message queue of this canister.
            let input_queue = &mut self.canister_queues.get_mut(&sender).unwrap().0;
            while let Some(reference) = input_queue.pop() {
                let msg = match self.pool.take(reference.id()) {
                    Some(message) => message,

                    // Stale reference, try again.
                    None => {
                        continue;
                    }
                };

                // If the queue still isn't empty, re-add sender canister ID to the end of the
                // input schedule queue.
                if input_queue.len() != 0 {
                    input_schedule.push_back(sender);
                }

                let msg = match msg {
                    RequestOrResponse::Request(msg) => CanisterMessage::Request(msg),
                    RequestOrResponse::Response(msg) => CanisterMessage::Response(msg),
                };

                return Some(msg);
            }
        }

        None
    }

    /// Peeks the next canister input queue message.
    fn peek_canister_input(&mut self, input_queue: InputQueueType) -> Option<CanisterMessage> {
        let input_schedule = match input_queue {
            InputQueueType::LocalSubnet => &mut self.local_subnet_input_schedule,
            InputQueueType::RemoteSubnet => &mut self.remote_subnet_input_schedule,
        };

        while let Some(sender) = input_schedule.front() {
            // Get the message queue of this canister.
            let input_queue = &mut self.canister_queues.get_mut(sender).unwrap().0;

            while let Some(reference) = input_queue.peek() {
                // Look up the message.
                let msg = match self.pool.get(reference.id()) {
                    Some(msg) => msg,

                    // Stale reference, pop it and try again.
                    None => {
                        input_queue.pop();
                        continue;
                    }
                };

                let ret = match msg {
                    RequestOrResponse::Request(msg) => CanisterMessage::Request(Arc::clone(msg)),
                    RequestOrResponse::Response(msg) => CanisterMessage::Response(Arc::clone(msg)),
                };
                return Some(ret);
            }

            // Queue only contained stale references and was exhausted.
            input_schedule.pop_front();
        }

        None
    }

    /// Skips the next canister input queue message.
    fn skip_canister_input(&mut self, input_queue: InputQueueType) {
        let input_schedule = match input_queue {
            InputQueueType::LocalSubnet => &mut self.local_subnet_input_schedule,
            InputQueueType::RemoteSubnet => &mut self.remote_subnet_input_schedule,
        };
        if let Some(sender) = input_schedule.pop_front() {
            let input_queue = &mut self.canister_queues.get_mut(&sender).unwrap().0;
            if input_queue.len() != 0 {
                input_schedule.push_back(sender);
            }
        }
    }

    /// Returns `true` if `ingress_queue` or at least one of the canister input
    /// queues is not empty; `false` otherwise.
    pub fn has_input(&self) -> bool {
        !self.ingress_queue.is_empty() || self.pool.message_stats().inbound_message_count > 0
    }

    /// Returns `true` if at least one output queue is not empty; false
    /// otherwise.
    pub fn has_output(&self) -> bool {
        self.pool.message_stats().outbound_message_count > 0
    }

    /// Peeks the next inter-canister or ingress message (round-robin) from
    /// `self.subnet_queues`.
    ///
    /// Note: While it is slightly unusual to pass a mutable reference to an
    /// apparently read-only operation such as `peek()`, we need to be able to prune
    /// stale queue entries whenever we see them or else risk turning this into an
    /// `O(N)` time operation. We could instead fall back on internal mutability,
    /// but the additional complexity is unnecessary given the current uses.
    pub(crate) fn peek_input(&mut self) -> Option<CanisterMessage> {
        // Try all 3 inputs: Ingress, Local, and Remote subnets
        for _ in 0..3 {
            let next_input = match self.next_input_queue {
                NextInputQueue::Ingress => self.peek_ingress().map(CanisterMessage::Ingress),
                NextInputQueue::RemoteSubnet => {
                    self.peek_canister_input(InputQueueType::RemoteSubnet)
                }
                NextInputQueue::LocalSubnet => {
                    self.peek_canister_input(InputQueueType::LocalSubnet)
                }
            };

            match next_input {
                Some(msg) => return Some(msg),
                // Try another input queue.
                None => {
                    self.next_input_queue = match self.next_input_queue {
                        NextInputQueue::LocalSubnet => NextInputQueue::Ingress,
                        NextInputQueue::Ingress => NextInputQueue::RemoteSubnet,
                        NextInputQueue::RemoteSubnet => NextInputQueue::LocalSubnet,
                    }
                }
            }
        }

        None
    }

    /// Skips the next inter-canister or ingress message from `self.subnet_queues`.
    pub(crate) fn skip_input(&mut self, loop_detector: &mut CanisterQueuesLoopDetector) {
        let current_input_queue = self.next_input_queue;
        match current_input_queue {
            NextInputQueue::Ingress => {
                self.ingress_queue.skip_ingress_input();
                loop_detector.ingress_queue_skip_count += 1;
                self.next_input_queue = NextInputQueue::RemoteSubnet
            }

            NextInputQueue::RemoteSubnet => {
                self.skip_canister_input(InputQueueType::RemoteSubnet);
                loop_detector.remote_queue_skip_count += 1;
                self.next_input_queue = NextInputQueue::LocalSubnet;
            }

            NextInputQueue::LocalSubnet => {
                self.skip_canister_input(InputQueueType::LocalSubnet);
                loop_detector.local_queue_skip_count += 1;
                self.next_input_queue = NextInputQueue::Ingress;
            }
        }
    }

    /// Extracts the next ingress, priority, or normal message (round-robin).
    ///
    /// We define three buckets of queues: messages from canisters on the same
    /// subnet (local subnet), ingress, and messages from canisters on other
    /// subnets (remote subnet).
    ///
    /// Each time this function is called, we round robin between these three
    /// buckets. We also round robin between the queues in the local subnet and
    /// remote subnet buckets when we pop messages from those buckets.
    pub(crate) fn pop_input(&mut self) -> Option<CanisterMessage> {
        // Try all 3 inputs: Ingress, Local, and Remote subnets
        for _ in 0..3 {
            let cur_input_queue = self.next_input_queue;
            // Switch to the next input queue
            self.next_input_queue = match self.next_input_queue {
                NextInputQueue::LocalSubnet => NextInputQueue::Ingress,
                NextInputQueue::Ingress => NextInputQueue::RemoteSubnet,
                NextInputQueue::RemoteSubnet => NextInputQueue::LocalSubnet,
            };

            let next_input = match cur_input_queue {
                NextInputQueue::Ingress => self.pop_ingress().map(CanisterMessage::Ingress),

                NextInputQueue::RemoteSubnet => {
                    self.pop_canister_input(InputQueueType::RemoteSubnet)
                }

                NextInputQueue::LocalSubnet => self.pop_canister_input(InputQueueType::LocalSubnet),
            };

            if next_input.is_some() {
                return next_input;
            }
        }

        None
    }

    /// Pushes a `Request` into the relevant output queue. Also reserves a slot for
    /// the eventual response in the matching input queue.
    ///
    /// # Errors
    ///
    /// Returns a `QueueFull` error along with the provided message if either
    /// the output queue or the matching input queue is full.
    pub fn push_output_request(
        &mut self,
        request: Arc<Request>,
        time: Time,
    ) -> Result<(), (StateError, Arc<Request>)> {
        let (input_queue, output_queue) = self.get_or_insert_queues(&request.receiver);

        if let Err(e) = output_queue.check_has_request_slot() {
            return Err((e, request));
        }
        if let Err(e) = input_queue.try_reserve_response_slot() {
            return Err((e, request));
        }
        // Make the borrow checker happy.
        let (_, output_queue) = &mut self.canister_queues.get_mut(&request.receiver).unwrap();

        self.queue_stats
            .on_push_request(&request, Context::Outbound);

        let id = self.pool.insert_outbound_request(request, time);
        output_queue.push_request(id);

        debug_assert!(self.stats_ok());

        Ok(())
    }

    /// Immediately reject an output request by pushing a `Response` onto the
    /// input queue without ever putting the `Request` on an output queue. This
    /// can only be used for `IC00` requests and requests to subnet IDs.
    ///
    /// This is expected to be used in cases of invalid sender canister version
    /// in management canister calls and `IC00` routing where no
    /// destination subnet is found that the `Request` could be routed to
    /// or if the canister directly includes subnet IDs in the request.
    /// Hence, an immediate (reject) `Response` is added to the relevant
    /// input queue.
    pub(crate) fn reject_subnet_output_request(
        &mut self,
        request: Request,
        reject_context: RejectContext,
        subnet_ids: &[PrincipalId],
    ) -> Result<(), StateError> {
        assert!(
            request.receiver == IC_00 || subnet_ids.contains(&request.receiver.get()),
            "reject_subnet_output_request can only be used to reject management canister requests"
        );

        let (input_queue, _output_queue) = self.get_or_insert_queues(&request.receiver);
        input_queue.try_reserve_response_slot()?;
        self.queue_stats
            .on_push_request(&request, Context::Outbound);
        debug_assert!(self.stats_ok());

        let response = RequestOrResponse::Response(Arc::new(Response {
            originator: request.sender,
            respondent: request.receiver,
            originator_reply_callback: request.sender_reply_callback,
            refund: request.payment,
            response_payload: Payload::Reject(reject_context),
            deadline: request.deadline,
        }));
        self.push_input(response, InputQueueType::LocalSubnet)
            .map_err(|(e, _msg)| e)
    }

    /// Returns the number of output requests that can be pushed to each
    /// canister before either the respective input or output queue is full.
    pub fn available_output_request_slots(&self) -> BTreeMap<CanisterId, usize> {
        // When pushing a request we need to reserve a slot on the input
        // queue for the eventual reply. So we are limited by the amount of
        // space in both the output and input queues.
        self.canister_queues
            .iter()
            .map(|(canister, (input_queue, output_queue))| {
                (
                    *canister,
                    input_queue
                        .available_response_slots()
                        .min(output_queue.available_request_slots()),
                )
            })
            .collect()
    }

    /// Pushes a `Response` into the relevant output queue. The protocol should have
    /// already reserved a slot, so this cannot fail.
    ///
    /// # Panics
    ///
    /// Panics if the queue does not already exist or there is no reserved slot
    /// to push the `Response` into.
    pub fn push_output_response(&mut self, response: Arc<Response>) {
        self.queue_stats
            .on_push_response(&response, Context::Outbound);

        // Since we reserve an output queue slot whenever we induct a request; and
        // we would never garbage collect a non-empty queue (including one with just a
        // reserved slot); we are guaranteed that the output queue exists.
        let output_queue = &mut self
            .canister_queues
            .get_mut(&response.originator)
            .expect("pushing response into inexistent output queue")
            .1;
        let id = self.pool.insert_outbound_response(response);
        output_queue.push_response(id);

        debug_assert!(self.stats_ok());
    }

    /// Returns a reference to the first non-stale message in the respective output
    /// queue, if any.
    ///
    /// Note: While it is slightly unusual to pass a mutable reference to an
    /// apparently read-only operation such as `peek()`, we need to be able to prune
    /// stale queue entries whenever we see them or else risk turning this into an
    /// `O(N)` time operation. We could instead fall back on internal mutability,
    /// but the additional complexity is unnecessary given the current uses.
    pub(super) fn peek_output(&mut self, canister_id: &CanisterId) -> Option<&RequestOrResponse> {
        // Get the message queue of this canister.
        let output_queue = &mut self.canister_queues.get_mut(canister_id)?.1;

        while let Some(reference) = output_queue.peek() {
            // Look up the message.
            match self.pool.get(reference.id()) {
                msg @ Some(_) => return msg,

                // Stale reference, pop it and try again.
                None => {
                    output_queue.pop();
                    continue;
                }
            };
        }

        None
    }

    /// Tries to induct a message from the output queue to `own_canister_id`
    /// into the input queue from `own_canister_id`. Returns `Err(())` if there
    /// was no message to induct or the input queue was full.
    pub(super) fn induct_message_to_self(&mut self, own_canister_id: CanisterId) -> Result<(), ()> {
        let msg = self.peek_output(&own_canister_id).ok_or(())?.clone();

        self.push_input(msg, InputQueueType::LocalSubnet)
            .map_err(|_| ())?;

        let reference = self
            .canister_queues
            .get_mut(&own_canister_id)
            .expect("Output queue existed above so lookup should not fail.")
            .1
            .pop()
            .expect("Message peeked above so pop should not fail.");
        self.pool
            .take(reference.id())
            .expect("Message peeked above so take should not fail.");

        Ok(())
    }

    /// Returns the number of enqueued ingress messages.
    pub fn ingress_queue_message_count(&self) -> usize {
        self.ingress_queue.size()
    }

    /// Returns the total byte size of enqueued ingress messages.
    pub fn ingress_queue_size_bytes(&self) -> usize {
        self.ingress_queue.count_bytes()
    }

    /// Returns the number of canister messages enqueued in input queues.
    pub fn input_queues_message_count(&self) -> usize {
        self.pool.message_stats().inbound_message_count
    }

    /// Returns the number of reserved slots across all input queues.
    ///
    /// Note that this is different from memory reservations for guaranteed
    /// responses.
    pub fn input_queues_reserved_slots(&self) -> usize {
        self.queue_stats.input_queues_reserved_slots
    }

    /// Returns the total byte size of canister input queues (queues +
    /// messages).
    pub fn input_queues_size_bytes(&self) -> usize {
        self.pool.message_stats().inbound_size_bytes
            + self.canister_queues.len() * CanisterQueue::EMPTY_SIZE_BYTES
    }

    pub fn input_queues_request_count(&self) -> usize {
        self.pool.message_stats().inbound_message_count
            - self.pool.message_stats().inbound_response_count
    }

    pub fn input_queues_response_count(&self) -> usize {
        self.pool.message_stats().inbound_response_count
    }

    /// Returns the number of actual messages in output queues.
    pub fn output_queues_message_count(&self) -> usize {
        self.pool.message_stats().outbound_message_count
    }

    /// Returns the number of reserved slots across all output queues.
    ///
    /// Note that this is different from memory reservations for guaranteed
    /// responses.
    pub fn output_queues_reserved_slots(&self) -> usize {
        self.queue_stats.output_queues_reserved_slots
    }

    /// Returns the memory usage of all best-effort messages.
    pub fn best_effort_memory_usage(&self) -> usize {
        self.pool.message_stats().best_effort_message_bytes
    }

    /// Returns the memory usage of all guaranteed response messages.
    pub fn guaranteed_response_memory_usage(&self) -> usize {
        self.queue_stats.guaranteed_response_memory_usage()
            + self.pool.message_stats().guaranteed_response_memory_usage()
    }

    /// Returns the total byte size of guaranteed responses across input and
    /// output queues.
    pub fn guaranteed_responses_size_bytes(&self) -> usize {
        self.pool.message_stats().guaranteed_responses_size_bytes
    }

    /// Returns the total memory reservations for guaranteed responses across input
    /// and output queues.
    ///
    /// Note that this is different from slots reserved for responses (whether
    /// best effort or guaranteed) which are used to implement backpressure.
    pub fn guaranteed_response_memory_reservations(&self) -> usize {
        self.queue_stats.guaranteed_response_memory_reservations
    }

    /// Returns the sum total of bytes above `MAX_RESPONSE_COUNT_BYTES` per
    /// oversized guaranteed response call request.
    pub fn oversized_guaranteed_requests_extra_bytes(&self) -> usize {
        self.pool
            .message_stats()
            .oversized_guaranteed_requests_extra_bytes
    }

    /// Sets the (transient) size in bytes of responses routed from
    /// `output_queues` into streams and not yet garbage collected.
    pub(super) fn set_stream_responses_size_bytes(&mut self, size_bytes: usize) {
        self.queue_stats.transient_stream_responses_size_bytes = size_bytes;
    }

    /// Returns the byte size of responses already routed to streams as set by
    /// the last call to `set_stream_responses_size_bytes()`.
    pub fn stream_responses_size_bytes(&self) -> usize {
        self.queue_stats.transient_stream_responses_size_bytes
    }

    /// Returns an existing matching pair of input and output queues from/to
    /// the given canister; or creates a pair of empty queues, if non-existent.
    fn get_or_insert_queues(
        &mut self,
        canister_id: &CanisterId,
    ) -> (&mut CanisterQueue, &mut CanisterQueue) {
        let (input_queue, output_queue) =
            self.canister_queues.entry(*canister_id).or_insert_with(|| {
                let input_queue = CanisterQueue::new(DEFAULT_QUEUE_CAPACITY);
                let output_queue = CanisterQueue::new(DEFAULT_QUEUE_CAPACITY);
                (input_queue, output_queue)
            });
        (input_queue, output_queue)
    }

    /// Garbage collects all input and output queue pairs that are both empty.
    ///
    /// Because there is no useful information in an empty queue, there is no
    /// need to retain them. In order to avoid state divergence (e.g. because
    /// some replicas have an empty queue pair and some have garbage collected
    /// it) we simply need to ensure that queues are garbage collected
    /// deterministically across all replicas (e.g. at checkpointing time or
    /// every round; but not e.g. when deserializing, which may happen at
    /// different times on restarting or state syncing replicas).
    ///
    /// Time complexity: `O(num_queues)`.
    pub fn garbage_collect(&mut self) {
        self.garbage_collect_impl();

        // Reset all fields to default if we have no messages. This is so that an empty
        // `CanisterQueues` serializes as an empty byte array (and there is no need to
        // persist it explicitly).
        if self.canister_queues.is_empty() && self.ingress_queue.is_empty() {
            // The schedules and stats will already have default (zero) values, only
            // `next_input_queue` and `pool` must be reset explicitly.
            self.next_input_queue = Default::default();
            assert!(self.pool.len() == 0);
            self.pool = MessagePool::default();

            // Trust but verify. Ensure everything is actually set to default.
            debug_assert_eq!(CanisterQueues::default(), *self);
        }
    }

    /// Implementation of `garbage_collect()`, ensuring the latter always resets
    /// all fields to their default values when all queues are empty, regardless
    /// of whether we bail out early or not.
    fn garbage_collect_impl(&mut self) {
        if self.canister_queues.is_empty() {
            return;
        }

        // Adjust stats for any queue pairs we are going to GC.
        let mut have_empty_pair = false;
        for (_canister_id, (input_queue, output_queue)) in self.canister_queues.iter() {
            if !input_queue.has_used_slots() && !output_queue.has_used_slots() {
                have_empty_pair = true;
                break;
            }
        }
        // Bail out early if there is nothing to GC.
        if !have_empty_pair {
            return;
        }

        // Actually drop empty queue pairs.
        self.canister_queues
            .retain(|_canister_id, (input_queue, output_queue)| {
                input_queue.has_used_slots() || output_queue.has_used_slots()
            });
        debug_assert!(self.stats_ok());
    }

    /// Helper function to concisely validate stats adjustments in debug builds,
    /// by writing `debug_assert!(self.stats_ok())`.
    fn stats_ok(&self) -> bool {
        debug_assert_eq!(
            Self::calculate_queue_stats(
                &self.canister_queues,
                self.queue_stats.guaranteed_response_memory_reservations
            ),
            self.queue_stats
        );
        true
    }

    /// Helper function to concisely validate `CanisterQueues` input schedules
    /// during deserialization; or in debug builds, by writing
    /// `debug_assert_eq!(Ok(()), self.schedules_ok(own_canister_id, local_canisters)``.
    ///
    /// Checks that all canister IDs of input queues that contain at least one message
    /// are found exactly once in either the input schedule for the local subnet or the
    /// input schedule for remote subnets.
    ///
    /// Time complexity: `O(n * log(n))`.
    fn schedules_ok(
        &self,
        own_canister_id: &CanisterId,
        local_canisters: &BTreeMap<CanisterId, CanisterState>,
    ) -> Result<(), String> {
        let mut local_schedule: HashSet<_> = self.local_subnet_input_schedule.iter().collect();
        let mut remote_schedule: HashSet<_> = self.remote_subnet_input_schedule.iter().collect();

        if local_schedule.len() != self.local_subnet_input_schedule.len()
            || remote_schedule.len() != self.remote_subnet_input_schedule.len()
            || local_schedule.intersection(&remote_schedule).count() != 0
        {
            return Err(format!(
                "Duplicate entries in local and/or remote input schedules:\n  `local_subnet_input_schedule`: {:?}\n  `remote_subnet_input_schedule`: {:?}",
                self.local_subnet_input_schedule, self.remote_subnet_input_schedule,
            ));
        }

        for (canister_id, (input_queue, _)) in self.canister_queues.iter() {
            if input_queue.len() == 0 {
                continue;
            }

            if canister_id == own_canister_id || local_canisters.contains_key(canister_id) {
                // Definitely a local canister.
                if !local_schedule.remove(canister_id) {
                    return Err(format!(
                        "Local canister with non-empty input queue ({:?}) absent from `local_subnet_input_schedule`",
                        canister_id
                    ));
                }
            } else {
                // Remote canister or deleted local canister. Check in both schedules.
                if !remote_schedule.remove(canister_id) && !local_schedule.remove(canister_id) {
                    return Err(format!(
                        "Canister with non-empty input queue ({:?}) absent from input schedules",
                        canister_id
                    ));
                }
            }
        }

        if !local_schedule.is_empty() || !remote_schedule.is_empty() {
            return Err(format!(
                "Canister(s) with no inputs enqueued in input schedule:\n  local: {:?}\n  remote: {:?}",
                local_schedule, remote_schedule,
            ));
        }

        Ok(())
    }

    /// Computes stats for the given canister queues. Used when deserializing and in
    /// `debug_assert!()` checks. Takes the number of memory reservations from the
    /// caller, as the queues have no need to track memory reservations, so it
    /// cannot be computed.
    ///
    /// Time complexity: `O(canister_queues.len())`.
    fn calculate_queue_stats(
        canister_queues: &BTreeMap<CanisterId, (CanisterQueue, CanisterQueue)>,
        guaranteed_response_memory_reservations: usize,
    ) -> QueueStats {
        let (input_queues_reserved_slots, output_queues_reserved_slots) = canister_queues
            .values()
            .map(|(iq, oq)| (iq.reserved_slots(), oq.reserved_slots()))
            .fold((0, 0), |(acc0, acc1), (item0, item1)| {
                (acc0 + item0, acc1 + item1)
            });
        QueueStats {
            guaranteed_response_memory_reservations,
            input_queues_reserved_slots,
            output_queues_reserved_slots,
            transient_stream_responses_size_bytes: 0,
        }
    }

    /// Queries whether the deadline of any message in the pool has expired.
    ///
    /// Time complexity: `O(1)`.
    pub fn has_expired_deadlines(&self, current_time: Time) -> bool {
        self.pool.has_expired_deadlines(current_time)
    }

    /// Drops expired messages given a current time, enqueuing a reject response for
    /// own requests into the matching reverse queue (input or output).
    ///
    /// Updating the correct input queues schedule after enqueuing a reject response into a
    /// previously empty queue also requires the full set of local canisters to decide whether
    /// the destination canister was local or remote.
    ///
    /// Returns the number of requests that were timed out.
    pub fn time_out_messages(
        &mut self,
        current_time: Time,
        own_canister_id: &CanisterId,
        local_canisters: &BTreeMap<CanisterId, CanisterState>,
    ) -> usize {
        let expired_messages = self.pool.expire_messages(current_time);
        for (id, msg) in expired_messages.iter() {
            self.on_message_dropped(id, msg, own_canister_id, local_canisters);
        }

        debug_assert!(self.stats_ok());
        debug_assert_eq!(Ok(()), self.schedules_ok(own_canister_id, local_canisters));

        expired_messages.len()
    }

    /// Removes the largest best-effort message in the underlying pool. Returns
    /// `true` if a message was removed; `false` otherwise.
    ///
    /// Updates the stats for the dropped message and (where applicable) the
    /// generated response. `own_canister_id` and `local_canisters` are required
    /// to determine the correct input queue schedule to update (if applicable).
    pub fn shed_largest_message(
        &mut self,
        own_canister_id: &CanisterId,
        local_canisters: &BTreeMap<CanisterId, CanisterState>,
    ) -> bool {
        if let Some((id, msg)) = self.pool.shed_largest_message() {
            self.on_message_dropped(&id, &msg, own_canister_id, local_canisters);

            debug_assert!(self.stats_ok());
            debug_assert_eq!(Ok(()), self.schedules_ok(own_canister_id, local_canisters));

            return true;
        }

        false
    }

    /// Handles the timing out or shedding of a message from the pool.
    ///
    /// Generates and enqueues a reject response if the message was an own request.
    /// And updates the stats for the dropped message and (where applicable) the
    /// generated response. `own_canister_id` and `local_canisters` are required
    /// to determine the correct input queue schedule to update (if applicable).
    fn on_message_dropped(
        &mut self,
        id: &message_pool::Id,
        msg: &RequestOrResponse,
        own_canister_id: &CanisterId,
        local_canisters: &BTreeMap<CanisterId, CanisterState>,
    ) {
        use Context::*;

        // Generate reject response, if necessary.
        let request = match (id.context(), msg) {
            // Outbound request: produce a `SYS_TRANSIENT` timeout response.
            (Outbound, RequestOrResponse::Request(request)) => request,

            // Inbound request or response; or outbound response; all done.
            (Inbound, _) | (_, RequestOrResponse::Response(_)) => return,
        };
        let response = generate_timeout_response(request);
        let destination = &request.receiver;
        let (input_queue, _) = self.canister_queues.get_mut(destination).unwrap();

        // Update stats for the generated response.
        self.queue_stats.on_push_response(&response, Inbound);

        let id = self.pool.insert_inbound(response.into());
        input_queue.push_response(id);

        // If this was a previously empty input queue, add it to input queue schedule.
        if input_queue.len() == 1 {
            if destination == own_canister_id || local_canisters.contains_key(destination) {
                self.local_subnet_input_schedule.push_back(*destination)
            } else {
                self.remote_subnet_input_schedule.push_back(*destination)
            }
        }
    }

    /// Re-partitions `self.local_subnet_input_schedule` and
    /// `self.remote_subnet_input_schedule` based on the set of all local canisters
    /// plus `own_canister_id` (since Rust's ownership rules would prevent us from
    /// mutating `self` if it was still under `local_canisters`).
    ///
    /// For use after a subnet split or other kind of canister migration. While an
    /// input queue that finds itself in the wrong schedule would get removed from
    /// said schedule as soon as it became empty (and would then get enqueued into
    /// the correct schedule), there is no guarantee that a given queue will ever
    /// become empty. Because of that, we explicitly re-partition schedules during
    /// canister migrations.
    pub(crate) fn split_input_schedules(
        &mut self,
        own_canister_id: &CanisterId,
        local_canisters: &BTreeMap<CanisterId, CanisterState>,
    ) {
        let local_schedule = std::mem::take(&mut self.local_subnet_input_schedule);
        let remote_schedule = std::mem::take(&mut self.remote_subnet_input_schedule);

        for canister_id in local_schedule.into_iter().chain(remote_schedule) {
            if &canister_id == own_canister_id || local_canisters.contains_key(&canister_id) {
                self.local_subnet_input_schedule.push_back(canister_id);
            } else {
                self.remote_subnet_input_schedule.push_back(canister_id);
            }
        }

<<<<<<< HEAD
        debug_assert_eq!(Ok(()), self.schedules_ok(own_canister_id, local_canisters));
=======
        debug_assert!(self.schedules_ok(own_canister_id, local_canisters))
>>>>>>> 24474bab
    }
}

/// Generates a timeout reject response from a request, refunding its payment.
fn generate_timeout_response(request: &Arc<Request>) -> Response {
    Response {
        originator: request.sender,
        respondent: request.receiver,
        originator_reply_callback: request.sender_reply_callback,
        refund: request.payment,
        response_payload: Payload::Reject(RejectContext::new_with_message_length_limit(
            RejectCode::SysTransient,
            "Request timed out.",
            MR_SYNTHETIC_REJECT_MESSAGE_MAX_LEN,
        )),
        deadline: request.deadline,
    }
}

impl From<&CanisterQueues> for pb_queues::CanisterQueues {
    fn from(item: &CanisterQueues) -> Self {
        Self {
            ingress_queue: (&item.ingress_queue).into(),
            input_queues: Default::default(),
            output_queues: Default::default(),
            canister_queues: item
                .canister_queues
                .iter()
                .map(|(canid, (iq, oq))| CanisterQueuePair {
                    canister_id: Some(pb_types::CanisterId::from(*canid)),
                    input_queue: Some(iq.into()),
                    output_queue: Some(oq.into()),
                })
                .collect(),
            pool: if item.pool.len() > 0 {
                Some((&item.pool).into())
            } else {
                None
            },
            next_input_queue: ProtoNextInputQueue::from(&item.next_input_queue).into(),
            local_subnet_input_schedule: item
                .local_subnet_input_schedule
                .iter()
                .map(|canid| pb_types::CanisterId::from(*canid))
                .collect(),
            remote_subnet_input_schedule: item
                .remote_subnet_input_schedule
                .iter()
                .map(|canid| pb_types::CanisterId::from(*canid))
                .collect(),
            guaranteed_response_memory_reservations: item
                .queue_stats
                .guaranteed_response_memory_reservations
                as u64,
        }
    }
}

impl TryFrom<pb_queues::CanisterQueues> for CanisterQueues {
    type Error = ProxyDecodeError;
    fn try_from(item: pb_queues::CanisterQueues) -> Result<Self, Self::Error> {
        let mut canister_queues = BTreeMap::new();
        let mut pool = MessagePool::default();

        if !item.input_queues.is_empty() || !item.output_queues.is_empty() {
            // Forwards compatibility: deserialize from `input_queues` and `output_queues`.

            if item.pool.is_some() || !item.canister_queues.is_empty() {
                return Err(ProxyDecodeError::Other(
                    "Both `input_queues`/`output_queues` and `pool`/`canister_queues` are populated"
                        .to_string(),
                ));
            }

            if item.input_queues.len() != item.output_queues.len() {
                return Err(ProxyDecodeError::Other(format!(
                    "CanisterQueues: Mismatched input ({}) and output ({}) queue lengths",
                    item.input_queues.len(),
                    item.output_queues.len()
                )));
            }

            for (ie, oe) in item
                .input_queues
                .into_iter()
                .zip(item.output_queues.into_iter())
            {
                if ie.canister_id != oe.canister_id {
                    return Err(ProxyDecodeError::Other(format!(
                        "Mismatched input {:?} and output {:?} queues",
                        ie.canister_id, oe.canister_id
                    )));
                }

                let canister_id = try_from_option_field(ie.canister_id, "QueueEntry::canister_id")?;
                let original_iq: queue::InputQueue =
                    try_from_option_field(ie.queue, "QueueEntry::queue")?;
                let original_oq: queue::OutputQueue =
                    try_from_option_field(oe.queue, "QueueEntry::queue")?;
                let iq = (original_iq, &mut pool).try_into()?;
                let oq = (original_oq, &mut pool).try_into()?;
                canister_queues.insert(canister_id, (iq, oq));
            }
        } else {
            pool = item.pool.unwrap_or_default().try_into()?;

            let mut enqueued_pool_messages = BTreeSet::new();
            canister_queues = item
                .canister_queues
                .into_iter()
                .map(|qp| {
                    let canister_id: CanisterId =
                        try_from_option_field(qp.canister_id, "CanisterQueuePair::canister_id")?;
                    let iq: CanisterQueue = try_from_option_field(
                        qp.input_queue.map(|q| (q, Context::Inbound)),
                        "CanisterQueuePair::input_queue",
                    )?;
                    let oq: CanisterQueue = try_from_option_field(
                        qp.output_queue.map(|q| (q, Context::Outbound)),
                        "CanisterQueuePair::output_queue",
                    )?;

                    iq.iter().chain(oq.iter()).try_for_each(|queue_item| {
                        if pool.get(queue_item.id()).is_some()
                            && !enqueued_pool_messages.insert(queue_item.id())
                        {
                            return Err(ProxyDecodeError::Other(format!(
                                "CanisterQueues: Message {:?} enqueued more than once",
                                queue_item.id()
                            )));
                        }
                        Ok(())
                    })?;

                    Ok((canister_id, (iq, oq)))
                })
                .collect::<Result<_, Self::Error>>()?;

            if enqueued_pool_messages.len() != pool.len() {
                return Err(ProxyDecodeError::Other(format!(
                    "CanisterQueues: Pool holds {} messages, but only {} of them are enqueued",
                    pool.len(),
                    enqueued_pool_messages.len()
                )));
            }
        }

        let queue_stats = Self::calculate_queue_stats(
            &canister_queues,
            item.guaranteed_response_memory_reservations as usize,
        );

        let next_input_queue = NextInputQueue::from(
            ProtoNextInputQueue::try_from(item.next_input_queue).unwrap_or_default(),
        );

        let mut local_subnet_input_schedule = VecDeque::new();
        for canister_id in item.local_subnet_input_schedule.into_iter() {
            local_subnet_input_schedule.push_back(canister_id.try_into()?);
        }
        let mut remote_subnet_input_schedule = VecDeque::new();
        for canister_id in item.remote_subnet_input_schedule.into_iter() {
            remote_subnet_input_schedule.push_back(canister_id.try_into()?);
        }

        let queue = Self {
            ingress_queue: IngressQueue::try_from(item.ingress_queue)?,
            canister_queues,
            pool,
            queue_stats,
            next_input_queue,
            local_subnet_input_schedule,
            remote_subnet_input_schedule,
        };

        // Safe to call with invalid `own_canister_id` and empty `local_canisters`, as
        // the validation logic allows for deleted local canisters.
        queue
            .schedules_ok(
                &CanisterId::unchecked_from_principal(PrincipalId::new_anonymous()),
                &BTreeMap::new(),
            )
            .map(|()| queue)
            .map_err(ProxyDecodeError::Other)
    }
}

/// Tracks slot and guaranteed response memory reservations across input and
/// output queues; and holds a (transient) byte size of responses already routed
/// into streams (tracked separately, at the replicated state level, as messages
/// are routed to and GC-ed from streams).
///
/// Stats for the enqueued messages themselves (counts and sizes by kind,
/// context and class) are tracked separately in `message_pool::MessageStats`.
#[derive(Clone, Debug, Default, Eq)]
struct QueueStats {
    /// Count of guaranteed response memory reservations across input and output
    /// queues. This is equivalent to the number of outstanding (inbound or outbound)
    /// guaranteed response calls and is used for computing message memory
    /// usage (as `MAX_RESPONSE_COUNT_BYTES` per request).
    ///
    /// Note that this is different from slots reserved for responses (whether
    /// best effort or guaranteed), which are used to implement backpressure.
    ///
    /// This is a counter maintained by `CanisterQueues` / `QueueStats`, but not
    /// computed from the queues themselves. Rather, it is validated against the
    /// number of unresponded guaranteed response callbacks and call contexts in the
    /// `CallContextManager`.
    guaranteed_response_memory_reservations: usize,

    /// Count of slots reserved in input queues. Note that this is different from
    /// memory reservations for guaranteed responses.
    input_queues_reserved_slots: usize,

    /// Count of slots reserved in output queues. Note that this is different from
    /// memory reservations for guaranteed responses.
    output_queues_reserved_slots: usize,

    /// Transient: size in bytes of responses routed from `output_queues` into
    /// streams and not yet garbage collected.
    ///
    /// This is populated by `ReplicatedState::put_streams()`, called by MR
    /// after every streams mutation (induction, routing, GC).
    transient_stream_responses_size_bytes: usize,
}

impl QueueStats {
    /// Returns the memory usage of reservations for guaranteed responses plus
    /// guaranteed responses in streans.
    pub fn guaranteed_response_memory_usage(&self) -> usize {
        self.guaranteed_response_memory_reservations * MAX_RESPONSE_COUNT_BYTES
            + self.transient_stream_responses_size_bytes
    }

    /// Updates the stats to reflect the enqueuing of the given message in the given
    /// context.
    fn on_push(&mut self, msg: &RequestOrResponse, context: Context) {
        match msg {
            RequestOrResponse::Request(request) => self.on_push_request(request, context),
            RequestOrResponse::Response(response) => self.on_push_response(response, context),
        }
    }

    /// Updates the stats to reflect the enqueuing of the given request in the given
    /// context.
    fn on_push_request(&mut self, request: &Request, context: Context) {
        // If pushing a guaranteed response request, make a memory reservation.
        if request.deadline == NO_DEADLINE {
            self.guaranteed_response_memory_reservations += 1;
        }

        if context == Context::Outbound {
            // If pushing a request into an output queue, reserve an input queue slot.
            self.input_queues_reserved_slots += 1;
        } else {
            // And the other way around.
            self.output_queues_reserved_slots += 1;
        }
    }

    /// Updates the stats to reflect the enqueuing of the given response in the
    /// given context.
    fn on_push_response(&mut self, response: &Response, context: Context) {
        // If pushing a guaranteed response, consume a memory reservation.
        if response.deadline == NO_DEADLINE {
            debug_assert!(self.guaranteed_response_memory_reservations > 0);
            self.guaranteed_response_memory_reservations = self
                .guaranteed_response_memory_reservations
                .saturating_sub(1);
        }

        if context == Context::Inbound {
            // If pushing a response into an input queue, consume an input queue slot.
            debug_assert!(self.input_queues_reserved_slots > 0);
            self.input_queues_reserved_slots -= 1;
        } else {
            // And the other way around.
            debug_assert!(self.output_queues_reserved_slots > 0);
            self.output_queues_reserved_slots -= 1;
        }
    }
}

// Custom `PartialEq`, ignoring `transient_stream_responses_size_bytes`.
impl PartialEq for QueueStats {
    fn eq(&self, rhs: &Self) -> bool {
        let QueueStats {
            guaranteed_response_memory_reservations,
            input_queues_reserved_slots,
            output_queues_reserved_slots,
            transient_stream_responses_size_bytes: _,
        } = self;
        *guaranteed_response_memory_reservations == rhs.guaranteed_response_memory_reservations
            && *input_queues_reserved_slots == rhs.input_queues_reserved_slots
            && *output_queues_reserved_slots == rhs.output_queues_reserved_slots
    }
}

/// Checks whether `available_memory` for guaranteed response messages is
/// sufficient to allow enqueuing `msg` into an input or output queue.
///
/// Returns:
///  * `Ok(())` if `msg` is a best-effort message, as best-effort messages don't
///    consume guaranteed response memory.
///  * `Ok(())` if `msg` is a guaranteed `Response`, as guaranteed responses
///    always return memory.
///  * `Ok(())` if `msg` is a guaranteed response `Request` and
///    `available_memory` is sufficient.
///  * `Err(msg.count_bytes())` if `msg` is a guaranteed response `Request` and
///   `msg.count_bytes() > available_memory`.
pub fn can_push(msg: &RequestOrResponse, available_memory: i64) -> Result<(), usize> {
    match msg {
        RequestOrResponse::Request(req) => {
            let required = memory_required_to_push_request(req);
            if required as i64 <= available_memory {
                Ok(())
            } else {
                Err(required)
            }
        }
        RequestOrResponse::Response(_) => Ok(()),
    }
}

/// Returns the guaranteed response memory required to push `req` onto an input
/// or output queue.
///
/// For best-effort requests, this is always zero. For guaranteed response
/// requests, this is the maximum of `MAX_RESPONSE_COUNT_BYTES` (to be reserved
/// for a guaranteed response) and `req.count_bytes()` (if larger).
pub fn memory_required_to_push_request(req: &Request) -> usize {
    if req.deadline != NO_DEADLINE {
        return 0;
    }

    req.count_bytes().max(MAX_RESPONSE_COUNT_BYTES)
}

pub mod testing {
    use super::CanisterQueues;
    use crate::{InputQueueType, StateError};
    use ic_types::messages::{CanisterMessage, Request, RequestOrResponse};
    use ic_types::{CanisterId, Time};
    use std::collections::VecDeque;
    use std::sync::Arc;

    /// Exposes public testing-only `CanisterQueues` methods to be used in other
    /// crates' unit tests.
    pub trait CanisterQueuesTesting {
        /// Returns the number of messages in `ingress_queue`.
        fn ingress_queue_size(&self) -> usize;

        /// Pops the next message from the output queue associated with
        /// `dst_canister`.
        fn pop_canister_output(&mut self, dst_canister: &CanisterId) -> Option<RequestOrResponse>;

        /// Returns the number of output queues, empty or not.
        fn output_queues_len(&self) -> usize;

        /// Returns the number of messages in `output_queues`.
        fn output_message_count(&self) -> usize;

        /// Publicly exposes `CanisterQueues::push_input()`.
        fn push_input(
            &mut self,
            msg: RequestOrResponse,
            input_queue_type: InputQueueType,
        ) -> Result<(), (StateError, RequestOrResponse)>;

        /// Publicly exposes `CanisterQueues::pop_input()`.
        fn pop_input(&mut self) -> Option<CanisterMessage>;

        /// Publicly exposes the local subnet input_schedule.
        fn get_local_subnet_input_schedule(&self) -> &VecDeque<CanisterId>;

        /// Publicly exposes the remote subnet input_schedule.
        fn get_remote_subnet_input_schedule(&self) -> &VecDeque<CanisterId>;

        /// Returns an iterator over the raw contents of the output queue to
        /// `canister_id`; or `None` if no such output queue exists.
        fn output_queue_iter_for_testing(
            &self,
<<<<<<< HEAD
            canister_id: CanisterId,
        ) -> Option<impl Iterator<Item = RequestOrResponse>>;
=======
            canister_id: &CanisterId,
        ) -> Option<impl Iterator<Item = &Option<RequestOrResponse>>>;
>>>>>>> 24474bab
    }

    impl CanisterQueuesTesting for CanisterQueues {
        fn ingress_queue_size(&self) -> usize {
            self.ingress_queue.size()
        }

        fn pop_canister_output(&mut self, dst_canister: &CanisterId) -> Option<RequestOrResponse> {
            // Advance to the first non-stale message if any.
            self.peek_output(dst_canister)?;

            let reference = self
                .canister_queues
                .get_mut(dst_canister)
                .unwrap()
                .1
                .pop()?;
            self.pool.take(reference.id())
        }

        fn output_queues_len(&self) -> usize {
            self.canister_queues.len()
        }

        fn output_message_count(&self) -> usize {
            self.canister_queues
                .values()
                .map(|(_, output_queue)| output_queue.len())
                .sum()
        }

        fn push_input(
            &mut self,
            msg: RequestOrResponse,
            input_queue_type: InputQueueType,
        ) -> Result<(), (StateError, RequestOrResponse)> {
            self.push_input(msg, input_queue_type)
        }

        fn pop_input(&mut self) -> Option<CanisterMessage> {
            self.pop_input()
        }

        fn get_local_subnet_input_schedule(&self) -> &VecDeque<CanisterId> {
            &self.local_subnet_input_schedule
        }

        fn get_remote_subnet_input_schedule(&self) -> &VecDeque<CanisterId> {
            &self.remote_subnet_input_schedule
        }

        fn output_queue_iter_for_testing(
            &self,
<<<<<<< HEAD
            canister_id: CanisterId,
        ) -> Option<impl Iterator<Item = RequestOrResponse>> {
            self.canister_queues
                .get(&canister_id)
                .map(|(_, output_queue)| {
                    output_queue
                        .iter()
                        .filter_map(|item| self.pool.get(item.id()).cloned())
                })
=======
            canister_id: &CanisterId,
        ) -> Option<impl Iterator<Item = &Option<RequestOrResponse>>> {
            self.canister_queues
                .get(canister_id)
                .map(|(_, output_queue)| output_queue.iter_for_testing())
>>>>>>> 24474bab
        }
    }

    #[allow(dead_code)]
    /// Produces `CanisterQueues` together with a `VecDeque` of raw requests
    /// where the raw requests appear in the same order in the `VecDeque` as
    /// one would expect them being returned by the iterator.
    pub fn new_canister_queues_for_test(
        requests: Vec<Request>,
        sender: CanisterId,
        num_receivers: usize,
    ) -> (CanisterQueues, VecDeque<RequestOrResponse>) {
        let mut canister_queues = CanisterQueues::default();
        let mut updated_requests = VecDeque::new();
        requests.into_iter().enumerate().for_each(|(i, mut req)| {
            req.sender = sender;
            req.receiver = CanisterId::from_u64((i % num_receivers) as u64);
            let req = Arc::new(req);
            updated_requests.push_back(RequestOrResponse::Request(Arc::clone(&req)));
            canister_queues
                .push_output_request(req, Time::from_nanos_since_unix_epoch(i as u64))
                .unwrap();
        });
        (canister_queues, updated_requests)
    }
}<|MERGE_RESOLUTION|>--- conflicted
+++ resolved
@@ -15,28 +15,10 @@
 use ic_protobuf::state::queues::v1::canister_queues::{
     CanisterQueuePair, NextInputQueue as ProtoNextInputQueue,
 };
-<<<<<<< HEAD
 use ic_protobuf::types::v1 as pb_types;
 use ic_types::messages::{
     CanisterMessage, Ingress, Payload, RejectContext, Request, RequestOrResponse, Response,
     MAX_RESPONSE_COUNT_BYTES, NO_DEADLINE,
-=======
-use ic_types::{
-    messages::{
-        CanisterMessage, Ingress, Payload, RejectContext, Request, RequestOrResponse, Response,
-        MAX_RESPONSE_COUNT_BYTES,
-    },
-    xnet::{QueueId, SessionId},
-    CanisterId, CountBytes, Cycles, Time,
-};
-use message_pool::REQUEST_LIFETIME;
-use queue::{IngressQueue, InputQueue, OutputQueue};
-use std::{
-    collections::{BTreeMap, HashSet, VecDeque},
-    convert::{From, TryFrom},
-    ops::{AddAssign, SubAssign},
-    sync::Arc,
->>>>>>> 24474bab
 };
 use ic_types::xnet::{QueueId, SessionId};
 use ic_types::{CanisterId, CountBytes, Time};
@@ -1225,11 +1207,7 @@
             }
         }
 
-<<<<<<< HEAD
         debug_assert_eq!(Ok(()), self.schedules_ok(own_canister_id, local_canisters));
-=======
-        debug_assert!(self.schedules_ok(own_canister_id, local_canisters))
->>>>>>> 24474bab
     }
 }
 
@@ -1612,13 +1590,8 @@
         /// `canister_id`; or `None` if no such output queue exists.
         fn output_queue_iter_for_testing(
             &self,
-<<<<<<< HEAD
-            canister_id: CanisterId,
+            canister_id: &CanisterId,
         ) -> Option<impl Iterator<Item = RequestOrResponse>>;
-=======
-            canister_id: &CanisterId,
-        ) -> Option<impl Iterator<Item = &Option<RequestOrResponse>>>;
->>>>>>> 24474bab
     }
 
     impl CanisterQueuesTesting for CanisterQueues {
@@ -1672,23 +1645,15 @@
 
         fn output_queue_iter_for_testing(
             &self,
-<<<<<<< HEAD
-            canister_id: CanisterId,
+            canister_id: &CanisterId,
         ) -> Option<impl Iterator<Item = RequestOrResponse>> {
             self.canister_queues
-                .get(&canister_id)
+                .get(canister_id)
                 .map(|(_, output_queue)| {
                     output_queue
                         .iter()
                         .filter_map(|item| self.pool.get(item.id()).cloned())
                 })
-=======
-            canister_id: &CanisterId,
-        ) -> Option<impl Iterator<Item = &Option<RequestOrResponse>>> {
-            self.canister_queues
-                .get(canister_id)
-                .map(|(_, output_queue)| output_queue.iter_for_testing())
->>>>>>> 24474bab
         }
     }
 
