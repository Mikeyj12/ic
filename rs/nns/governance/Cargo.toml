[package]
name = "ic-nns-governance"
version.workspace = true
authors.workspace = true
edition.workspace = true
description.workspace = true
documentation.workspace = true

[[bin]]
name = "governance-canister"
path = "canister/canister.rs"

[lib]
path = "src/lib.rs"

[[test]]
name = "governance-test"
path = "tests/governance.rs"

[[test]]
name = "governance-interleaving-test"
path = "tests/interleaving_tests.rs"

[[bench]]
name = "scale"
harness = false

[dependencies]
build-info = { workspace = true }

async-trait = { workspace = true }
bytes = { workspace = true }
candid = { workspace = true }
cycles-minting-canister = { path = "../cmc" }
dfn_http_metrics = { path = "../../rust_canisters/dfn_http_metrics" }
dyn-clone = "1.0.14"
futures = { workspace = true }
ic-base-types = { path = "../../types/base_types" }
ic-canisters-http-types = { path = "../../rust_canisters/http_types" }
ic-cdk = { workspace = true }
ic-cdk-macros = { workspace = true }
ic-crypto-getrandom-for-wasm = { path = "../../crypto/getrandom_for_wasm" }
ic-crypto-sha2 = { path = "../../crypto/sha2/" }
ic-ledger-core = { path = "../../rosetta-api/ledger_core" }
ic-management-canister-types = { path = "../../types/management_canister_types" }
ic-metrics-encoder = "1"
ic-nervous-system-canisters = { path = "../../nervous_system/canisters" }
ic-nervous-system-clients = { path = "../../nervous_system/clients" }
ic-nervous-system-common = { path = "../../nervous_system/common" }
ic-nervous-system-common-build-metadata = { path = "../../nervous_system/common/build_metadata" }
ic-nervous-system-governance = { path = "../../nervous_system/governance" }
ic-nervous-system-root = { path = "../../nervous_system/root" }
ic-nervous-system-runtime = { path = "../../nervous_system/runtime" }
ic-nervous-system-proto = { path = "../../nervous_system/proto" }
ic-nervous-system-temporary = { path = "../../nervous_system/temporary" }
ic-neurons-fund = { path = "../../nervous_system/neurons_fund" }
ic-nns-common = { path = "../common" }
ic-nns-constants = { path = "../constants" }
ic-nns-gtc-accounts = { path = "../gtc_accounts" }
ic-nns-governance-api = { path = "./api" }
ic-nns-governance-init = { path = "./init" }
ic-nns-handler-root-interface = { path = "../handlers/root/interface" }
ic-protobuf = { path = "../../protobuf" }
ic-sns-init = { path = "../../sns/init" }                                                         # This is just for a couple of PB definitions.
ic-sns-root = { path = "../../sns/root" }                                                         # This is just for a couple of PB definitions.
ic-sns-swap = { path = "../../sns/swap" }                                                         # This is just for a couple of PB definitions.
ic-sns-wasm = { path = "../sns-wasm" }
ic-stable-structures = { workspace = true }
ic-types = { path = "../../types/types" }
ic-utils = { path = "../../utils" }
icp-ledger = { path = "../../rosetta-api/icp_ledger" }
itertools = { workspace = true }
lazy_static = { workspace = true }
maplit = "1.0.2"
mockall = { workspace = true }
num-traits = { workspace = true }
on_wire = { path = "../../rust_canisters/on_wire" }
pretty_assertions = { workspace = true }
prometheus-parse = { workspace = true }
prost = { workspace = true }
rust_decimal = { version = "1.25" }
rust_decimal_macros = "1.25"
serde = { workspace = true }
serde_bytes = { workspace = true }
serde_json = { workspace = true }
rand = { workspace = true }
rand_chacha = { workspace = true }
registry-canister = { path = "../../registry/canister" }
strum_macros = { workspace = true }
strum = { workspace = true }
comparable = { version = "0.5", features = ["derive"] }
<<<<<<< HEAD
canbench-rs = { version = "0.1.6", optional = true }
ic-cdk = { workspace = true, optional = true }
=======
canbench-rs = { version = "0.1.4", optional = true }
>>>>>>> 7f27f9e3

[target.'cfg(not(target_arch = "wasm32"))'.dependencies]
csv = "1.1"
ic-nervous-system-common-test-keys = { path = "../../nervous_system/common/test_keys" }

[target.'cfg(not(target_arch = "wasm32"))'.dev-dependencies]
assert_matches = { workspace = true }

[build-dependencies]
build-info-build = { workspace = true }

[dev-dependencies]
candid_parser = { workspace = true }
criterion = { workspace = true }
cycles-minting-canister = { path = "../cmc" }
ic-config = { path = "../../config" }
ic-nervous-system-common-test-utils = { path = "../../nervous_system/common/test_utils" }
ic-nns-governance-protobuf-generator = { path = "./protobuf_generator" }
ic-test-utilities-compare-dirs = { path = "../../test_utilities/compare_dirs" }
proptest = { workspace = true }
tempfile = { workspace = true }
tokio = { workspace = true }
tokio-test = "0.4.2"

[features]
test = ["ic-sns-swap/test"]
canbench-rs = ["dep:canbench-rs"]<|MERGE_RESOLUTION|>--- conflicted
+++ resolved
@@ -89,12 +89,7 @@
 strum_macros = { workspace = true }
 strum = { workspace = true }
 comparable = { version = "0.5", features = ["derive"] }
-<<<<<<< HEAD
 canbench-rs = { version = "0.1.6", optional = true }
-ic-cdk = { workspace = true, optional = true }
-=======
-canbench-rs = { version = "0.1.4", optional = true }
->>>>>>> 7f27f9e3
 
 [target.'cfg(not(target_arch = "wasm32"))'.dependencies]
 csv = "1.1"
